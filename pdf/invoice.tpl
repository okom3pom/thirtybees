{*
* 2007-2015 PrestaShop
*
* NOTICE OF LICENSE
*
* This source file is subject to the Academic Free License (AFL 3.0)
* that is bundled with this package in the file LICENSE.txt.
* It is also available through the world-wide-web at this URL:
* http://opensource.org/licenses/afl-3.0.php
* If you did not receive a copy of the license and are unable to
* obtain it through the world-wide-web, please send an email
* to license@prestashop.com so we can send you a copy immediately.
*
* DISCLAIMER
*
* Do not edit or add to this file if you wish to upgrade PrestaShop to newer
* versions in the future. If you wish to customize PrestaShop for your
* needs please refer to http://www.prestashop.com for more information.
*
*  @author PrestaShop SA <contact@prestashop.com>
*  @copyright  2007-2015 PrestaShop SA
*  @license    http://opensource.org/licenses/afl-3.0.php  Academic Free License (AFL 3.0)
*  International Registered Trademark & Property of PrestaShop SA
*}
<div style="font-size: 8pt; color: #444">

<table>
	<tr><td>&nbsp;</td></tr>
</table>

<!-- ADDRESSES -->
<table style="width: 100%">
	<tr>
		<td style="width: 15%"></td>
		<td style="width: 85%">
			{if !empty($delivery_address)}
				<table style="width: 100%">
					<tr>
						<td style="width: 50%">
							<span style="font-weight: bold; font-size: 10pt; color: #9E9F9E">{l s='Delivery Address' pdf='true'}</span><br />
							 {$delivery_address}
						</td>
						<td style="width: 50%">
							<span style="font-weight: bold; font-size: 10pt; color: #9E9F9E">{l s='Billing Address' pdf='true'}</span><br />
							 {$invoice_address}
						</td>
					</tr>
				</table>
			{else}
				<table style="width: 100%">
					<tr>

						<td style="width: 50%">
							<span style="font-weight: bold; font-size: 10pt; color: #9E9F9E">{l s='Billing & Delivery Address.' pdf='true'}</span><br />
							 {$invoice_address}
						</td>
						<td style="width: 50%">

						</td>
					</tr>
				</table>
			{/if}
		</td>
	</tr>
</table>
<!-- / ADDRESSES -->

<div style="line-height: 1pt">&nbsp;</div>

<!-- PRODUCTS TAB -->
<table style="width: 100%">
	<tr>
		<td style="width: 15%; padding-right: 7px; text-align: left; vertical-align: top; font-size: 7pt;">
			<!-- CUSTOMER INFORMATION -->
			<b>{l s='Order Number:' pdf='true'}</b><br />
			{$order->getUniqReference()}<br />
			<br />
			<b>{l s='Order Date:' pdf='true'}</b><br />
			{dateFormat date=$order->date_add full=0}<br />
			<br />
			<b>{l s='Payment Method:' pdf='true'}</b><br />
			<table style="width: 100%;">
			{foreach from=$order_invoice->getOrderPaymentCollection() item=payment}
				<tr>
					<td>
						<strong style="font-style: italic">{$payment->payment_method}</strong><br>
						{displayPrice price=$payment->amount currency=$order->id_currency}
					</td>
				</tr>
			{foreachelse}
				<tr>
					<td>{l s='No payment' pdf='true'}</td>
				</tr>
			{/foreach}
			</table>
			<br />
			{if isset($carrier)}
			<b>{l s='Carrier:' pdf='true'}</b><br />
			{$carrier->name}<br />
			<br />
			{/if}
			<!-- / CUSTOMER INFORMATION -->
		</td>
		<td style="width: 85%; text-align: left">
			<table style="width: 100%; font-size: 8pt;">
<<<<<<< HEAD
				<tr style="line-height:5px;">
					{if $display_product_images}
						<td style="width: {$layout.image.width}%; text-align: center; background-color: #4D4D4D; color: #FFF; padding-left: 10px; font-weight: bold;">{l s='Image' pdf='true'}</td>
					{/if}
					<td style="width: {$layout.reference.width}%; text-align: left; background-color: #4D4D4D; color: #FFF; padding-left: 10px; font-weight: bold;">{l s='Product / Reference' pdf='true'}</td>
					<td style="width: {$layout.unit_price_tax_excl.width}%; background-color: #4D4D4D; color: #FFF; text-align: right; font-weight: bold;">{l s='Unit Price <br> (Tax Excl.)' pdf='true'}</td>
=======
				<tr style="line-height:4px;">
					{$product_reference_width = 45}
					{if Configuration::get('PS_PDF_IMG_INVOICE')}
						{$product_reference_width = $product_reference_width - 10}
						<td style="text-align: left; background-color: #4D4D4D; color: #FFF; padding-left: 10px; font-weight: bold; width: 10%">{l s='Image' pdf='true'}</td>
					{/if}
					{if !$tax_excluded_display}
						{$product_reference_width = $product_reference_width - 10}
					{/if}
					<td style="text-align: left; background-color: #4D4D4D; color: #FFF; padding-left: 10px; font-weight: bold; width: {$product_reference_width}%">{l s='Product / Reference' pdf='true'}</td>
					<!-- unit price tax excluded is mandatory -->
>>>>>>> 9bedc011
					{if !$tax_excluded_display}
						<td style="width: {$layout.unit_price_tax_incl.width}%; background-color: #4D4D4D; color: #FFF; text-align: right; font-weight: bold;">
							 {l s='Unit Price <br> (Tax Incl.)' pdf='true'}
						</td>
					{/if}
					<td style="width: {$layout.discount.width}%; background-color: #4D4D4D; color: #FFF; text-align: center; font-weight: bold; white-space: nowrap;">{l s='Discount' pdf='true'}</td>
					<td style="width: {$layout.quantity.width}%; background-color: #4D4D4D; color: #FFF; text-align: center; font-weight: bold;">{l s='Qty' pdf='true'}</td>
					<td style="width: {$layout.total.width}%; background-color: #4D4D4D; color: #FFF; text-align: right; font-weight: bold;">
						{if $tax_excluded_display}
							{l s='Total <br> (Tax Excl.)' pdf='true'}
						{else}
							{l s='Total <br> (Tax Incl.)' pdf='true'}
						{/if}
					</td>
				</tr>
				<!-- PRODUCTS -->
				{foreach $order_details as $order_detail}
<<<<<<< HEAD
					{cycle values='#FFF,#DDD' assign=bgcolor}
					<tr style="line-height:5px;background-color:{$bgcolor};">
						{if $display_product_images}
							<td style="text-align: center;">
								<div style="height:5px; overflow:hidden;">&nbsp;</div>
								{if isset($order_detail.image) && $order_detail.image->id}
									{$order_detail.image_tag}
								{/if}
							</td>
						{/if}
						<td style="text-align: left;">
							{$order_detail.product_name}
							{if isset($order_detail.product_reference) && !empty($order_detail.product_reference)}
								<br>
								{$order_detail.product_reference|string_format:{l s='(Reference: %s)' pdf='true'}}
							{/if}
=======
				{cycle values='#FFF,#DDD' assign=bgcolor}
				<tr style="line-height:6px;background-color:{$bgcolor};" {if Configuration::get('PS_PDF_IMG_INVOICE') && isset($order_detail.image) && $order_detail.image->id && isset($order_detail.image_size)}height="{$order_detail['image_size'][1]}"{/if}>
					{if Configuration::get('PS_PDF_IMG_INVOICE')}
						<td style="text-align: left;">{if isset($order_detail.image) && $order_detail.image->id}{$order_detail.image_tag}{/if}</td>
					{/if}
					<td style="text-align: left; width: {$product_reference_width}%">{$order_detail.product_name}{if isset($order_detail.product_reference) && !empty($order_detail.product_reference)} ({l s='Reference:' pdf='true'} {$order_detail.product_reference}){/if}</td>
					<!-- unit price tax excluded is mandatory -->
					{if !$tax_excluded_display}
						<td style="text-align: right; width: 20%; white-space: nowrap;">
						{displayPrice currency=$order->id_currency price=$order_detail.unit_price_tax_excl}
>>>>>>> 9bedc011
						</td>
						<!-- unit price tax excluded is mandatory -->
						<td style="text-align: right; white-space: nowrap;">
							{displayPrice currency=$order->id_currency price=$order_detail.unit_price_tax_excl_including_ecotax}
							{if $order_detail.ecotax_tax_excl > 0}
								<br>
								<small>{{displayPrice currency=$order->id_currency price=$order_detail.ecotax_tax_excl}|string_format:{l s='ecotax: %s' pdf='true'}}</small>
							{/if}
						</td>
						{if !$tax_excluded_display}
							<td style="text-align: right;">
								{displayPrice currency=$order->id_currency price=$order_detail.unit_price_tax_incl_including_ecotax}
								{if $order_detail.ecotax_tax_incl > 0}
									<br>
									<small>{{displayPrice currency=$order->id_currency price=$order_detail.ecotax_tax_incl}|string_format:{l s='ecotax: %s' pdf='true'}}</small>
								{/if}
							</td>
						{/if}
						<td style="text-align: center;">
							{if (isset($order_detail.reduction_amount) && $order_detail.reduction_amount > 0)}
								-{displayPrice currency=$order->id_currency price=$order_detail.reduction_amount}
							{elseif (isset($order_detail.reduction_percent) && $order_detail.reduction_percent > 0)}
								-{$order_detail.reduction_percent}%
							{else}
							--
							{/if}
						</td>
						<td style="text-align: center;">{$order_detail.product_quantity}</td>
						<td style="text-align: right; white-space: nowrap;">
							{if $tax_excluded_display}
								{displayPrice currency=$order->id_currency price=$order_detail.total_price_tax_excl_including_ecotax}
							{else}
								{displayPrice currency=$order->id_currency price=$order_detail.total_price_tax_incl_including_ecotax}
							{/if}
						</td>
					</tr>

					{foreach $order_detail.customizedDatas as $customizationPerAddress}
						{foreach $customizationPerAddress as $customizationId => $customization}
							<tr>
								<td style="line-height: 1px;" colspan="{$layout._colCount}"></td>
							</tr>
							<tr style="font-size: 0.9em">
								<td style="border: 1px solid #eee;" colspan="{$layout._colCount - 2}">
									{if isset($customization.datas[$smarty.const._CUSTOMIZE_TEXTFIELD_]) && count($customization.datas[$smarty.const._CUSTOMIZE_TEXTFIELD_]) > 0}
										<table style="width: 100%;">
											{foreach $customization.datas[$smarty.const._CUSTOMIZE_TEXTFIELD_] as $customization_infos}
												<tr>
													<td style="font-style: italic; text-align: right;">
														{$customization_infos.name|string_format:{l s='%s:' pdf='true'}}
													</td>
													<td style="text-align: justify;">{$customization_infos.value}</td>
												</tr>
											{/foreach}
										</table>
									{/if}

									{if isset($customization.datas[$smarty.const._CUSTOMIZE_FILE_]) && count($customization.datas[$smarty.const._CUSTOMIZE_FILE_]) > 0}
										<table style="width: 100%;">
											<tr>
												<td style="font-style: italic; text-align: right;">{l s='image(s):' pdf='true'}</td>
												<td>{count($customization.datas[$smarty.const._CUSTOMIZE_FILE_])}</td>
											</tr>
										</table>
									{/if}
								</td>
								<td style="text-align: center;">({if $customization.quantity == 0}1{else}{$customization.quantity}{/if})</td><!-- quantity -->
								<td></td><!-- total    -->
							</tr>
							<tr>
								<td style="line-height: 1px;" colspan="{6 - $tax_excluded_display + Configuration::get('PS_PDF_IMG_INVOICE')}"></td>
							</tr>
							<!--if !$smarty.foreach.custo_foreach.last-->
						{/foreach}
					{/foreach}
				{/foreach}
				<!-- END PRODUCTS -->

				<!-- CART RULES -->
				{assign var="shipping_discount_tax_incl" value="0"}
				{foreach from=$cart_rules item=cart_rule name="cart_rules_loop"}
					{cycle values='#FFF,#DDD' assign=bgcolor}
					{if $smarty.foreach.cart_rules_loop.first}
						<tr>
							<td style="text-align:left; font-style: italic;" colspan="{$layout._colCount}">
								<br><br>
								{l s='Discounts' pdf='true'}
							</td>
						</tr>
					{/if}
					<tr style="line-height:6px;background-color:{$bgcolor};text-align:left;">
<<<<<<< HEAD
						<td style="text-align:left;vertical-align:top" colspan="{$layout._colCount - 1}">
							{$cart_rule.name}
						</td>
						<td style="text-align:right;vertical-align:top">
=======
						{$cart_rule_colspan = 2}
						{if Configuration::get('PS_PDF_IMG_INVOICE')}
							{$cart_rule_colspan = $cart_rule_colspan + 1}
						{/if}
						<td colspan="{$cart_rule_colspan}">{$cart_rule.name}</td>
						<td style="text-align: right">
>>>>>>> 9bedc011
							{if $tax_excluded_display}
								- {displayPrice currency=$order->id_currency price=$cart_rule.value_tax_excl}
							{else}
								- {displayPrice currency=$order->id_currency price=$cart_rule.value}
							{/if}
						</td>
					</tr>
				{/foreach}
				<tr>
					<td style="line-height: 2px;" colspan="{$layout._colCount}"></td>
				</tr>
				<!-- END CART RULES -->
			</table>

			<br>

			{if $tax_excluded_display}
				<table style="width: 100%; text-align: right;">

					<tr style="line-height:5px;">
						<td style="width: 83%; font-weight: bold">{l s='Product Total (Tax Excl.)' pdf='true'}</td>
						<td style="width: 17%;">{displayPrice currency=$order->id_currency price=$footer.products_before_discounts_tax_excl}</td>
					</tr>

					{if $footer.product_discounts_tax_excl > 0}
						<tr style="line-height:5px;">
							<td style="text-align: right; font-weight: bold">{l s='Total Discounts (Tax Excl.)' pdf='true'}</td>
							<td style="width: 17%;">-{displayPrice currency=$order->id_currency price=$footer.product_discounts_tax_excl}</td>
						</tr>
					{/if}

					{if $footer.shipping_tax_excl > 0}
						<tr style="line-height:5px;">
							<td style="text-align: right; font-weight: bold">{l s='Shipping Cost (Tax Excl.)' pdf='true'}</td>
							<td style="width: 17%;">{displayPrice currency=$order->id_currency price=$footer.shipping_tax_excl}</td>
						</tr>
					{/if}

					{if $footer.wrapping_tax_excl > 0}
						<tr style="line-height:5px;">
							<td style="text-align: right; font-weight: bold">{l s='Wrapping Cost (Tax Excl.)' pdf='true'}</td>
							<td style="width: 17%;">{displayPrice currency=$order->id_currency price=$footer.wrapping_tax_excl}</td>
						</tr>
					{/if}

					{if $footer.total_taxes > 0}
						<tr style="line-height:5px;">
							<td style="text-align: right; font-weight: bold">{l s='Total (Tax Excl.)' pdf='true'}</td>
							<td style="width: 17%;">{displayPrice currency=$order->id_currency price=$footer.total_paid_tax_excl}</td>
						</tr>
						<tr style="line-height:5px;">
							<td style="text-align: right; font-weight: bold">{l s='Total Taxes' pdf='true'}</td>
							<td style="width: 17%;">{displayPrice currency=$order->id_currency price=$footer.total_taxes}</td>
						</tr>
					{/if}

					<tr style="line-height:5px;">
						<td style="text-align: right; font-weight: bold">{l s='Total (Tax Incl.)' pdf='true'}</td>
						<td style="width: 17%;">{displayPrice currency=$order->id_currency price=$footer.total_paid_tax_incl}</td>
					</tr>

				</table>
			{else}
				<table style="width: 100%; text-align: right;">

					<tr style="line-height:5px;">
						<td style="width: 83%; font-weight: bold">{l s='Product Total (Tax Incl.)' pdf='true'}</td>
						<td style="width: 17%;">{displayPrice currency=$order->id_currency price=$footer.products_before_discounts_tax_incl}</td>
					</tr>

					{if $footer.product_discounts_tax_incl > 0}
						<tr style="line-height:5px;">
							<td style="text-align: right; font-weight: bold">{l s='Total Discounts (Tax Incl.)' pdf='true'}</td>
							<td style="width: 17%;">-{displayPrice currency=$order->id_currency price=$footer.product_discounts_tax_incl}</td>
						</tr>
					{/if}

					{if $footer.shipping_tax_incl > 0}
						<tr style="line-height:5px;">
							<td style="text-align: right; font-weight: bold">{l s='Shipping Cost (Tax Incl.)' pdf='true'}</td>
							<td style="width: 17%;">{displayPrice currency=$order->id_currency price=$footer.shipping_tax_incl}</td>
						</tr>
					{/if}

					{if $footer.wrapping_tax_incl > 0}
						<tr style="line-height:5px;">
							<td style="text-align: right; font-weight: bold">{l s='Wrapping Cost (Tax Incl.)' pdf='true'}</td>
							<td style="width: 17%;">{displayPrice currency=$order->id_currency price=$footer.wrapping_tax_incl}</td>
						</tr>
					{/if}

					<tr style="line-height:5px;">
						<td style="text-align: right; font-weight: bold">{l s='Total' pdf='true'}</td>
						<td style="width: 17%;">{displayPrice currency=$order->id_currency price=$footer.total_paid_tax_incl}</td>
					</tr>

				</table>
			{/if}

		</td>
	</tr>
</table>
<!-- / PRODUCTS TAB -->

<div style="line-height: 1pt">&nbsp;</div>

{$tax_tab}

{if isset($order_invoice->note) && $order_invoice->note}
<div style="line-height: 1pt">&nbsp;</div>
<table style="width: 100%">
	<tr>
		<td style="width: 17%"></td>
		<td style="width: 83%">{$order_invoice->note|nl2br}</td>
	</tr>
</table>
{/if}

{if isset($HOOK_DISPLAY_PDF)}
<div style="line-height: 1pt">&nbsp;</div>
<table style="width: 100%">
	<tr>
		<td style="width: 17%"></td>
		<td style="width: 83%">{$HOOK_DISPLAY_PDF}</td>
	</tr>
</table>
{/if}

</div><|MERGE_RESOLUTION|>--- conflicted
+++ resolved
@@ -103,26 +103,12 @@
 		</td>
 		<td style="width: 85%; text-align: left">
 			<table style="width: 100%; font-size: 8pt;">
-<<<<<<< HEAD
 				<tr style="line-height:5px;">
 					{if $display_product_images}
 						<td style="width: {$layout.image.width}%; text-align: center; background-color: #4D4D4D; color: #FFF; padding-left: 10px; font-weight: bold;">{l s='Image' pdf='true'}</td>
 					{/if}
 					<td style="width: {$layout.reference.width}%; text-align: left; background-color: #4D4D4D; color: #FFF; padding-left: 10px; font-weight: bold;">{l s='Product / Reference' pdf='true'}</td>
 					<td style="width: {$layout.unit_price_tax_excl.width}%; background-color: #4D4D4D; color: #FFF; text-align: right; font-weight: bold;">{l s='Unit Price <br> (Tax Excl.)' pdf='true'}</td>
-=======
-				<tr style="line-height:4px;">
-					{$product_reference_width = 45}
-					{if Configuration::get('PS_PDF_IMG_INVOICE')}
-						{$product_reference_width = $product_reference_width - 10}
-						<td style="text-align: left; background-color: #4D4D4D; color: #FFF; padding-left: 10px; font-weight: bold; width: 10%">{l s='Image' pdf='true'}</td>
-					{/if}
-					{if !$tax_excluded_display}
-						{$product_reference_width = $product_reference_width - 10}
-					{/if}
-					<td style="text-align: left; background-color: #4D4D4D; color: #FFF; padding-left: 10px; font-weight: bold; width: {$product_reference_width}%">{l s='Product / Reference' pdf='true'}</td>
-					<!-- unit price tax excluded is mandatory -->
->>>>>>> 9bedc011
 					{if !$tax_excluded_display}
 						<td style="width: {$layout.unit_price_tax_incl.width}%; background-color: #4D4D4D; color: #FFF; text-align: right; font-weight: bold;">
 							 {l s='Unit Price <br> (Tax Incl.)' pdf='true'}
@@ -140,7 +126,6 @@
 				</tr>
 				<!-- PRODUCTS -->
 				{foreach $order_details as $order_detail}
-<<<<<<< HEAD
 					{cycle values='#FFF,#DDD' assign=bgcolor}
 					<tr style="line-height:5px;background-color:{$bgcolor};">
 						{if $display_product_images}
@@ -157,18 +142,6 @@
 								<br>
 								{$order_detail.product_reference|string_format:{l s='(Reference: %s)' pdf='true'}}
 							{/if}
-=======
-				{cycle values='#FFF,#DDD' assign=bgcolor}
-				<tr style="line-height:6px;background-color:{$bgcolor};" {if Configuration::get('PS_PDF_IMG_INVOICE') && isset($order_detail.image) && $order_detail.image->id && isset($order_detail.image_size)}height="{$order_detail['image_size'][1]}"{/if}>
-					{if Configuration::get('PS_PDF_IMG_INVOICE')}
-						<td style="text-align: left;">{if isset($order_detail.image) && $order_detail.image->id}{$order_detail.image_tag}{/if}</td>
-					{/if}
-					<td style="text-align: left; width: {$product_reference_width}%">{$order_detail.product_name}{if isset($order_detail.product_reference) && !empty($order_detail.product_reference)} ({l s='Reference:' pdf='true'} {$order_detail.product_reference}){/if}</td>
-					<!-- unit price tax excluded is mandatory -->
-					{if !$tax_excluded_display}
-						<td style="text-align: right; width: 20%; white-space: nowrap;">
-						{displayPrice currency=$order->id_currency price=$order_detail.unit_price_tax_excl}
->>>>>>> 9bedc011
 						</td>
 						<!-- unit price tax excluded is mandatory -->
 						<td style="text-align: right; white-space: nowrap;">
@@ -260,19 +233,10 @@
 						</tr>
 					{/if}
 					<tr style="line-height:6px;background-color:{$bgcolor};text-align:left;">
-<<<<<<< HEAD
 						<td style="text-align:left;vertical-align:top" colspan="{$layout._colCount - 1}">
 							{$cart_rule.name}
 						</td>
 						<td style="text-align:right;vertical-align:top">
-=======
-						{$cart_rule_colspan = 2}
-						{if Configuration::get('PS_PDF_IMG_INVOICE')}
-							{$cart_rule_colspan = $cart_rule_colspan + 1}
-						{/if}
-						<td colspan="{$cart_rule_colspan}">{$cart_rule.name}</td>
-						<td style="text-align: right">
->>>>>>> 9bedc011
 							{if $tax_excluded_display}
 								- {displayPrice currency=$order->id_currency price=$cart_rule.value_tax_excl}
 							{else}
