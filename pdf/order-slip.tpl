--- conflicted
+++ resolved
@@ -100,7 +100,6 @@
 					{cycle values='#FFF,#DDD' assign=bgcolor}
 					<tr style="line-height:6px;background-color:{$bgcolor};">
 						<td style="text-align: left; width: 60%">{$order_detail.product_name}</td>
-<<<<<<< HEAD
 
 						<td style="text-align: center; width: 10%">{$order_detail.product_quantity}</td>
 
@@ -112,18 +111,6 @@
 							{/if}
 	                    </td>
 
-=======
-
-						<td style="text-align: center; width: 10%">{$order_detail.product_quantity}</td>
-
-					    <td style="text-align: right; width: 15%">
-							{if $tax_excluded_display}
-							- {displayPrice currency=$order->id_currency price=$order_detail.unit_price_tax_excl}
-							{else}
-							- {displayPrice currency=$order->id_currency price=$order_detail.unit_price_tax_incl}
-							{/if}
-	                    </td>
->>>>>>> 9bedc011
 						<td style="text-align: right; width: 15%">
 							{if $tax_excluded_display}
 							- {displayPrice currency=$order->id_currency price=$order_detail.total_price_tax_excl}
