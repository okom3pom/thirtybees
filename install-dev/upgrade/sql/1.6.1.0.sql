SET NAMES 'utf8';

UPDATE `PREFIX_configuration` SET `value` = CONCAT('#', `value`) WHERE `name` LIKE 'PS_%_PREFIX' AND `value` NOT LIKE '#%';

UPDATE `PREFIX_configuration_lang` SET `value` = CONCAT('#', `value`) WHERE `id_configuration` IN (SELECT `id_configuration` FROM `PREFIX_configuration` WHERE `name` LIKE 'PS_%_PREFIX') AND `value` NOT LIKE '#%';

ALTER TABLE `PREFIX_orders` CHANGE `invoice_number` `invoice_number` INT( 11 ) UNSIGNED NOT NULL DEFAULT '0',
CHANGE `delivery_number` `delivery_number` INT( 11 ) UNSIGNED NOT NULL DEFAULT '0';

/* taxes-patch */

ALTER TABLE `PREFIX_order_invoice`
CHANGE COLUMN `total_discount_tax_excl` `total_discount_tax_excl` DECIMAL(20,6) NOT NULL DEFAULT '0.00' ,
CHANGE COLUMN `total_discount_tax_incl` `total_discount_tax_incl` DECIMAL(20,6) NOT NULL DEFAULT '0.00' ,
CHANGE COLUMN `total_paid_tax_excl` `total_paid_tax_excl` DECIMAL(20,6) NOT NULL DEFAULT '0.00' ,
CHANGE COLUMN `total_paid_tax_incl` `total_paid_tax_incl` DECIMAL(20,6) NOT NULL DEFAULT '0.00' ,
CHANGE COLUMN `total_products` `total_products` DECIMAL(20,6) NOT NULL DEFAULT '0.00' ,
CHANGE COLUMN `total_products_wt` `total_products_wt` DECIMAL(20,6) NOT NULL DEFAULT '0.00' ,
CHANGE COLUMN `total_shipping_tax_excl` `total_shipping_tax_excl` DECIMAL(20,6) NOT NULL DEFAULT '0.00' ,
CHANGE COLUMN `total_shipping_tax_incl` `total_shipping_tax_incl` DECIMAL(20,6) NOT NULL DEFAULT '0.00' ,
CHANGE COLUMN `total_wrapping_tax_excl` `total_wrapping_tax_excl` DECIMAL(20,6) NOT NULL DEFAULT '0.00' ,
CHANGE COLUMN `total_wrapping_tax_incl` `total_wrapping_tax_incl` DECIMAL(20,6) NOT NULL DEFAULT '0.00' ;

ALTER TABLE `PREFIX_orders` ADD `round_type` TINYINT(1) NOT NULL DEFAULT '1' AFTER `round_mode`;


ALTER TABLE PREFIX_product_tag ADD `id_lang` int(10) unsigned NOT NULL, ADD KEY (id_lang, id_tag);
UPDATE PREFIX_product_tag, PREFIX_tag SET PREFIX_product_tag.id_lang=PREFIX_tag.id_lang WHERE PREFIX_tag.id_tag=PREFIX_product_tag.id_tag;

DROP TABLE IF EXISTS `PREFIX_tag_count`;
CREATE TABLE `PREFIX_tag_count` (
  `id_group` int(10) unsigned NOT NULL DEFAULT 0,
  `id_tag` int(10) unsigned NOT NULL DEFAULT 0,
  `id_lang` int(10) unsigned NOT NULL DEFAULT 0,
  `id_shop` int(11) unsigned NOT NULL DEFAULT 0,
  `counter` int(10) unsigned NOT NULL DEFAULT 0,
  PRIMARY KEY (`id_group`, `id_tag`),
  KEY (`id_group`, `id_lang`, `id_shop`, `counter`)
) ENGINE=ENGINE_TYPE DEFAULT CHARSET=utf8;
REPLACE INTO `PREFIX_tag_count` (id_group, id_tag, id_lang, id_shop, counter)
SELECT cg.id_group, t.id_tag, t.id_lang, ps.id_shop, COUNT(pt.id_tag) AS times
    FROM `PREFIX_product_tag` pt
    LEFT JOIN `PREFIX_tag` t ON (t.id_tag = pt.id_tag)
    LEFT JOIN `PREFIX_product` p ON (p.id_product = pt.id_product)
    INNER JOIN `PREFIX_product_shop` product_shop
        ON (product_shop.id_product = p.id_product)
    JOIN (SELECT DISTINCT id_group FROM `PREFIX_category_group`) cg
    JOIN (SELECT DISTINCT id_shop FROM `PREFIX_shop`) ps
    WHERE pt.`id_lang` = 1 AND product_shop.`active` = 1
    AND EXISTS(SELECT 1 FROM `PREFIX_category_product` cp
                        LEFT JOIN `PREFIX_category_group` cgo ON (cp.`id_category` = cgo.`id_category`)
                        WHERE cgo.`id_group` = cg.id_group AND p.`id_product` = cp.`id_product`)
    AND product_shop.id_shop = ps.id_shop
    GROUP BY pt.id_tag, cg.id_group;
REPLACE INTO `PREFIX_tag_count` (id_group, id_tag, id_lang, id_shop, counter)
SELECT 0, t.id_tag, t.id_lang, ps.id_shop, COUNT(pt.id_tag) AS times
    FROM `PREFIX_product_tag` pt
    LEFT JOIN `PREFIX_tag` t ON (t.id_tag = pt.id_tag)
    LEFT JOIN `PREFIX_product` p ON (p.id_product = pt.id_product)
    INNER JOIN `PREFIX_product_shop` product_shop
        ON (product_shop.id_product = p.id_product)
    JOIN (SELECT DISTINCT id_shop FROM `PREFIX_shop`) ps
    WHERE pt.`id_lang` = 1 AND product_shop.`active` = 1
    AND product_shop.id_shop = ps.id_shop
    GROUP BY pt.id_tag;

ALTER TABLE `PREFIX_shop_group` ADD KEY `deleted` (`deleted`, `name`);
ALTER TABLE `PREFIX_shop` DROP KEY `id_shop_group`;
ALTER TABLE `PREFIX_shop` DROP KEY `id_group_shop`;
ALTER TABLE `PREFIX_shop` ADD KEY `id_shop_group` (`id_shop_group`, `deleted`);
ALTER TABLE `PREFIX_shop_url` DROP KEY `id_shop`;
ALTER TABLE `PREFIX_shop_url` ADD KEY `id_shop` (`id_shop`, `main`);
ALTER TABLE `PREFIX_customization` ADD KEY `id_cart` (`id_cart`);
ALTER TABLE `PREFIX_product_sale` ADD KEY `quantity` (`quantity`);
ALTER TABLE `PREFIX_cart_rule` ADD KEY `id_customer` (`id_customer`, `active`, `date_to`);
ALTER TABLE `PREFIX_cart_rule` ADD KEY `group_restriction` (`group_restriction`, `active`, `date_to`);
ALTER TABLE `PREFIX_hook_module` ADD KEY `position` (`id_shop`, `position`);
ALTER TABLE `PREFIX_cart_product` DROP KEY `cart_product_index`;
ALTER IGNORE TABLE `PREFIX_cart_product` ADD PRIMARY KEY (`id_cart`,`id_product`,`id_product_attribute`,`id_address_delivery`);
ALTER TABLE `PREFIX_cart_product` ADD KEY `id_cart_order` (`id_cart`, `date_add`, `id_product`, `id_product_attribute`);
ALTER TABLE `PREFIX_customization` DROP KEY id_cart;
ALTER IGNORE TABLE `PREFIX_customization` ADD UNIQUE `id_cart_product` (`id_cart`, `id_product`, `id_product_attribute`);
ALTER TABLE `PREFIX_category` DROP KEY nleftright, DROP KEY nleft;
ALTER TABLE `PREFIX_category` ADD KEY `activenleft` (`active`,`nleft`), ADD KEY `activenright` (`active`,`nright`);
ALTER IGNORE TABLE `PREFIX_image_shop` DROP KEY `id_image`, ADD PRIMARY KEY (`id_image`, `id_shop`, `cover`);
ALTER TABLE PREFIX_product_attribute_shop ADD `id_product` int(10) unsigned NOT NULL, ADD KEY `id_product` (`id_product`, `id_shop`, `default_on`);
UPDATE PREFIX_product_attribute_shop, PREFIX_product_attribute
    SET PREFIX_product_attribute_shop.id_product=PREFIX_product_attribute.id_product
    WHERE PREFIX_product_attribute_shop.id_product_attribute=PREFIX_product_attribute.id_product_attribute;
ALTER TABLE PREFIX_image_shop ADD `id_product` int(10) unsigned NOT NULL, ADD KEY `id_product` (`id_product`, `id_shop`, `cover`);
UPDATE PREFIX_image_shop, PREFIX_image
    SET PREFIX_image_shop.id_product=PREFIX_image.id_product
    WHERE PREFIX_image_shop.id_image=PREFIX_image.id_image;
ALTER IGNORE TABLE `PREFIX_image_shop` DROP PRIMARY KEY, ADD PRIMARY KEY (`id_image`, `id_shop`);
ALTER TABLE `PREFIX_product_supplier` ADD KEY `id_supplier` (`id_supplier`,`id_product`);
ALTER TABLE `PREFIX_product` DROP KEY `product_manufacturer`;
ALTER TABLE `PREFIX_product` ADD KEY `product_manufacturer` (`id_manufacturer`, `id_product`);
ALTER IGNORE TABLE `PREFIX_specific_price` ADD UNIQUE KEY `id_product_2` (`id_product`,`id_shop`,`id_shop_group`,`id_currency`,`id_country`,`id_group`,`id_customer`,`id_product_attribute`,`from_quantity`,`from`,`to`);

DROP TABLE IF EXISTS `PREFIX_smarty_lazy_cache`;
CREATE TABLE `PREFIX_smarty_lazy_cache` (
  `template_hash` varchar(32) NOT NULL DEFAULT '',
  `cache_id` varchar(255) NOT NULL DEFAULT '',
  `compile_id` varchar(32) NOT NULL DEFAULT '',
  `filepath` varchar(255) NOT NULL DEFAULT '',
  `last_update` datetime NOT NULL DEFAULT '0000-00-00 00:00:00',
  PRIMARY KEY (`template_hash`, `cache_id`, `compile_id`)
) ENGINE=ENGINE_TYPE DEFAULT CHARSET=utf8;

DROP TABLE IF EXISTS `PREFIX_smarty_last_flush`;
CREATE TABLE `PREFIX_smarty_last_flush` (
  `type` ENUM('compile', 'template'),
  `last_flush` datetime NOT NULL DEFAULT '0000-00-00 00:00:00',
  PRIMARY KEY (`type`)
) ENGINE=ENGINE_TYPE DEFAULT CHARSET=utf8;

DROP TABLE IF EXISTS `PREFIX_modules_perfs`;
CREATE TABLE `PREFIX_modules_perfs` (
  `id_modules_perfs` int(11) unsigned NOT NULL AUTO_INCREMENT,
  `session` int(11) unsigned NOT NULL,
  `module` varchar(62) NOT NULL,
  `method` varchar(126) NOT NULL,
  `time_start` double unsigned NOT NULL,
  `time_end` double unsigned NOT NULL,
  `memory_start` int unsigned NOT NULL,
  `memory_end` int unsigned NOT NULL,
  PRIMARY KEY (`id_modules_perfs`),
  KEY (`session`)
) ENGINE=ENGINE_TYPE DEFAULT CHARSET=utf8;

ALTER TABLE `PREFIX_image` CHANGE `cover` `cover` tinyint(1) unsigned NULL DEFAULT NULL;
UPDATE `PREFIX_image` SET `cover`=NULL WHERE `cover`=0;
CREATE TEMPORARY TABLE `image_transform` SELECT `id_product`, COUNT(*) c  FROM `PREFIX_image` WHERE `cover`=1 GROUP BY `id_product` HAVING c>1;
UPDATE `image_transform` JOIN `PREFIX_image` USING (`id_product`) SET `PREFIX_image`.`cover`=NULL;
ALTER TABLE `PREFIX_image` DROP KEY `id_product_cover`;
ALTER IGNORE TABLE `PREFIX_image` ADD UNIQUE KEY `id_product_cover` (`id_product`,`cover`);

ALTER TABLE `PREFIX_image_shop` CHANGE `cover` `cover` tinyint(1) unsigned NULL DEFAULT NULL;
UPDATE `PREFIX_image_shop` SET `cover`=NULL WHERE `cover`=0;
CREATE TEMPORARY TABLE `image_shop_transform` SELECT `id_product`, `id_shop`, COUNT(*) c  FROM `PREFIX_image_shop` WHERE `cover`=1 GROUP BY `id_product`, `id_shop` HAVING c>1;
UPDATE `image_shop_transform` JOIN `PREFIX_image_shop` USING (`id_product`, `id_shop`) SET `PREFIX_image_shop`.`cover`=NULL;
ALTER TABLE `PREFIX_image_shop` DROP KEY `id_product`;
ALTER IGNORE TABLE `PREFIX_image_shop` ADD UNIQUE KEY `id_product` (`id_product`, `id_shop`, `cover`);

ALTER TABLE `PREFIX_product_attribute` CHANGE `default_on` `default_on` tinyint(1) unsigned NULL DEFAULT NULL;
UPDATE `PREFIX_product_attribute` SET `default_on`=NULL WHERE `default_on`=0;
CREATE TEMPORARY TABLE `attribute_transform` SELECT `id_product`, COUNT(*) c  FROM `PREFIX_product_attribute` WHERE `default_on`=1 GROUP BY `id_product` HAVING c>1;
UPDATE `attribute_transform` JOIN `PREFIX_product_attribute` USING (`id_product`) SET `PREFIX_product_attribute`.`default_on`=NULL;
ALTER TABLE `PREFIX_product_attribute` DROP KEY `product_default`;
ALTER IGNORE TABLE `PREFIX_product_attribute` ADD UNIQUE KEY `product_default` (`id_product`,`default_on`);

ALTER TABLE `PREFIX_product_attribute_shop` CHANGE `default_on` `default_on` tinyint(1) unsigned NULL DEFAULT NULL;
UPDATE `PREFIX_product_attribute_shop` SET `default_on`=NULL WHERE `default_on`=0;
CREATE TEMPORARY TABLE `attribute_shop_transform` SELECT `id_product`, `id_shop`, COUNT(*) c  FROM `PREFIX_product_attribute_shop` WHERE `default_on`=1 GROUP BY `id_product`, `id_shop` HAVING c>1;
UPDATE `attribute_shop_transform` JOIN `PREFIX_product_attribute_shop` USING (`id_product`, `id_shop`) SET `PREFIX_product_attribute_shop`.`default_on`=NULL;
ALTER TABLE `PREFIX_product_attribute_shop` DROP KEY `id_product`;
ALTER IGNORE TABLE `PREFIX_product_attribute_shop` ADD UNIQUE KEY `id_product` (`id_product`, `id_shop`, `default_on`);

ALTER IGNORE TABLE `PREFIX_product_download` ADD UNIQUE KEY `id_product` (`id_product`);

ALTER TABLE `PREFIX_customer` DROP KEY `id_shop`;
ALTER TABLE `PREFIX_customer` ADD KEY `id_shop` (`id_shop`, `date_add`);

ALTER TABLE `PREFIX_cart` DROP KEY `id_shop`;
ALTER TABLE `PREFIX_cart` ADD KEY `id_shop_2` (`id_shop`,`date_upd`), ADD KEY `id_shop` (`id_shop`,`date_add`);
ALTER TABLE `PREFIX_product_shop` ADD KEY `indexed` (`indexed`, `active`, `id_product`);
UPDATE `PREFIX_product_shop` SET `date_add` = NOW() WHERE `date_add` = "0000-00-00 00:00:00";


INSERT INTO `PREFIX_hook` (`id_hook`, `name`, `title`, `description`, `position`, `live_edit`) VALUES (NULL, 'actionAdminLoginControllerSetMedia', 'Set media on admin login page header', 'This hook is called after adding media to admin login page header', '1', '0');

ALTER TABLE `PREFIX_cart_rule` ADD KEY `id_customer_2` (`id_customer`,`active`,`highlight`,`date_to`);
ALTER TABLE `PREFIX_cart_rule` ADD KEY `group_restriction_2` (`group_restriction`,`active`,`highlight`,`date_to`);

ALTER TABLE `PREFIX_configuration_kpi` CHANGE `name` `name` varchar(64);

ALTER TABLE `PREFIX_smarty_lazy_cache` CHANGE `cache_id` `cache_id` varchar(255) NOT NULL DEFAULT '';
TRUNCATE TABLE `PREFIX_smarty_lazy_cache`;

<<<<<<< HEAD
ALTER TABLE `PREFIX_product_shop` ADD KEY `indexed` (`indexed`, `active`, `id_product`);

/* Advanced EU Compliance tables */
CREATE TABLE IF NOT EXISTS `PREFIX_cms_role` (
  `id_cms_role` int(11) unsigned NOT NULL AUTO_INCREMENT,
  `name` varchar(50) NOT NULL,
  `id_cms` int(11) unsigned NOT NULL,
  PRIMARY KEY (`id_cms_role`, `id_cms`),
  UNIQUE KEY `name` (`name`)
) ENGINE=ENGINE_TYPE DEFAULT CHARSET=utf8;

CREATE TABLE IF NOT EXISTS `PREFIX_cms_role_lang` (
  `id_cms_role` int(11) unsigned NOT NULL,
  `id_lang` int(11) unsigned NOT NULL,
  `id_shop` int(11) unsigned NOT NULL,
  `name` varchar(128) DEFAULT NULL,
  PRIMARY KEY (`id_cms_role`,`id_lang`, `id_shop`)
) ENGINE=ENGINE_TYPE DEFAULT CHARSET=utf8;

UPDATE `PREFIX_configuration` SET `name` = 'PS_REORDERING' WHERE `name` = 'PS_DISALLOW_HISTORY_REORDERING';
=======
ALTER TABLE `PREFIX_order_invoice` ADD `company_address` TEXT DEFAULT NULL AFTER `total_wrapping_tax_incl`;

INSERT INTO `PREFIX_hook` (`name`, `title`, `description`) VALUES ('displayInvoiceLegalFreeText', 'PDF Invoice - Legal Free Text', 'This hook allows you to modify the legal free text on PDF invoices');
>>>>>>> d4963631
<|MERGE_RESOLUTION|>--- conflicted
+++ resolved
@@ -177,7 +177,6 @@
 ALTER TABLE `PREFIX_smarty_lazy_cache` CHANGE `cache_id` `cache_id` varchar(255) NOT NULL DEFAULT '';
 TRUNCATE TABLE `PREFIX_smarty_lazy_cache`;
 
-<<<<<<< HEAD
 ALTER TABLE `PREFIX_product_shop` ADD KEY `indexed` (`indexed`, `active`, `id_product`);
 
 /* Advanced EU Compliance tables */
@@ -198,8 +197,7 @@
 ) ENGINE=ENGINE_TYPE DEFAULT CHARSET=utf8;
 
 UPDATE `PREFIX_configuration` SET `name` = 'PS_REORDERING' WHERE `name` = 'PS_DISALLOW_HISTORY_REORDERING';
-=======
+
 ALTER TABLE `PREFIX_order_invoice` ADD `company_address` TEXT DEFAULT NULL AFTER `total_wrapping_tax_incl`;
 
 INSERT INTO `PREFIX_hook` (`name`, `title`, `description`) VALUES ('displayInvoiceLegalFreeText', 'PDF Invoice - Legal Free Text', 'This hook allows you to modify the legal free text on PDF invoices');
->>>>>>> d4963631
