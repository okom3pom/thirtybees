<?php
/*
* 2007-2014 PrestaShop
*
* NOTICE OF LICENSE
*
* This source file is subject to the Open Software License (OSL 3.0)
* that is bundled with this package in the file LICENSE.txt.
* It is also available through the world-wide-web at this URL:
* http://opensource.org/licenses/osl-3.0.php
* If you did not receive a copy of the license and are unable to
* obtain it through the world-wide-web, please send an email
* to license@prestashop.com so we can send you a copy immediately.
*
* DISCLAIMER
*
* Do not edit or add to this file if you wish to upgrade PrestaShop to newer
* versions in the future. If you wish to customize PrestaShop for your
* needs please refer to http://www.prestashop.com for more information.
*
*  @author PrestaShop SA <contact@prestashop.com>
*  @copyright  2007-2014 PrestaShop SA
*  @license    http://opensource.org/licenses/osl-3.0.php  Open Software License (OSL 3.0)
*  International Registered Trademark & Property of PrestaShop SA
*/

function p15018_change_image_types()
{
	$replace_types = array(
		'products' => array(
<<<<<<< HEAD
			'small' => array('small_default', '45', '45'),
			'medium' => array('medium_default', '58', '58'),
			'large' => array('large_default', '264', '264'),
			'thickbox' => array('thickbox_default', '600', '600'),
			'home' => array('home_default', '124', '124')
		),
		'others' => array(
			'category' => array('category_default', '500', '500'),
=======
			'small' => array('small_default', '98', '98'),
			'medium' => array('medium_default', '125', '125'),
			'large' => array('large_default', '458', '458'),
			'thickbox' => array('thickbox_default', '800', '800'),
			'home' => array('home_default', '270', '270')
		),
		'others' => array(
			'category' => array('category_default', '870', '217'),
>>>>>>> 411f3dd5
			'large_scene' => array('scene_default', '520', '189'),
			'thumb_scene' => array('m_scene_default', '161', '58')
		)
	);

	$new_types = array(
		'products' => array(
			'small' => array('cart_default', '80', '80')
		)
	);

	foreach ($new_types as $type => $type_array)
		foreach ($type_array as $old_type => $new_type)
			if (is_array($new_type) && count($new_type))
				Db::getInstance()->execute('INSERT INTO `'._DB_PREFIX_.'image_type` (
					SELECT NULL, "'.$new_type[0].'", "'.$new_type[1].'", "'.$new_type[2].'", products, categories, manufacturers, suppliers, scenes, stores
					FROM `'._DB_PREFIX_.'image_type` WHERE name = "'.$old_type.'" LIMIT 1)');

	$option = (bool)Db::getInstance()->getValue('SELECT id_theme FROM `'._DB_PREFIX_.'theme` WHERE directory != "default" AND directory != "prestashop"');
		
	// If there is another theme than the default one, duplicate
	if ($option)
		foreach ($replace_types as $type => $type_array)
			foreach ($type_array as $old_type => $new_type)
			if (is_array($new_type) && count($new_type))
				Db::getInstance()->execute('INSERT INTO `'._DB_PREFIX_.'image_type` (
					SELECT NULL, "'.$new_type[0].'", "'.$new_type[1].'", "'.$new_type[2].'", products, categories, manufacturers, suppliers, scenes, stores
					FROM `'._DB_PREFIX_.'image_type` WHERE name = "'.$old_type.'" LIMIT 1)');
	// But if there is only the default one, we can update de names
	else
		foreach ($replace_types as $type => $type_array)
			foreach ($type_array as $old_type => $new_type)
				if (is_array($new_type) && count($new_type))
					Db::getInstance()->execute('UPDATE `'._DB_PREFIX_.'image_type` SET name = "'.$new_type[0].'" WHERE name = "'.$old_type.'"');

	// If there is less than 500 images, copy to the new format (if there is more, the merchant will have to click "regenerate thumbnails")
	$result = Db::getInstance()->executeS('SELECT id_image, id_product FROM `'._DB_PREFIX_.'image`');
	if (Db::getInstance()->numRows() < 500)
	{
		if (!defined('_PS_ROOT_DIR_'))
			define('_PS_ROOT_DIR_', realpath(INSTALL_PATH.'/../'));
		foreach ($result as $row)
		{
			if (file_exists(_PS_ROOT_DIR_.DIRECTORY_SEPARATOR.'img'.DIRECTORY_SEPARATOR.'p'.DIRECTORY_SEPARATOR.$row['id_product'].'-'.$row['id_image'].'.jpg'))
				foreach ($replace_types['products'] as $old_type => $new_type)
					if (is_array($new_type) && count($new_type))
						p15018_copy_or_rename(
							_PS_ROOT_DIR_.DIRECTORY_SEPARATOR.'img'.DIRECTORY_SEPARATOR.'p'.DIRECTORY_SEPARATOR.$row['id_product'].'-'.$row['id_image'].'-'.$old_type.'.jpg',
							_PS_ROOT_DIR_.DIRECTORY_SEPARATOR.'img'.DIRECTORY_SEPARATOR.'p'.DIRECTORY_SEPARATOR.$row['id_product'].'-'.$row['id_image'].'-'.$new_type[0].'.jpg',
							$option
						);
			$folder = implode(DIRECTORY_SEPARATOR, str_split((string)$row['id_image'])).DIRECTORY_SEPARATOR;
			if (file_exists(_PS_ROOT_DIR_.DIRECTORY_SEPARATOR.'img'.DIRECTORY_SEPARATOR.'p'.DIRECTORY_SEPARATOR.$folder.$row['id_image'].'.jpg'))
				foreach ($replace_types['products'] as $old_type => $new_type)
					if (is_array($new_type) && count($new_type))
						p15018_copy_or_rename(
							_PS_ROOT_DIR_.DIRECTORY_SEPARATOR.'img'.DIRECTORY_SEPARATOR.'p'.DIRECTORY_SEPARATOR.$folder.$row['id_image'].'-'.$old_type.'.jpg',
							_PS_ROOT_DIR_.DIRECTORY_SEPARATOR.'img'.DIRECTORY_SEPARATOR.'p'.DIRECTORY_SEPARATOR.$folder.$row['id_image'].'-'.$new_type[0].'.jpg',
							$option
						);
		}
		
		// Then the other entities (if there is less than 500 products, that should not be a problem)
		$directories = array('p', 'c', 'm', 's', 'su', 'scenes', 'scenes'.DIRECTORY_SEPARATOR.'thumbs', 'st');
		foreach ($directories as $directory)
			foreach (scandir(_PS_ROOT_DIR_.DIRECTORY_SEPARATOR.'img'.DIRECTORY_SEPARATOR.$directory) as $file)
			{
				if (!preg_match('/^([0-9]+|[a-z]{2}-default)\-[a-z_-]+\.jpg$/i', $file))
					continue;
				foreach ($replace_types as $type => $type_array)
					foreach ($type_array as $old_type => $new_type)
						if (preg_match('/^([0-9]+|[a-z]{2}-default)\-'.$old_type.'\.jpg$/i', $file, $matches) && is_array($new_type) && count($new_type))
						{
							p15018_copy_or_rename(
								_PS_ROOT_DIR_.DIRECTORY_SEPARATOR.'img'.DIRECTORY_SEPARATOR.$directory.DIRECTORY_SEPARATOR.$matches[1].'-'.$old_type.'.jpg',
								_PS_ROOT_DIR_.DIRECTORY_SEPARATOR.'img'.DIRECTORY_SEPARATOR.$directory.DIRECTORY_SEPARATOR.$matches[1].'-'.$new_type[0].'.jpg',
								$option
							);
						}
			}
	}

	return true;
}

function p15018_copy_or_rename($from, $to, $option)
{
	if ($option)
		@copy($from, $to);
	else
		@rename($from, $to);
}<|MERGE_RESOLUTION|>--- conflicted
+++ resolved
@@ -28,16 +28,6 @@
 {
 	$replace_types = array(
 		'products' => array(
-<<<<<<< HEAD
-			'small' => array('small_default', '45', '45'),
-			'medium' => array('medium_default', '58', '58'),
-			'large' => array('large_default', '264', '264'),
-			'thickbox' => array('thickbox_default', '600', '600'),
-			'home' => array('home_default', '124', '124')
-		),
-		'others' => array(
-			'category' => array('category_default', '500', '500'),
-=======
 			'small' => array('small_default', '98', '98'),
 			'medium' => array('medium_default', '125', '125'),
 			'large' => array('large_default', '458', '458'),
@@ -46,7 +36,6 @@
 		),
 		'others' => array(
 			'category' => array('category_default', '870', '217'),
->>>>>>> 411f3dd5
 			'large_scene' => array('scene_default', '520', '189'),
 			'thumb_scene' => array('m_scene_default', '161', '58')
 		)
