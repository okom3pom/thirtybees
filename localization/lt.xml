<?xml version="1.0" encoding="UTF-8"?>
<localizationPack name="Lithuania" version="1.0">
<<<<<<< HEAD
	<currencies>
		<currency name="Euro" iso_code="EUR" iso_code_num="978" sign="€" blank="1" conversion_rate="1.00" format="2" decimals="1" />
	</currencies>
	<languages>
		<language iso_code="lt" />
	</languages>
	<taxes>
		<tax id="1" name="PVM LT 21%" rate="21" />
		<tax id="2" name="PVM LT 9%" rate="9" />
		<tax id="3" name="PVM LT 5%" rate="5" />
		
		<taxRulesGroup name="LT Standard Rate (21%)">
			<taxRule iso_code_country="be" id_tax="1" />
			<taxRule iso_code_country="bg" id_tax="1" />
			<taxRule iso_code_country="cz" id_tax="1" />
			<taxRule iso_code_country="dk" id_tax="1" />
			<taxRule iso_code_country="de" id_tax="1" />
			<taxRule iso_code_country="ee" id_tax="1" />
			<taxRule iso_code_country="gr" id_tax="1" />
			<taxRule iso_code_country="es" id_tax="1" />
			<taxRule iso_code_country="fr" id_tax="1" />
			<taxRule iso_code_country="ie" id_tax="1" />
			<taxRule iso_code_country="it" id_tax="1" />
			<taxRule iso_code_country="cy" id_tax="1" />
			<taxRule iso_code_country="lv" id_tax="1" />
			<taxRule iso_code_country="lt" id_tax="1" />
			<taxRule iso_code_country="lu" id_tax="1" />
			<taxRule iso_code_country="hu" id_tax="1" />
			<taxRule iso_code_country="mt" id_tax="1" />
			<taxRule iso_code_country="nl" id_tax="1" />
			<taxRule iso_code_country="at" id_tax="1" />
			<taxRule iso_code_country="pl" id_tax="1" />
			<taxRule iso_code_country="pt" id_tax="1" />
			<taxRule iso_code_country="ro" id_tax="1" />
			<taxRule iso_code_country="si" id_tax="1" />
			<taxRule iso_code_country="sk" id_tax="1" />
			<taxRule iso_code_country="fi" id_tax="1" />
			<taxRule iso_code_country="se" id_tax="1" />
			<taxRule iso_code_country="uk" id_tax="1" />
		</taxRulesGroup>

		<taxRulesGroup name="LT Reduced Rate (9%)">
			<taxRule iso_code_country="be" id_tax="2" />
			<taxRule iso_code_country="bg" id_tax="2" />
			<taxRule iso_code_country="cz" id_tax="2" />
			<taxRule iso_code_country="dk" id_tax="2" />
			<taxRule iso_code_country="de" id_tax="2" />
			<taxRule iso_code_country="ee" id_tax="2" />
			<taxRule iso_code_country="gr" id_tax="2" />
			<taxRule iso_code_country="es" id_tax="2" />
			<taxRule iso_code_country="fr" id_tax="2" />
			<taxRule iso_code_country="ie" id_tax="2" />
			<taxRule iso_code_country="it" id_tax="2" />
			<taxRule iso_code_country="cy" id_tax="2" />
			<taxRule iso_code_country="lv" id_tax="2" />
			<taxRule iso_code_country="lt" id_tax="2" />
			<taxRule iso_code_country="lu" id_tax="2" />
			<taxRule iso_code_country="hu" id_tax="2" />
			<taxRule iso_code_country="mt" id_tax="2" />
			<taxRule iso_code_country="nl" id_tax="2" />
			<taxRule iso_code_country="at" id_tax="2" />
			<taxRule iso_code_country="pl" id_tax="2" />
			<taxRule iso_code_country="pt" id_tax="2" />
			<taxRule iso_code_country="ro" id_tax="2" />
			<taxRule iso_code_country="si" id_tax="2" />
			<taxRule iso_code_country="sk" id_tax="2" />
			<taxRule iso_code_country="fi" id_tax="2" />
			<taxRule iso_code_country="se" id_tax="2" />
			<taxRule iso_code_country="uk" id_tax="2" />
		</taxRulesGroup>

		<taxRulesGroup name="LT Super Reduced Rate (5%)">
			<taxRule iso_code_country="be" id_tax="3" />
			<taxRule iso_code_country="bg" id_tax="3" />
			<taxRule iso_code_country="cz" id_tax="3" />
			<taxRule iso_code_country="dk" id_tax="3" />
			<taxRule iso_code_country="de" id_tax="3" />
			<taxRule iso_code_country="ee" id_tax="3" />
			<taxRule iso_code_country="gr" id_tax="3" />
			<taxRule iso_code_country="es" id_tax="3" />
			<taxRule iso_code_country="fr" id_tax="3" />
			<taxRule iso_code_country="ie" id_tax="3" />
			<taxRule iso_code_country="it" id_tax="3" />
			<taxRule iso_code_country="cy" id_tax="3" />
			<taxRule iso_code_country="lv" id_tax="3" />
			<taxRule iso_code_country="lt" id_tax="3" />
			<taxRule iso_code_country="lu" id_tax="3" />
			<taxRule iso_code_country="hu" id_tax="3" />
			<taxRule iso_code_country="mt" id_tax="3" />
			<taxRule iso_code_country="nl" id_tax="3" />
			<taxRule iso_code_country="at" id_tax="3" />
			<taxRule iso_code_country="pl" id_tax="3" />
			<taxRule iso_code_country="pt" id_tax="3" />
			<taxRule iso_code_country="ro" id_tax="3" />
			<taxRule iso_code_country="si" id_tax="3" />
			<taxRule iso_code_country="sk" id_tax="3" />
			<taxRule iso_code_country="fi" id_tax="3" />
			<taxRule iso_code_country="se" id_tax="3" />
			<taxRule iso_code_country="uk" id_tax="3" />
		</taxRulesGroup>

		<taxRulesGroup name="LT Foodstuff Rate (21%)">
			<taxRule iso_code_country="be" id_tax="1" />
			<taxRule iso_code_country="bg" id_tax="1" />
			<taxRule iso_code_country="cz" id_tax="1" />
			<taxRule iso_code_country="dk" id_tax="1" />
			<taxRule iso_code_country="de" id_tax="1" />
			<taxRule iso_code_country="ee" id_tax="1" />
			<taxRule iso_code_country="gr" id_tax="1" />
			<taxRule iso_code_country="es" id_tax="1" />
			<taxRule iso_code_country="fr" id_tax="1" />
			<taxRule iso_code_country="ie" id_tax="1" />
			<taxRule iso_code_country="it" id_tax="1" />
			<taxRule iso_code_country="cy" id_tax="1" />
			<taxRule iso_code_country="lv" id_tax="1" />
			<taxRule iso_code_country="lt" id_tax="1" />
			<taxRule iso_code_country="lu" id_tax="1" />
			<taxRule iso_code_country="hu" id_tax="1" />
			<taxRule iso_code_country="mt" id_tax="1" />
			<taxRule iso_code_country="nl" id_tax="1" />
			<taxRule iso_code_country="at" id_tax="1" />
			<taxRule iso_code_country="pl" id_tax="1" />
			<taxRule iso_code_country="pt" id_tax="1" />
			<taxRule iso_code_country="ro" id_tax="1" />
			<taxRule iso_code_country="si" id_tax="1" />
			<taxRule iso_code_country="sk" id_tax="1" />
			<taxRule iso_code_country="fi" id_tax="1" />
			<taxRule iso_code_country="se" id_tax="1" />
			<taxRule iso_code_country="uk" id_tax="1" />
		</taxRulesGroup>

		<taxRulesGroup name="LT Books Rate (9%)">
			<taxRule iso_code_country="be" id_tax="2" />
			<taxRule iso_code_country="bg" id_tax="2" />
			<taxRule iso_code_country="cz" id_tax="2" />
			<taxRule iso_code_country="dk" id_tax="2" />
			<taxRule iso_code_country="de" id_tax="2" />
			<taxRule iso_code_country="ee" id_tax="2" />
			<taxRule iso_code_country="gr" id_tax="2" />
			<taxRule iso_code_country="es" id_tax="2" />
			<taxRule iso_code_country="fr" id_tax="2" />
			<taxRule iso_code_country="ie" id_tax="2" />
			<taxRule iso_code_country="it" id_tax="2" />
			<taxRule iso_code_country="cy" id_tax="2" />
			<taxRule iso_code_country="lv" id_tax="2" />
			<taxRule iso_code_country="lt" id_tax="2" />
			<taxRule iso_code_country="lu" id_tax="2" />
			<taxRule iso_code_country="hu" id_tax="2" />
			<taxRule iso_code_country="mt" id_tax="2" />
			<taxRule iso_code_country="nl" id_tax="2" />
			<taxRule iso_code_country="at" id_tax="2" />
			<taxRule iso_code_country="pl" id_tax="2" />
			<taxRule iso_code_country="pt" id_tax="2" />
			<taxRule iso_code_country="ro" id_tax="2" />
			<taxRule iso_code_country="si" id_tax="2" />
			<taxRule iso_code_country="sk" id_tax="2" />
			<taxRule iso_code_country="fi" id_tax="2" />
			<taxRule iso_code_country="se" id_tax="2" />
			<taxRule iso_code_country="uk" id_tax="2" />
		</taxRulesGroup>
	</taxes>
	<units>
		<unit type="weight" value="kg" />
		<unit type="volume" value="L" />
		<unit type="short_distance" value="cm" />
		<unit type="base_distance" value="m" />
		<unit type="long_distance" value="km" />
	</units>
=======
  <currencies>
    <currency name="Litas" iso_code="LTL" iso_code_num="440" sign="Lt" blank="1" conversion_rate="3.45280" format="2" decimals="1"/>
  </currencies>
  <languages>
    <language iso_code="lt"/>
  </languages>
  <taxes>
    <tax id="1" name="PVM LT 21%" rate="21" eu-tax-group="virtual"/>
    <tax id="2" name="PVM LT 9%" rate="9"/>
    <tax id="3" name="PVM LT 5%" rate="5"/>
    <tax id="4" name="USt. AT 20%" rate="20" auto-generated="1" from-eu-tax-group="virtual"/>
    <tax id="5" name="TVA BE 21%" rate="21" auto-generated="1" from-eu-tax-group="virtual"/>
    <tax id="6" name="ДДС BG 20%" rate="20" auto-generated="1" from-eu-tax-group="virtual"/>
    <tax id="7" name="ΦΠΑ CY 19%" rate="19" auto-generated="1" from-eu-tax-group="virtual"/>
    <tax id="8" name="DPH CZ 21%" rate="21" auto-generated="1" from-eu-tax-group="virtual"/>
    <tax id="9" name="MwSt. DE 19%" rate="19" auto-generated="1" from-eu-tax-group="virtual"/>
    <tax id="10" name="moms DK 25%" rate="25" auto-generated="1" from-eu-tax-group="virtual"/>
    <tax id="11" name="km EE 20%" rate="20" auto-generated="1" from-eu-tax-group="virtual"/>
    <tax id="12" name="IVA ES 21%" rate="21" auto-generated="1" from-eu-tax-group="virtual"/>
    <tax id="13" name="ALV FI 24%" rate="24" auto-generated="1" from-eu-tax-group="virtual"/>
    <tax id="14" name="TVA FR 20%" rate="20" auto-generated="1" from-eu-tax-group="virtual"/>
    <tax id="15" name="VAT UK 20%" rate="20.0" auto-generated="1" from-eu-tax-group="virtual"/>
    <tax id="16" name="ΦΠΑ GR 23%" rate="23" auto-generated="1" from-eu-tax-group="virtual"/>
    <tax id="17" name="Croatia PDV 25%" rate="25.000" auto-generated="1" from-eu-tax-group="virtual"/>
    <tax id="18" name="ÁFA HU 27%" rate="27" auto-generated="1" from-eu-tax-group="virtual"/>
    <tax id="19" name="VAT IE 23%" rate="23" auto-generated="1" from-eu-tax-group="virtual"/>
    <tax id="20" name="IVA IT 22%" rate="22" auto-generated="1" from-eu-tax-group="virtual"/>
    <tax id="21" name="TVA LU 17%" rate="17" auto-generated="1" from-eu-tax-group="virtual"/>
    <tax id="22" name="PVN LV 21%" rate="21" auto-generated="1" from-eu-tax-group="virtual"/>
    <tax id="23" name="VAT MT 18%" rate="18" auto-generated="1" from-eu-tax-group="virtual"/>
    <tax id="24" name="BTW NL 21%" rate="21" auto-generated="1" from-eu-tax-group="virtual"/>
    <tax id="25" name="PTU PL 23%" rate="23" auto-generated="1" from-eu-tax-group="virtual"/>
    <tax id="26" name="IVA PT 23%" rate="23" auto-generated="1" from-eu-tax-group="virtual"/>
    <tax id="27" name="TVA RO 24%" rate="24" auto-generated="1" from-eu-tax-group="virtual"/>
    <tax id="28" name="Moms SE 25%" rate="25" auto-generated="1" from-eu-tax-group="virtual"/>
    <tax id="29" name="DDV SI 22%" rate="22" auto-generated="1" from-eu-tax-group="virtual"/>
    <tax id="30" name="DPH SK 20%" rate="20" auto-generated="1" from-eu-tax-group="virtual"/>
    <taxRulesGroup name="LT Standard Rate (21%)">
      <taxRule iso_code_country="be" id_tax="1"/>
      <taxRule iso_code_country="bg" id_tax="1"/>
      <taxRule iso_code_country="cz" id_tax="1"/>
      <taxRule iso_code_country="dk" id_tax="1"/>
      <taxRule iso_code_country="de" id_tax="1"/>
      <taxRule iso_code_country="ee" id_tax="1"/>
      <taxRule iso_code_country="gr" id_tax="1"/>
      <taxRule iso_code_country="es" id_tax="1"/>
      <taxRule iso_code_country="fr" id_tax="1"/>
      <taxRule iso_code_country="ie" id_tax="1"/>
      <taxRule iso_code_country="it" id_tax="1"/>
      <taxRule iso_code_country="cy" id_tax="1"/>
      <taxRule iso_code_country="lv" id_tax="1"/>
      <taxRule iso_code_country="lt" id_tax="1"/>
      <taxRule iso_code_country="lu" id_tax="1"/>
      <taxRule iso_code_country="hu" id_tax="1"/>
      <taxRule iso_code_country="mt" id_tax="1"/>
      <taxRule iso_code_country="nl" id_tax="1"/>
      <taxRule iso_code_country="at" id_tax="1"/>
      <taxRule iso_code_country="pl" id_tax="1"/>
      <taxRule iso_code_country="pt" id_tax="1"/>
      <taxRule iso_code_country="ro" id_tax="1"/>
      <taxRule iso_code_country="si" id_tax="1"/>
      <taxRule iso_code_country="sk" id_tax="1"/>
      <taxRule iso_code_country="fi" id_tax="1"/>
      <taxRule iso_code_country="se" id_tax="1"/>
      <taxRule iso_code_country="uk" id_tax="1"/>
    </taxRulesGroup>
    <taxRulesGroup name="LT Reduced Rate (9%)">
      <taxRule iso_code_country="be" id_tax="2"/>
      <taxRule iso_code_country="bg" id_tax="2"/>
      <taxRule iso_code_country="cz" id_tax="2"/>
      <taxRule iso_code_country="dk" id_tax="2"/>
      <taxRule iso_code_country="de" id_tax="2"/>
      <taxRule iso_code_country="ee" id_tax="2"/>
      <taxRule iso_code_country="gr" id_tax="2"/>
      <taxRule iso_code_country="es" id_tax="2"/>
      <taxRule iso_code_country="fr" id_tax="2"/>
      <taxRule iso_code_country="ie" id_tax="2"/>
      <taxRule iso_code_country="it" id_tax="2"/>
      <taxRule iso_code_country="cy" id_tax="2"/>
      <taxRule iso_code_country="lv" id_tax="2"/>
      <taxRule iso_code_country="lt" id_tax="2"/>
      <taxRule iso_code_country="lu" id_tax="2"/>
      <taxRule iso_code_country="hu" id_tax="2"/>
      <taxRule iso_code_country="mt" id_tax="2"/>
      <taxRule iso_code_country="nl" id_tax="2"/>
      <taxRule iso_code_country="at" id_tax="2"/>
      <taxRule iso_code_country="pl" id_tax="2"/>
      <taxRule iso_code_country="pt" id_tax="2"/>
      <taxRule iso_code_country="ro" id_tax="2"/>
      <taxRule iso_code_country="si" id_tax="2"/>
      <taxRule iso_code_country="sk" id_tax="2"/>
      <taxRule iso_code_country="fi" id_tax="2"/>
      <taxRule iso_code_country="se" id_tax="2"/>
      <taxRule iso_code_country="uk" id_tax="2"/>
    </taxRulesGroup>
    <taxRulesGroup name="LT Super Reduced Rate (5%)">
      <taxRule iso_code_country="be" id_tax="3"/>
      <taxRule iso_code_country="bg" id_tax="3"/>
      <taxRule iso_code_country="cz" id_tax="3"/>
      <taxRule iso_code_country="dk" id_tax="3"/>
      <taxRule iso_code_country="de" id_tax="3"/>
      <taxRule iso_code_country="ee" id_tax="3"/>
      <taxRule iso_code_country="gr" id_tax="3"/>
      <taxRule iso_code_country="es" id_tax="3"/>
      <taxRule iso_code_country="fr" id_tax="3"/>
      <taxRule iso_code_country="ie" id_tax="3"/>
      <taxRule iso_code_country="it" id_tax="3"/>
      <taxRule iso_code_country="cy" id_tax="3"/>
      <taxRule iso_code_country="lv" id_tax="3"/>
      <taxRule iso_code_country="lt" id_tax="3"/>
      <taxRule iso_code_country="lu" id_tax="3"/>
      <taxRule iso_code_country="hu" id_tax="3"/>
      <taxRule iso_code_country="mt" id_tax="3"/>
      <taxRule iso_code_country="nl" id_tax="3"/>
      <taxRule iso_code_country="at" id_tax="3"/>
      <taxRule iso_code_country="pl" id_tax="3"/>
      <taxRule iso_code_country="pt" id_tax="3"/>
      <taxRule iso_code_country="ro" id_tax="3"/>
      <taxRule iso_code_country="si" id_tax="3"/>
      <taxRule iso_code_country="sk" id_tax="3"/>
      <taxRule iso_code_country="fi" id_tax="3"/>
      <taxRule iso_code_country="se" id_tax="3"/>
      <taxRule iso_code_country="uk" id_tax="3"/>
    </taxRulesGroup>
    <taxRulesGroup name="LT Foodstuff Rate (21%)">
      <taxRule iso_code_country="be" id_tax="1"/>
      <taxRule iso_code_country="bg" id_tax="1"/>
      <taxRule iso_code_country="cz" id_tax="1"/>
      <taxRule iso_code_country="dk" id_tax="1"/>
      <taxRule iso_code_country="de" id_tax="1"/>
      <taxRule iso_code_country="ee" id_tax="1"/>
      <taxRule iso_code_country="gr" id_tax="1"/>
      <taxRule iso_code_country="es" id_tax="1"/>
      <taxRule iso_code_country="fr" id_tax="1"/>
      <taxRule iso_code_country="ie" id_tax="1"/>
      <taxRule iso_code_country="it" id_tax="1"/>
      <taxRule iso_code_country="cy" id_tax="1"/>
      <taxRule iso_code_country="lv" id_tax="1"/>
      <taxRule iso_code_country="lt" id_tax="1"/>
      <taxRule iso_code_country="lu" id_tax="1"/>
      <taxRule iso_code_country="hu" id_tax="1"/>
      <taxRule iso_code_country="mt" id_tax="1"/>
      <taxRule iso_code_country="nl" id_tax="1"/>
      <taxRule iso_code_country="at" id_tax="1"/>
      <taxRule iso_code_country="pl" id_tax="1"/>
      <taxRule iso_code_country="pt" id_tax="1"/>
      <taxRule iso_code_country="ro" id_tax="1"/>
      <taxRule iso_code_country="si" id_tax="1"/>
      <taxRule iso_code_country="sk" id_tax="1"/>
      <taxRule iso_code_country="fi" id_tax="1"/>
      <taxRule iso_code_country="se" id_tax="1"/>
      <taxRule iso_code_country="uk" id_tax="1"/>
    </taxRulesGroup>
    <taxRulesGroup name="LT Books Rate (9%)">
      <taxRule iso_code_country="be" id_tax="2"/>
      <taxRule iso_code_country="bg" id_tax="2"/>
      <taxRule iso_code_country="cz" id_tax="2"/>
      <taxRule iso_code_country="dk" id_tax="2"/>
      <taxRule iso_code_country="de" id_tax="2"/>
      <taxRule iso_code_country="ee" id_tax="2"/>
      <taxRule iso_code_country="gr" id_tax="2"/>
      <taxRule iso_code_country="es" id_tax="2"/>
      <taxRule iso_code_country="fr" id_tax="2"/>
      <taxRule iso_code_country="ie" id_tax="2"/>
      <taxRule iso_code_country="it" id_tax="2"/>
      <taxRule iso_code_country="cy" id_tax="2"/>
      <taxRule iso_code_country="lv" id_tax="2"/>
      <taxRule iso_code_country="lt" id_tax="2"/>
      <taxRule iso_code_country="lu" id_tax="2"/>
      <taxRule iso_code_country="hu" id_tax="2"/>
      <taxRule iso_code_country="mt" id_tax="2"/>
      <taxRule iso_code_country="nl" id_tax="2"/>
      <taxRule iso_code_country="at" id_tax="2"/>
      <taxRule iso_code_country="pl" id_tax="2"/>
      <taxRule iso_code_country="pt" id_tax="2"/>
      <taxRule iso_code_country="ro" id_tax="2"/>
      <taxRule iso_code_country="si" id_tax="2"/>
      <taxRule iso_code_country="sk" id_tax="2"/>
      <taxRule iso_code_country="fi" id_tax="2"/>
      <taxRule iso_code_country="se" id_tax="2"/>
      <taxRule iso_code_country="uk" id_tax="2"/>
    </taxRulesGroup>
    <taxRulesGroup name="EU VAT For Virtual Products" auto-generated="1" eu-tax-group="virtual">
      <taxRule iso_code_country="lt" id_tax="1"/>
      <taxRule iso_code_country="at" id_tax="4"/>
      <taxRule iso_code_country="be" id_tax="5"/>
      <taxRule iso_code_country="bg" id_tax="6"/>
      <taxRule iso_code_country="cy" id_tax="7"/>
      <taxRule iso_code_country="cz" id_tax="8"/>
      <taxRule iso_code_country="de" id_tax="9"/>
      <taxRule iso_code_country="dk" id_tax="10"/>
      <taxRule iso_code_country="ee" id_tax="11"/>
      <taxRule iso_code_country="es" id_tax="12"/>
      <taxRule iso_code_country="fi" id_tax="13"/>
      <taxRule iso_code_country="fr" id_tax="14"/>
      <taxRule iso_code_country="gb" id_tax="15"/>
      <taxRule iso_code_country="gr" id_tax="16"/>
      <taxRule iso_code_country="hr" id_tax="17"/>
      <taxRule iso_code_country="hu" id_tax="18"/>
      <taxRule iso_code_country="ie" id_tax="19"/>
      <taxRule iso_code_country="it" id_tax="20"/>
      <taxRule iso_code_country="lu" id_tax="21"/>
      <taxRule iso_code_country="lv" id_tax="22"/>
      <taxRule iso_code_country="mt" id_tax="23"/>
      <taxRule iso_code_country="nl" id_tax="24"/>
      <taxRule iso_code_country="pl" id_tax="25"/>
      <taxRule iso_code_country="pt" id_tax="26"/>
      <taxRule iso_code_country="ro" id_tax="27"/>
      <taxRule iso_code_country="se" id_tax="28"/>
      <taxRule iso_code_country="si" id_tax="29"/>
      <taxRule iso_code_country="sk" id_tax="30"/>
    </taxRulesGroup>
  </taxes>
  <units>
    <unit type="weight" value="kg"/>
    <unit type="volume" value="L"/>
    <unit type="short_distance" value="cm"/>
    <unit type="base_distance" value="m"/>
    <unit type="long_distance" value="km"/>
  </units>
>>>>>>> 7f116e90
</localizationPack><|MERGE_RESOLUTION|>--- conflicted
+++ resolved
@@ -1,394 +1,223 @@
 <?xml version="1.0" encoding="UTF-8"?>
 <localizationPack name="Lithuania" version="1.0">
-<<<<<<< HEAD
 	<currencies>
-		<currency name="Euro" iso_code="EUR" iso_code_num="978" sign="€" blank="1" conversion_rate="1.00" format="2" decimals="1" />
+		<currency name="Litas" iso_code="LTL" iso_code_num="440" sign="Lt" blank="1" conversion_rate="3.45280" format="2" decimals="1"/>
 	</currencies>
 	<languages>
-		<language iso_code="lt" />
+		<language iso_code="lt"/>
 	</languages>
 	<taxes>
-		<tax id="1" name="PVM LT 21%" rate="21" />
-		<tax id="2" name="PVM LT 9%" rate="9" />
-		<tax id="3" name="PVM LT 5%" rate="5" />
-		
+		<tax id="1" name="PVM LT 21%" rate="21" eu-tax-group="virtual"/>
+		<tax id="2" name="PVM LT 9%" rate="9"/>
+		<tax id="3" name="PVM LT 5%" rate="5"/>
+		<tax id="4" name="USt. AT 20%" rate="20" auto-generated="1" from-eu-tax-group="virtual"/>
+		<tax id="5" name="TVA BE 21%" rate="21" auto-generated="1" from-eu-tax-group="virtual"/>
+		<tax id="6" name="ДДС BG 20%" rate="20" auto-generated="1" from-eu-tax-group="virtual"/>
+		<tax id="7" name="ΦΠΑ CY 19%" rate="19" auto-generated="1" from-eu-tax-group="virtual"/>
+		<tax id="8" name="DPH CZ 21%" rate="21" auto-generated="1" from-eu-tax-group="virtual"/>
+		<tax id="9" name="MwSt. DE 19%" rate="19" auto-generated="1" from-eu-tax-group="virtual"/>
+		<tax id="10" name="moms DK 25%" rate="25" auto-generated="1" from-eu-tax-group="virtual"/>
+		<tax id="11" name="km EE 20%" rate="20" auto-generated="1" from-eu-tax-group="virtual"/>
+		<tax id="12" name="IVA ES 21%" rate="21" auto-generated="1" from-eu-tax-group="virtual"/>
+		<tax id="13" name="ALV FI 24%" rate="24" auto-generated="1" from-eu-tax-group="virtual"/>
+		<tax id="14" name="TVA FR 20%" rate="20" auto-generated="1" from-eu-tax-group="virtual"/>
+		<tax id="15" name="VAT UK 20%" rate="20.0" auto-generated="1" from-eu-tax-group="virtual"/>
+		<tax id="16" name="ΦΠΑ GR 23%" rate="23" auto-generated="1" from-eu-tax-group="virtual"/>
+		<tax id="17" name="Croatia PDV 25%" rate="25.000" auto-generated="1" from-eu-tax-group="virtual"/>
+		<tax id="18" name="ÁFA HU 27%" rate="27" auto-generated="1" from-eu-tax-group="virtual"/>
+		<tax id="19" name="VAT IE 23%" rate="23" auto-generated="1" from-eu-tax-group="virtual"/>
+		<tax id="20" name="IVA IT 22%" rate="22" auto-generated="1" from-eu-tax-group="virtual"/>
+		<tax id="21" name="TVA LU 17%" rate="17" auto-generated="1" from-eu-tax-group="virtual"/>
+		<tax id="22" name="PVN LV 21%" rate="21" auto-generated="1" from-eu-tax-group="virtual"/>
+		<tax id="23" name="VAT MT 18%" rate="18" auto-generated="1" from-eu-tax-group="virtual"/>
+		<tax id="24" name="BTW NL 21%" rate="21" auto-generated="1" from-eu-tax-group="virtual"/>
+		<tax id="25" name="PTU PL 23%" rate="23" auto-generated="1" from-eu-tax-group="virtual"/>
+		<tax id="26" name="IVA PT 23%" rate="23" auto-generated="1" from-eu-tax-group="virtual"/>
+		<tax id="27" name="TVA RO 24%" rate="24" auto-generated="1" from-eu-tax-group="virtual"/>
+		<tax id="28" name="Moms SE 25%" rate="25" auto-generated="1" from-eu-tax-group="virtual"/>
+		<tax id="29" name="DDV SI 22%" rate="22" auto-generated="1" from-eu-tax-group="virtual"/>
+		<tax id="30" name="DPH SK 20%" rate="20" auto-generated="1" from-eu-tax-group="virtual"/>
 		<taxRulesGroup name="LT Standard Rate (21%)">
-			<taxRule iso_code_country="be" id_tax="1" />
-			<taxRule iso_code_country="bg" id_tax="1" />
-			<taxRule iso_code_country="cz" id_tax="1" />
-			<taxRule iso_code_country="dk" id_tax="1" />
-			<taxRule iso_code_country="de" id_tax="1" />
-			<taxRule iso_code_country="ee" id_tax="1" />
-			<taxRule iso_code_country="gr" id_tax="1" />
-			<taxRule iso_code_country="es" id_tax="1" />
-			<taxRule iso_code_country="fr" id_tax="1" />
-			<taxRule iso_code_country="ie" id_tax="1" />
-			<taxRule iso_code_country="it" id_tax="1" />
-			<taxRule iso_code_country="cy" id_tax="1" />
-			<taxRule iso_code_country="lv" id_tax="1" />
-			<taxRule iso_code_country="lt" id_tax="1" />
-			<taxRule iso_code_country="lu" id_tax="1" />
-			<taxRule iso_code_country="hu" id_tax="1" />
-			<taxRule iso_code_country="mt" id_tax="1" />
-			<taxRule iso_code_country="nl" id_tax="1" />
-			<taxRule iso_code_country="at" id_tax="1" />
-			<taxRule iso_code_country="pl" id_tax="1" />
-			<taxRule iso_code_country="pt" id_tax="1" />
-			<taxRule iso_code_country="ro" id_tax="1" />
-			<taxRule iso_code_country="si" id_tax="1" />
-			<taxRule iso_code_country="sk" id_tax="1" />
-			<taxRule iso_code_country="fi" id_tax="1" />
-			<taxRule iso_code_country="se" id_tax="1" />
-			<taxRule iso_code_country="uk" id_tax="1" />
-		</taxRulesGroup>
-
+			<taxRule iso_code_country="be" id_tax="1"/>
+			<taxRule iso_code_country="bg" id_tax="1"/>
+			<taxRule iso_code_country="cz" id_tax="1"/>
+			<taxRule iso_code_country="dk" id_tax="1"/>
+			<taxRule iso_code_country="de" id_tax="1"/>
+			<taxRule iso_code_country="ee" id_tax="1"/>
+			<taxRule iso_code_country="gr" id_tax="1"/>
+			<taxRule iso_code_country="es" id_tax="1"/>
+			<taxRule iso_code_country="fr" id_tax="1"/>
+			<taxRule iso_code_country="ie" id_tax="1"/>
+			<taxRule iso_code_country="it" id_tax="1"/>
+			<taxRule iso_code_country="cy" id_tax="1"/>
+			<taxRule iso_code_country="lv" id_tax="1"/>
+			<taxRule iso_code_country="lt" id_tax="1"/>
+			<taxRule iso_code_country="lu" id_tax="1"/>
+			<taxRule iso_code_country="hu" id_tax="1"/>
+			<taxRule iso_code_country="mt" id_tax="1"/>
+			<taxRule iso_code_country="nl" id_tax="1"/>
+			<taxRule iso_code_country="at" id_tax="1"/>
+			<taxRule iso_code_country="pl" id_tax="1"/>
+			<taxRule iso_code_country="pt" id_tax="1"/>
+			<taxRule iso_code_country="ro" id_tax="1"/>
+			<taxRule iso_code_country="si" id_tax="1"/>
+			<taxRule iso_code_country="sk" id_tax="1"/>
+			<taxRule iso_code_country="fi" id_tax="1"/>
+			<taxRule iso_code_country="se" id_tax="1"/>
+			<taxRule iso_code_country="uk" id_tax="1"/>
+		</taxRulesGroup>
 		<taxRulesGroup name="LT Reduced Rate (9%)">
-			<taxRule iso_code_country="be" id_tax="2" />
-			<taxRule iso_code_country="bg" id_tax="2" />
-			<taxRule iso_code_country="cz" id_tax="2" />
-			<taxRule iso_code_country="dk" id_tax="2" />
-			<taxRule iso_code_country="de" id_tax="2" />
-			<taxRule iso_code_country="ee" id_tax="2" />
-			<taxRule iso_code_country="gr" id_tax="2" />
-			<taxRule iso_code_country="es" id_tax="2" />
-			<taxRule iso_code_country="fr" id_tax="2" />
-			<taxRule iso_code_country="ie" id_tax="2" />
-			<taxRule iso_code_country="it" id_tax="2" />
-			<taxRule iso_code_country="cy" id_tax="2" />
-			<taxRule iso_code_country="lv" id_tax="2" />
-			<taxRule iso_code_country="lt" id_tax="2" />
-			<taxRule iso_code_country="lu" id_tax="2" />
-			<taxRule iso_code_country="hu" id_tax="2" />
-			<taxRule iso_code_country="mt" id_tax="2" />
-			<taxRule iso_code_country="nl" id_tax="2" />
-			<taxRule iso_code_country="at" id_tax="2" />
-			<taxRule iso_code_country="pl" id_tax="2" />
-			<taxRule iso_code_country="pt" id_tax="2" />
-			<taxRule iso_code_country="ro" id_tax="2" />
-			<taxRule iso_code_country="si" id_tax="2" />
-			<taxRule iso_code_country="sk" id_tax="2" />
-			<taxRule iso_code_country="fi" id_tax="2" />
-			<taxRule iso_code_country="se" id_tax="2" />
-			<taxRule iso_code_country="uk" id_tax="2" />
-		</taxRulesGroup>
-
+			<taxRule iso_code_country="be" id_tax="2"/>
+			<taxRule iso_code_country="bg" id_tax="2"/>
+			<taxRule iso_code_country="cz" id_tax="2"/>
+			<taxRule iso_code_country="dk" id_tax="2"/>
+			<taxRule iso_code_country="de" id_tax="2"/>
+			<taxRule iso_code_country="ee" id_tax="2"/>
+			<taxRule iso_code_country="gr" id_tax="2"/>
+			<taxRule iso_code_country="es" id_tax="2"/>
+			<taxRule iso_code_country="fr" id_tax="2"/>
+			<taxRule iso_code_country="ie" id_tax="2"/>
+			<taxRule iso_code_country="it" id_tax="2"/>
+			<taxRule iso_code_country="cy" id_tax="2"/>
+			<taxRule iso_code_country="lv" id_tax="2"/>
+			<taxRule iso_code_country="lt" id_tax="2"/>
+			<taxRule iso_code_country="lu" id_tax="2"/>
+			<taxRule iso_code_country="hu" id_tax="2"/>
+			<taxRule iso_code_country="mt" id_tax="2"/>
+			<taxRule iso_code_country="nl" id_tax="2"/>
+			<taxRule iso_code_country="at" id_tax="2"/>
+			<taxRule iso_code_country="pl" id_tax="2"/>
+			<taxRule iso_code_country="pt" id_tax="2"/>
+			<taxRule iso_code_country="ro" id_tax="2"/>
+			<taxRule iso_code_country="si" id_tax="2"/>
+			<taxRule iso_code_country="sk" id_tax="2"/>
+			<taxRule iso_code_country="fi" id_tax="2"/>
+			<taxRule iso_code_country="se" id_tax="2"/>
+			<taxRule iso_code_country="uk" id_tax="2"/>
+		</taxRulesGroup>
 		<taxRulesGroup name="LT Super Reduced Rate (5%)">
-			<taxRule iso_code_country="be" id_tax="3" />
-			<taxRule iso_code_country="bg" id_tax="3" />
-			<taxRule iso_code_country="cz" id_tax="3" />
-			<taxRule iso_code_country="dk" id_tax="3" />
-			<taxRule iso_code_country="de" id_tax="3" />
-			<taxRule iso_code_country="ee" id_tax="3" />
-			<taxRule iso_code_country="gr" id_tax="3" />
-			<taxRule iso_code_country="es" id_tax="3" />
-			<taxRule iso_code_country="fr" id_tax="3" />
-			<taxRule iso_code_country="ie" id_tax="3" />
-			<taxRule iso_code_country="it" id_tax="3" />
-			<taxRule iso_code_country="cy" id_tax="3" />
-			<taxRule iso_code_country="lv" id_tax="3" />
-			<taxRule iso_code_country="lt" id_tax="3" />
-			<taxRule iso_code_country="lu" id_tax="3" />
-			<taxRule iso_code_country="hu" id_tax="3" />
-			<taxRule iso_code_country="mt" id_tax="3" />
-			<taxRule iso_code_country="nl" id_tax="3" />
-			<taxRule iso_code_country="at" id_tax="3" />
-			<taxRule iso_code_country="pl" id_tax="3" />
-			<taxRule iso_code_country="pt" id_tax="3" />
-			<taxRule iso_code_country="ro" id_tax="3" />
-			<taxRule iso_code_country="si" id_tax="3" />
-			<taxRule iso_code_country="sk" id_tax="3" />
-			<taxRule iso_code_country="fi" id_tax="3" />
-			<taxRule iso_code_country="se" id_tax="3" />
-			<taxRule iso_code_country="uk" id_tax="3" />
-		</taxRulesGroup>
-
+			<taxRule iso_code_country="be" id_tax="3"/>
+			<taxRule iso_code_country="bg" id_tax="3"/>
+			<taxRule iso_code_country="cz" id_tax="3"/>
+			<taxRule iso_code_country="dk" id_tax="3"/>
+			<taxRule iso_code_country="de" id_tax="3"/>
+			<taxRule iso_code_country="ee" id_tax="3"/>
+			<taxRule iso_code_country="gr" id_tax="3"/>
+			<taxRule iso_code_country="es" id_tax="3"/>
+			<taxRule iso_code_country="fr" id_tax="3"/>
+			<taxRule iso_code_country="ie" id_tax="3"/>
+			<taxRule iso_code_country="it" id_tax="3"/>
+			<taxRule iso_code_country="cy" id_tax="3"/>
+			<taxRule iso_code_country="lv" id_tax="3"/>
+			<taxRule iso_code_country="lt" id_tax="3"/>
+			<taxRule iso_code_country="lu" id_tax="3"/>
+			<taxRule iso_code_country="hu" id_tax="3"/>
+			<taxRule iso_code_country="mt" id_tax="3"/>
+			<taxRule iso_code_country="nl" id_tax="3"/>
+			<taxRule iso_code_country="at" id_tax="3"/>
+			<taxRule iso_code_country="pl" id_tax="3"/>
+			<taxRule iso_code_country="pt" id_tax="3"/>
+			<taxRule iso_code_country="ro" id_tax="3"/>
+			<taxRule iso_code_country="si" id_tax="3"/>
+			<taxRule iso_code_country="sk" id_tax="3"/>
+			<taxRule iso_code_country="fi" id_tax="3"/>
+			<taxRule iso_code_country="se" id_tax="3"/>
+			<taxRule iso_code_country="uk" id_tax="3"/>
+		</taxRulesGroup>
 		<taxRulesGroup name="LT Foodstuff Rate (21%)">
-			<taxRule iso_code_country="be" id_tax="1" />
-			<taxRule iso_code_country="bg" id_tax="1" />
-			<taxRule iso_code_country="cz" id_tax="1" />
-			<taxRule iso_code_country="dk" id_tax="1" />
-			<taxRule iso_code_country="de" id_tax="1" />
-			<taxRule iso_code_country="ee" id_tax="1" />
-			<taxRule iso_code_country="gr" id_tax="1" />
-			<taxRule iso_code_country="es" id_tax="1" />
-			<taxRule iso_code_country="fr" id_tax="1" />
-			<taxRule iso_code_country="ie" id_tax="1" />
-			<taxRule iso_code_country="it" id_tax="1" />
-			<taxRule iso_code_country="cy" id_tax="1" />
-			<taxRule iso_code_country="lv" id_tax="1" />
-			<taxRule iso_code_country="lt" id_tax="1" />
-			<taxRule iso_code_country="lu" id_tax="1" />
-			<taxRule iso_code_country="hu" id_tax="1" />
-			<taxRule iso_code_country="mt" id_tax="1" />
-			<taxRule iso_code_country="nl" id_tax="1" />
-			<taxRule iso_code_country="at" id_tax="1" />
-			<taxRule iso_code_country="pl" id_tax="1" />
-			<taxRule iso_code_country="pt" id_tax="1" />
-			<taxRule iso_code_country="ro" id_tax="1" />
-			<taxRule iso_code_country="si" id_tax="1" />
-			<taxRule iso_code_country="sk" id_tax="1" />
-			<taxRule iso_code_country="fi" id_tax="1" />
-			<taxRule iso_code_country="se" id_tax="1" />
-			<taxRule iso_code_country="uk" id_tax="1" />
-		</taxRulesGroup>
-
+			<taxRule iso_code_country="be" id_tax="1"/>
+			<taxRule iso_code_country="bg" id_tax="1"/>
+			<taxRule iso_code_country="cz" id_tax="1"/>
+			<taxRule iso_code_country="dk" id_tax="1"/>
+			<taxRule iso_code_country="de" id_tax="1"/>
+			<taxRule iso_code_country="ee" id_tax="1"/>
+			<taxRule iso_code_country="gr" id_tax="1"/>
+			<taxRule iso_code_country="es" id_tax="1"/>
+			<taxRule iso_code_country="fr" id_tax="1"/>
+			<taxRule iso_code_country="ie" id_tax="1"/>
+			<taxRule iso_code_country="it" id_tax="1"/>
+			<taxRule iso_code_country="cy" id_tax="1"/>
+			<taxRule iso_code_country="lv" id_tax="1"/>
+			<taxRule iso_code_country="lt" id_tax="1"/>
+			<taxRule iso_code_country="lu" id_tax="1"/>
+			<taxRule iso_code_country="hu" id_tax="1"/>
+			<taxRule iso_code_country="mt" id_tax="1"/>
+			<taxRule iso_code_country="nl" id_tax="1"/>
+			<taxRule iso_code_country="at" id_tax="1"/>
+			<taxRule iso_code_country="pl" id_tax="1"/>
+			<taxRule iso_code_country="pt" id_tax="1"/>
+			<taxRule iso_code_country="ro" id_tax="1"/>
+			<taxRule iso_code_country="si" id_tax="1"/>
+			<taxRule iso_code_country="sk" id_tax="1"/>
+			<taxRule iso_code_country="fi" id_tax="1"/>
+			<taxRule iso_code_country="se" id_tax="1"/>
+			<taxRule iso_code_country="uk" id_tax="1"/>
+		</taxRulesGroup>
 		<taxRulesGroup name="LT Books Rate (9%)">
-			<taxRule iso_code_country="be" id_tax="2" />
-			<taxRule iso_code_country="bg" id_tax="2" />
-			<taxRule iso_code_country="cz" id_tax="2" />
-			<taxRule iso_code_country="dk" id_tax="2" />
-			<taxRule iso_code_country="de" id_tax="2" />
-			<taxRule iso_code_country="ee" id_tax="2" />
-			<taxRule iso_code_country="gr" id_tax="2" />
-			<taxRule iso_code_country="es" id_tax="2" />
-			<taxRule iso_code_country="fr" id_tax="2" />
-			<taxRule iso_code_country="ie" id_tax="2" />
-			<taxRule iso_code_country="it" id_tax="2" />
-			<taxRule iso_code_country="cy" id_tax="2" />
-			<taxRule iso_code_country="lv" id_tax="2" />
-			<taxRule iso_code_country="lt" id_tax="2" />
-			<taxRule iso_code_country="lu" id_tax="2" />
-			<taxRule iso_code_country="hu" id_tax="2" />
-			<taxRule iso_code_country="mt" id_tax="2" />
-			<taxRule iso_code_country="nl" id_tax="2" />
-			<taxRule iso_code_country="at" id_tax="2" />
-			<taxRule iso_code_country="pl" id_tax="2" />
-			<taxRule iso_code_country="pt" id_tax="2" />
-			<taxRule iso_code_country="ro" id_tax="2" />
-			<taxRule iso_code_country="si" id_tax="2" />
-			<taxRule iso_code_country="sk" id_tax="2" />
-			<taxRule iso_code_country="fi" id_tax="2" />
-			<taxRule iso_code_country="se" id_tax="2" />
-			<taxRule iso_code_country="uk" id_tax="2" />
+			<taxRule iso_code_country="be" id_tax="2"/>
+			<taxRule iso_code_country="bg" id_tax="2"/>
+			<taxRule iso_code_country="cz" id_tax="2"/>
+			<taxRule iso_code_country="dk" id_tax="2"/>
+			<taxRule iso_code_country="de" id_tax="2"/>
+			<taxRule iso_code_country="ee" id_tax="2"/>
+			<taxRule iso_code_country="gr" id_tax="2"/>
+			<taxRule iso_code_country="es" id_tax="2"/>
+			<taxRule iso_code_country="fr" id_tax="2"/>
+			<taxRule iso_code_country="ie" id_tax="2"/>
+			<taxRule iso_code_country="it" id_tax="2"/>
+			<taxRule iso_code_country="cy" id_tax="2"/>
+			<taxRule iso_code_country="lv" id_tax="2"/>
+			<taxRule iso_code_country="lt" id_tax="2"/>
+			<taxRule iso_code_country="lu" id_tax="2"/>
+			<taxRule iso_code_country="hu" id_tax="2"/>
+			<taxRule iso_code_country="mt" id_tax="2"/>
+			<taxRule iso_code_country="nl" id_tax="2"/>
+			<taxRule iso_code_country="at" id_tax="2"/>
+			<taxRule iso_code_country="pl" id_tax="2"/>
+			<taxRule iso_code_country="pt" id_tax="2"/>
+			<taxRule iso_code_country="ro" id_tax="2"/>
+			<taxRule iso_code_country="si" id_tax="2"/>
+			<taxRule iso_code_country="sk" id_tax="2"/>
+			<taxRule iso_code_country="fi" id_tax="2"/>
+			<taxRule iso_code_country="se" id_tax="2"/>
+			<taxRule iso_code_country="uk" id_tax="2"/>
+		</taxRulesGroup>
+		<taxRulesGroup name="EU VAT For Virtual Products" auto-generated="1" eu-tax-group="virtual">
+			<taxRule iso_code_country="lt" id_tax="1"/>
+			<taxRule iso_code_country="at" id_tax="4"/>
+			<taxRule iso_code_country="be" id_tax="5"/>
+			<taxRule iso_code_country="bg" id_tax="6"/>
+			<taxRule iso_code_country="cy" id_tax="7"/>
+			<taxRule iso_code_country="cz" id_tax="8"/>
+			<taxRule iso_code_country="de" id_tax="9"/>
+			<taxRule iso_code_country="dk" id_tax="10"/>
+			<taxRule iso_code_country="ee" id_tax="11"/>
+			<taxRule iso_code_country="es" id_tax="12"/>
+			<taxRule iso_code_country="fi" id_tax="13"/>
+			<taxRule iso_code_country="fr" id_tax="14"/>
+			<taxRule iso_code_country="gb" id_tax="15"/>
+			<taxRule iso_code_country="gr" id_tax="16"/>
+			<taxRule iso_code_country="hr" id_tax="17"/>
+			<taxRule iso_code_country="hu" id_tax="18"/>
+			<taxRule iso_code_country="ie" id_tax="19"/>
+			<taxRule iso_code_country="it" id_tax="20"/>
+			<taxRule iso_code_country="lu" id_tax="21"/>
+			<taxRule iso_code_country="lv" id_tax="22"/>
+			<taxRule iso_code_country="mt" id_tax="23"/>
+			<taxRule iso_code_country="nl" id_tax="24"/>
+			<taxRule iso_code_country="pl" id_tax="25"/>
+			<taxRule iso_code_country="pt" id_tax="26"/>
+			<taxRule iso_code_country="ro" id_tax="27"/>
+			<taxRule iso_code_country="se" id_tax="28"/>
+			<taxRule iso_code_country="si" id_tax="29"/>
+			<taxRule iso_code_country="sk" id_tax="30"/>
 		</taxRulesGroup>
 	</taxes>
 	<units>
-		<unit type="weight" value="kg" />
-		<unit type="volume" value="L" />
-		<unit type="short_distance" value="cm" />
-		<unit type="base_distance" value="m" />
-		<unit type="long_distance" value="km" />
+		<unit type="weight" value="kg"/>
+		<unit type="volume" value="L"/>
+		<unit type="short_distance" value="cm"/>
+		<unit type="base_distance" value="m"/>
+		<unit type="long_distance" value="km"/>
 	</units>
-=======
-  <currencies>
-    <currency name="Litas" iso_code="LTL" iso_code_num="440" sign="Lt" blank="1" conversion_rate="3.45280" format="2" decimals="1"/>
-  </currencies>
-  <languages>
-    <language iso_code="lt"/>
-  </languages>
-  <taxes>
-    <tax id="1" name="PVM LT 21%" rate="21" eu-tax-group="virtual"/>
-    <tax id="2" name="PVM LT 9%" rate="9"/>
-    <tax id="3" name="PVM LT 5%" rate="5"/>
-    <tax id="4" name="USt. AT 20%" rate="20" auto-generated="1" from-eu-tax-group="virtual"/>
-    <tax id="5" name="TVA BE 21%" rate="21" auto-generated="1" from-eu-tax-group="virtual"/>
-    <tax id="6" name="ДДС BG 20%" rate="20" auto-generated="1" from-eu-tax-group="virtual"/>
-    <tax id="7" name="ΦΠΑ CY 19%" rate="19" auto-generated="1" from-eu-tax-group="virtual"/>
-    <tax id="8" name="DPH CZ 21%" rate="21" auto-generated="1" from-eu-tax-group="virtual"/>
-    <tax id="9" name="MwSt. DE 19%" rate="19" auto-generated="1" from-eu-tax-group="virtual"/>
-    <tax id="10" name="moms DK 25%" rate="25" auto-generated="1" from-eu-tax-group="virtual"/>
-    <tax id="11" name="km EE 20%" rate="20" auto-generated="1" from-eu-tax-group="virtual"/>
-    <tax id="12" name="IVA ES 21%" rate="21" auto-generated="1" from-eu-tax-group="virtual"/>
-    <tax id="13" name="ALV FI 24%" rate="24" auto-generated="1" from-eu-tax-group="virtual"/>
-    <tax id="14" name="TVA FR 20%" rate="20" auto-generated="1" from-eu-tax-group="virtual"/>
-    <tax id="15" name="VAT UK 20%" rate="20.0" auto-generated="1" from-eu-tax-group="virtual"/>
-    <tax id="16" name="ΦΠΑ GR 23%" rate="23" auto-generated="1" from-eu-tax-group="virtual"/>
-    <tax id="17" name="Croatia PDV 25%" rate="25.000" auto-generated="1" from-eu-tax-group="virtual"/>
-    <tax id="18" name="ÁFA HU 27%" rate="27" auto-generated="1" from-eu-tax-group="virtual"/>
-    <tax id="19" name="VAT IE 23%" rate="23" auto-generated="1" from-eu-tax-group="virtual"/>
-    <tax id="20" name="IVA IT 22%" rate="22" auto-generated="1" from-eu-tax-group="virtual"/>
-    <tax id="21" name="TVA LU 17%" rate="17" auto-generated="1" from-eu-tax-group="virtual"/>
-    <tax id="22" name="PVN LV 21%" rate="21" auto-generated="1" from-eu-tax-group="virtual"/>
-    <tax id="23" name="VAT MT 18%" rate="18" auto-generated="1" from-eu-tax-group="virtual"/>
-    <tax id="24" name="BTW NL 21%" rate="21" auto-generated="1" from-eu-tax-group="virtual"/>
-    <tax id="25" name="PTU PL 23%" rate="23" auto-generated="1" from-eu-tax-group="virtual"/>
-    <tax id="26" name="IVA PT 23%" rate="23" auto-generated="1" from-eu-tax-group="virtual"/>
-    <tax id="27" name="TVA RO 24%" rate="24" auto-generated="1" from-eu-tax-group="virtual"/>
-    <tax id="28" name="Moms SE 25%" rate="25" auto-generated="1" from-eu-tax-group="virtual"/>
-    <tax id="29" name="DDV SI 22%" rate="22" auto-generated="1" from-eu-tax-group="virtual"/>
-    <tax id="30" name="DPH SK 20%" rate="20" auto-generated="1" from-eu-tax-group="virtual"/>
-    <taxRulesGroup name="LT Standard Rate (21%)">
-      <taxRule iso_code_country="be" id_tax="1"/>
-      <taxRule iso_code_country="bg" id_tax="1"/>
-      <taxRule iso_code_country="cz" id_tax="1"/>
-      <taxRule iso_code_country="dk" id_tax="1"/>
-      <taxRule iso_code_country="de" id_tax="1"/>
-      <taxRule iso_code_country="ee" id_tax="1"/>
-      <taxRule iso_code_country="gr" id_tax="1"/>
-      <taxRule iso_code_country="es" id_tax="1"/>
-      <taxRule iso_code_country="fr" id_tax="1"/>
-      <taxRule iso_code_country="ie" id_tax="1"/>
-      <taxRule iso_code_country="it" id_tax="1"/>
-      <taxRule iso_code_country="cy" id_tax="1"/>
-      <taxRule iso_code_country="lv" id_tax="1"/>
-      <taxRule iso_code_country="lt" id_tax="1"/>
-      <taxRule iso_code_country="lu" id_tax="1"/>
-      <taxRule iso_code_country="hu" id_tax="1"/>
-      <taxRule iso_code_country="mt" id_tax="1"/>
-      <taxRule iso_code_country="nl" id_tax="1"/>
-      <taxRule iso_code_country="at" id_tax="1"/>
-      <taxRule iso_code_country="pl" id_tax="1"/>
-      <taxRule iso_code_country="pt" id_tax="1"/>
-      <taxRule iso_code_country="ro" id_tax="1"/>
-      <taxRule iso_code_country="si" id_tax="1"/>
-      <taxRule iso_code_country="sk" id_tax="1"/>
-      <taxRule iso_code_country="fi" id_tax="1"/>
-      <taxRule iso_code_country="se" id_tax="1"/>
-      <taxRule iso_code_country="uk" id_tax="1"/>
-    </taxRulesGroup>
-    <taxRulesGroup name="LT Reduced Rate (9%)">
-      <taxRule iso_code_country="be" id_tax="2"/>
-      <taxRule iso_code_country="bg" id_tax="2"/>
-      <taxRule iso_code_country="cz" id_tax="2"/>
-      <taxRule iso_code_country="dk" id_tax="2"/>
-      <taxRule iso_code_country="de" id_tax="2"/>
-      <taxRule iso_code_country="ee" id_tax="2"/>
-      <taxRule iso_code_country="gr" id_tax="2"/>
-      <taxRule iso_code_country="es" id_tax="2"/>
-      <taxRule iso_code_country="fr" id_tax="2"/>
-      <taxRule iso_code_country="ie" id_tax="2"/>
-      <taxRule iso_code_country="it" id_tax="2"/>
-      <taxRule iso_code_country="cy" id_tax="2"/>
-      <taxRule iso_code_country="lv" id_tax="2"/>
-      <taxRule iso_code_country="lt" id_tax="2"/>
-      <taxRule iso_code_country="lu" id_tax="2"/>
-      <taxRule iso_code_country="hu" id_tax="2"/>
-      <taxRule iso_code_country="mt" id_tax="2"/>
-      <taxRule iso_code_country="nl" id_tax="2"/>
-      <taxRule iso_code_country="at" id_tax="2"/>
-      <taxRule iso_code_country="pl" id_tax="2"/>
-      <taxRule iso_code_country="pt" id_tax="2"/>
-      <taxRule iso_code_country="ro" id_tax="2"/>
-      <taxRule iso_code_country="si" id_tax="2"/>
-      <taxRule iso_code_country="sk" id_tax="2"/>
-      <taxRule iso_code_country="fi" id_tax="2"/>
-      <taxRule iso_code_country="se" id_tax="2"/>
-      <taxRule iso_code_country="uk" id_tax="2"/>
-    </taxRulesGroup>
-    <taxRulesGroup name="LT Super Reduced Rate (5%)">
-      <taxRule iso_code_country="be" id_tax="3"/>
-      <taxRule iso_code_country="bg" id_tax="3"/>
-      <taxRule iso_code_country="cz" id_tax="3"/>
-      <taxRule iso_code_country="dk" id_tax="3"/>
-      <taxRule iso_code_country="de" id_tax="3"/>
-      <taxRule iso_code_country="ee" id_tax="3"/>
-      <taxRule iso_code_country="gr" id_tax="3"/>
-      <taxRule iso_code_country="es" id_tax="3"/>
-      <taxRule iso_code_country="fr" id_tax="3"/>
-      <taxRule iso_code_country="ie" id_tax="3"/>
-      <taxRule iso_code_country="it" id_tax="3"/>
-      <taxRule iso_code_country="cy" id_tax="3"/>
-      <taxRule iso_code_country="lv" id_tax="3"/>
-      <taxRule iso_code_country="lt" id_tax="3"/>
-      <taxRule iso_code_country="lu" id_tax="3"/>
-      <taxRule iso_code_country="hu" id_tax="3"/>
-      <taxRule iso_code_country="mt" id_tax="3"/>
-      <taxRule iso_code_country="nl" id_tax="3"/>
-      <taxRule iso_code_country="at" id_tax="3"/>
-      <taxRule iso_code_country="pl" id_tax="3"/>
-      <taxRule iso_code_country="pt" id_tax="3"/>
-      <taxRule iso_code_country="ro" id_tax="3"/>
-      <taxRule iso_code_country="si" id_tax="3"/>
-      <taxRule iso_code_country="sk" id_tax="3"/>
-      <taxRule iso_code_country="fi" id_tax="3"/>
-      <taxRule iso_code_country="se" id_tax="3"/>
-      <taxRule iso_code_country="uk" id_tax="3"/>
-    </taxRulesGroup>
-    <taxRulesGroup name="LT Foodstuff Rate (21%)">
-      <taxRule iso_code_country="be" id_tax="1"/>
-      <taxRule iso_code_country="bg" id_tax="1"/>
-      <taxRule iso_code_country="cz" id_tax="1"/>
-      <taxRule iso_code_country="dk" id_tax="1"/>
-      <taxRule iso_code_country="de" id_tax="1"/>
-      <taxRule iso_code_country="ee" id_tax="1"/>
-      <taxRule iso_code_country="gr" id_tax="1"/>
-      <taxRule iso_code_country="es" id_tax="1"/>
-      <taxRule iso_code_country="fr" id_tax="1"/>
-      <taxRule iso_code_country="ie" id_tax="1"/>
-      <taxRule iso_code_country="it" id_tax="1"/>
-      <taxRule iso_code_country="cy" id_tax="1"/>
-      <taxRule iso_code_country="lv" id_tax="1"/>
-      <taxRule iso_code_country="lt" id_tax="1"/>
-      <taxRule iso_code_country="lu" id_tax="1"/>
-      <taxRule iso_code_country="hu" id_tax="1"/>
-      <taxRule iso_code_country="mt" id_tax="1"/>
-      <taxRule iso_code_country="nl" id_tax="1"/>
-      <taxRule iso_code_country="at" id_tax="1"/>
-      <taxRule iso_code_country="pl" id_tax="1"/>
-      <taxRule iso_code_country="pt" id_tax="1"/>
-      <taxRule iso_code_country="ro" id_tax="1"/>
-      <taxRule iso_code_country="si" id_tax="1"/>
-      <taxRule iso_code_country="sk" id_tax="1"/>
-      <taxRule iso_code_country="fi" id_tax="1"/>
-      <taxRule iso_code_country="se" id_tax="1"/>
-      <taxRule iso_code_country="uk" id_tax="1"/>
-    </taxRulesGroup>
-    <taxRulesGroup name="LT Books Rate (9%)">
-      <taxRule iso_code_country="be" id_tax="2"/>
-      <taxRule iso_code_country="bg" id_tax="2"/>
-      <taxRule iso_code_country="cz" id_tax="2"/>
-      <taxRule iso_code_country="dk" id_tax="2"/>
-      <taxRule iso_code_country="de" id_tax="2"/>
-      <taxRule iso_code_country="ee" id_tax="2"/>
-      <taxRule iso_code_country="gr" id_tax="2"/>
-      <taxRule iso_code_country="es" id_tax="2"/>
-      <taxRule iso_code_country="fr" id_tax="2"/>
-      <taxRule iso_code_country="ie" id_tax="2"/>
-      <taxRule iso_code_country="it" id_tax="2"/>
-      <taxRule iso_code_country="cy" id_tax="2"/>
-      <taxRule iso_code_country="lv" id_tax="2"/>
-      <taxRule iso_code_country="lt" id_tax="2"/>
-      <taxRule iso_code_country="lu" id_tax="2"/>
-      <taxRule iso_code_country="hu" id_tax="2"/>
-      <taxRule iso_code_country="mt" id_tax="2"/>
-      <taxRule iso_code_country="nl" id_tax="2"/>
-      <taxRule iso_code_country="at" id_tax="2"/>
-      <taxRule iso_code_country="pl" id_tax="2"/>
-      <taxRule iso_code_country="pt" id_tax="2"/>
-      <taxRule iso_code_country="ro" id_tax="2"/>
-      <taxRule iso_code_country="si" id_tax="2"/>
-      <taxRule iso_code_country="sk" id_tax="2"/>
-      <taxRule iso_code_country="fi" id_tax="2"/>
-      <taxRule iso_code_country="se" id_tax="2"/>
-      <taxRule iso_code_country="uk" id_tax="2"/>
-    </taxRulesGroup>
-    <taxRulesGroup name="EU VAT For Virtual Products" auto-generated="1" eu-tax-group="virtual">
-      <taxRule iso_code_country="lt" id_tax="1"/>
-      <taxRule iso_code_country="at" id_tax="4"/>
-      <taxRule iso_code_country="be" id_tax="5"/>
-      <taxRule iso_code_country="bg" id_tax="6"/>
-      <taxRule iso_code_country="cy" id_tax="7"/>
-      <taxRule iso_code_country="cz" id_tax="8"/>
-      <taxRule iso_code_country="de" id_tax="9"/>
-      <taxRule iso_code_country="dk" id_tax="10"/>
-      <taxRule iso_code_country="ee" id_tax="11"/>
-      <taxRule iso_code_country="es" id_tax="12"/>
-      <taxRule iso_code_country="fi" id_tax="13"/>
-      <taxRule iso_code_country="fr" id_tax="14"/>
-      <taxRule iso_code_country="gb" id_tax="15"/>
-      <taxRule iso_code_country="gr" id_tax="16"/>
-      <taxRule iso_code_country="hr" id_tax="17"/>
-      <taxRule iso_code_country="hu" id_tax="18"/>
-      <taxRule iso_code_country="ie" id_tax="19"/>
-      <taxRule iso_code_country="it" id_tax="20"/>
-      <taxRule iso_code_country="lu" id_tax="21"/>
-      <taxRule iso_code_country="lv" id_tax="22"/>
-      <taxRule iso_code_country="mt" id_tax="23"/>
-      <taxRule iso_code_country="nl" id_tax="24"/>
-      <taxRule iso_code_country="pl" id_tax="25"/>
-      <taxRule iso_code_country="pt" id_tax="26"/>
-      <taxRule iso_code_country="ro" id_tax="27"/>
-      <taxRule iso_code_country="se" id_tax="28"/>
-      <taxRule iso_code_country="si" id_tax="29"/>
-      <taxRule iso_code_country="sk" id_tax="30"/>
-    </taxRulesGroup>
-  </taxes>
-  <units>
-    <unit type="weight" value="kg"/>
-    <unit type="volume" value="L"/>
-    <unit type="short_distance" value="cm"/>
-    <unit type="base_distance" value="m"/>
-    <unit type="long_distance" value="km"/>
-  </units>
->>>>>>> 7f116e90
 </localizationPack>