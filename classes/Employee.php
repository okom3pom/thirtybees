--- conflicted
+++ resolved
@@ -187,10 +187,6 @@
 			$this->stats_date_from = date('Y-m-d');
 		if (empty($this->stats_date_to) || $this->stats_date_to == '0000-00-00')
 			$this->stats_date_to = date('Y-m-d');
-<<<<<<< HEAD
-	 	return parent::update($null_values);
-	}
-=======
 		$this->saveOptin();
 	 	return parent::update($null_values);
 	}
@@ -210,7 +206,6 @@
 			Tools::file_get_contents('http://www.prestashop.com/ajax/controller.php?'.$params);
 		}
 	}
->>>>>>> 411f3dd5
 
 	/**
 	 * Return list of employees
