<?php
/*
* 2007-2013 PrestaShop
*
* NOTICE OF LICENSE
*
* This source file is subject to the Open Software License (OSL 3.0)
* that is bundled with this package in the file LICENSE.txt.
* It is also available through the world-wide-web at this URL:
* http://opensource.org/licenses/osl-3.0.php
* If you did not receive a copy of the license and are unable to
* obtain it through the world-wide-web, please send an email
* to license@prestashop.com so we can send you a copy immediately.
*
* DISCLAIMER
*
* Do not edit or add to this file if you wish to upgrade PrestaShop to newer
* versions in the future. If you wish to customize PrestaShop for your
* needs please refer to http://www.prestashop.com for more information.
*
*  @author PrestaShop SA <contact@prestashop.com>
*  @copyright  2007-2013 PrestaShop SA
*  @license    http://opensource.org/licenses/osl-3.0.php  Open Software License (OSL 3.0)
*  International Registered Trademark & Property of PrestaShop SA
*/

class HelperUploaderCore extends Uploader
{
	const DEFAULT_TEMPLATE_DIRECTORY = 'helpers/uploader';
	const DEFAULT_TEMPLATE           = 'simple.tpl';
	const DEFAULT_AJAX_TEMPLATE      = 'ajax.tpl';

	private   $_context;
	private   $_id;
	private   $_images;
	private   $_name;
	private   $_multiple;
<<<<<<< HEAD
	private   $_size;
	private   $_file;
=======
>>>>>>> 8b1f9d05
	protected $_template;
	private   $_template_directory;
	private   $_title;
	private   $_thumb;
	private   $_url;
	private   $_use_ajax;

	public function setContext($value)
	{
		$this->_context = $value;
		return $this;
	}

	public function getContext()
	{
		if (!isset($this->_context))
			$this->_context = Context::getContext();

		return $this->_context;
	}

	public function setId($value)
	{
		$this->_id = (string)$value;
		return $this;
	}

	public function getId()
	{
		if (!isset($this->_id) || trim($this->_id) === '')
			$this->_id = $this->getName();

		return $this->_id;
	}

	public function setImages($value)
	{
		$this->_images = $value;
		return $this;
	}

	public function getImages()
	{
		if (!isset($this->_images))
			$this->_images = array();

		return $this->_images;
	}

	public function setName($value)
	{
		$this->_name = (string)$value;
		return $this;
	}

	public function getName()
	{
		return $this->_name;
	}

	public function setMultiple($value)
	{
		$this->_multiple = (bool)$value;
		return $this;
	}

	public function setTemplate($value)
	{
		$this->_template = $value;
		return $this;
	}

	public function getTemplate()
	{
		if (!isset($this->_template))
			$this->setTemplate(self::DEFAULT_TEMPLATE);

		return $this->_template;
	}

	public function setTemplateDirectory($value)
	{
		$this->_template_directory = $value;
		return $this;
	}

	public function getTemplateDirectory()
	{
		if (!isset($this->_template_directory))
			$this->_template_directory = self::DEFAULT_TEMPLATE_DIRECTORY;

		return $this->_normalizeDirectory($this->_template_directory);
	}

	public function getTemplateFile($template)
	{
		if (preg_match_all('/((?:^|[A-Z])[a-z]+)/', get_class($this->getContext()->controller), $matches) !== FALSE)
			$controllerName = strtolower($matches[0][1]);

		if ($this->getContext()->controller instanceof ModuleAdminController)
			return $this->_normalizeDirectory(
				$this->getContext()->controller->getTemplatePath())
				.$this->getTemplateDirectory().$template;
		else if ($this->getContext()->controller instanceof AdminController
			&& isset($controllerName) && file_exists($this->_normalizeDirectory(
				$this->getContext()->smarty->getTemplateDir(0)).'controllers'
				.DIRECTORY_SEPARATOR
				.$controllerName
				.DIRECTORY_SEPARATOR
				.$this->getTemplateDirectory().$template))
			return $this->_normalizeDirectory(
				$this->getContext()->smarty->getTemplateDir(0)).'controllers'
				.DIRECTORY_SEPARATOR
				.$controllerName
				.DIRECTORY_SEPARATOR
				.$this->getTemplateDirectory().$template;
		else if (file_exists($this->_normalizeDirectory(
				$this->getContext()->smarty->getTemplateDir(1))
				.$this->getTemplateDirectory().$template))
				return $this->_normalizeDirectory(
					$this->getContext()->smarty->getTemplateDir(1))
					.$this->getTemplateDirectory().$template;
		else if (file_exists($this->_normalizeDirectory(
				$this->getContext()->smarty->getTemplateDir(0))
				.$this->getTemplateDirectory().$template))
				return $this->_normalizeDirectory(
				$this->getContext()->smarty->getTemplateDir(0))
				.$this->getTemplateDirectory().$template;
		else
			return $this->getTemplateDirectory().$template;
	}

	public function setFile($value)
	{
		$this->_file = $value;
		return $this;
	}

	public function getFile()
	{
		return $this->_file;
	}

	public function setTitle($value)
	{
		$this->_title = $value;
		return $this;
	}

	public function getTitle()
	{
		return $this->_title;
	}

	public function setThumb($value)
	{
		$this->_thumb = $value;
		return $this;
	}

	public function getThumb()
	{
		return $this->_thumb;
	}

	public function setUrl($value)
	{
		$this->_url = (string)$value;
		return $this;
	}

	public function getUrl()
	{
		return $this->_url;
	}

	public function setUseAjax($value)
	{
		$this->_use_ajax = (bool)$value;
		return $this;
	}

	public function isMultiple()
	{
		return (isset($this->_multiple) && $this->_multiple);
	}

	public function process()
	{
		$files = parent::process();
		die(Tools::jsonEncode(array($this->getName() => $files)));
	}

	public function render()
	{
		$admin_webpath = str_ireplace(_PS_ROOT_DIR_, '', _PS_ADMIN_DIR_);
		$admin_webpath = preg_replace('/^'.preg_quote(DIRECTORY_SEPARATOR, '/').'/', '', $admin_webpath);
		$bo_theme = ((Validate::isLoadedObject($this->getContext()->employee)
			&& $this->getContext()->employee->bo_theme) ? $this->getContext()->employee->bo_theme : 'default');

		if (!file_exists(_PS_BO_ALL_THEMES_DIR_.$bo_theme.DIRECTORY_SEPARATOR
			.'template'))
			$bo_theme = 'default';

		if ($this->getContext()->controller->ajax)
		{
			$html = '<script type="text/javascript" src="'.__PS_BASE_URI__.$admin_webpath
				.'/themes/'.$bo_theme.'/js/vendor/jquery.ui.widget.js"></script>';
			$html .= '<script type="text/javascript" src="'.__PS_BASE_URI__.$admin_webpath
				.'/themes/'.$bo_theme.'/js/jquery.iframe-transport.js"></script>';
				$html .= '<script type="text/javascript" src="'.__PS_BASE_URI__.$admin_webpath
				.'/themes/'.$bo_theme.'/js/jquery.fileupload.js"></script>';
		}
		else
		{
			$html = '';
			$this->getContext()->controller->addJs(__PS_BASE_URI__.$admin_webpath
				.'/themes/'.$bo_theme.'/js/vendor/jquery.ui.widget.js');
			//$context->controller->addJs('http://blueimp.github.io/JavaScript-Load-Image/js/load-image.min.js');
			$this->getContext()->controller->addJs(__PS_BASE_URI__.$admin_webpath
				.'/themes/'.$bo_theme.'/js/jquery.iframe-transport.js');
			$this->getContext()->controller->addJs(__PS_BASE_URI__.$admin_webpath
				.'/themes/'.$bo_theme.'/js/jquery.fileupload.js');
			/*$context->controller->addJs(__PS_BASE_URI__.$admin_webpath
				.'/themes/'.$bo_theme.'/js/jquery.fileupload-image.js');*/

			$this->getContext()->controller->addJs(__PS_BASE_URI__.'/js/vendor/spin.js');
			$this->getContext()->controller->addJs(__PS_BASE_URI__.'/js/vendor/ladda.js');
		}

		if ($this->useAjax())
			$this->setTemplate(self::DEFAULT_AJAX_TEMPLATE);

		$template = $this->getContext()->smarty->createTemplate(
			$this->getTemplateFile($this->getTemplate()), $this->getContext()->smarty
		);

		$template->assign(array(
			'id'            => $this->getId(),
			'name'          => $this->getName(),
			'url'           => $this->getUrl(),
			'multiple'      => $this->isMultiple(),
			'images'        => $this->getImages(),
			'thumb'         => $this->getThumb(),
<<<<<<< HEAD
			'file'          => $this->getFile(),
			'size'          => $this->getSize(),
			'delete_url'    => $this->getDeleteUrl(),
=======
>>>>>>> 8b1f9d05
			'title'         => $this->getTitle()
		));

		$html .= $template->fetch();
		return $html;
	}

	public function useAjax()
	{
		return (isset($this->_use_ajax) && $this->_use_ajax);
	}
}<|MERGE_RESOLUTION|>--- conflicted
+++ resolved
@@ -35,11 +35,7 @@
 	private   $_images;
 	private   $_name;
 	private   $_multiple;
-<<<<<<< HEAD
-	private   $_size;
 	private   $_file;
-=======
->>>>>>> 8b1f9d05
 	protected $_template;
 	private   $_template_directory;
 	private   $_title;
@@ -284,12 +280,7 @@
 			'multiple'      => $this->isMultiple(),
 			'images'        => $this->getImages(),
 			'thumb'         => $this->getThumb(),
-<<<<<<< HEAD
 			'file'          => $this->getFile(),
-			'size'          => $this->getSize(),
-			'delete_url'    => $this->getDeleteUrl(),
-=======
->>>>>>> 8b1f9d05
 			'title'         => $this->getTitle()
 		));
 
