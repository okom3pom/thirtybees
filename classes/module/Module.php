<?php
/*
* 2007-2015 PrestaShop
*
* NOTICE OF LICENSE
*
* This source file is subject to the Open Software License (OSL 3.0)
* that is bundled with this package in the file LICENSE.txt.
* It is also available through the world-wide-web at this URL:
* http://opensource.org/licenses/osl-3.0.php
* If you did not receive a copy of the license and are unable to
* obtain it through the world-wide-web, please send an email
* to license@prestashop.com so we can send you a copy immediately.
*
* DISCLAIMER
*
* Do not edit or add to this file if you wish to upgrade PrestaShop to newer
* versions in the future. If you wish to customize PrestaShop for your
* needs please refer to http://www.prestashop.com for more information.
*
*  @author PrestaShop SA <contact@prestashop.com>
*  @copyright  2007-2015 PrestaShop SA
*  @license    http://opensource.org/licenses/osl-3.0.php  Open Software License (OSL 3.0)
*  International Registered Trademark & Property of PrestaShop SA
*/

abstract class ModuleCore
{
	/** @var integer Module ID */
	public $id = null;

	/** @var float Version */
	public $version;
	public $database_version;

	/**
	 * @since 1.5.0.1
	 * @var string Registered Version in database
	 */
	public $registered_version;

	/** @var array filled with known compliant PS versions */
	public $ps_versions_compliancy = array();

	/** @var array filled with modules needed for install */
	public $dependencies = array();

	/** @var string Unique name */
	public $name;

	/** @var string Human name */
	public $displayName;

	/** @var string A little description of the module */
	public $description;

	/** @var string author of the module */
	public $author;

	/** @var string URI author of the module */
	public $author_uri = '';

	/** @var string Module key provided by addons.prestashop.com */
	public $module_key = '';

	public $description_full;

	public $additional_description;

	public $compatibility;

	public $nb_rates;

	public $avg_rate;

	public $badges;

	/** @var int need_instance */
	public $need_instance = 1;

	/** @var string Admin tab corresponding to the module */
	public $tab = null;

	/** @var boolean Status */
	public $active = false;

	/** @var boolean Is the module certified by addons.prestashop.com */
	public $trusted = false;

	/** @var string Fill it if the module is installed but not yet set up */
	public $warning;

	public $enable_device = 7;

	/** @var array to store the limited country */
	public $limited_countries = array();

	/** @var array names of the controllers */
	public $controllers = array();

	/** @var array used by AdminTab to determine which lang file to use (admin.php or module lang file) */
	public static $classInModule = array();

	/** @var array current language translations */
	protected $_lang = array();

	/** @var string Module web path (eg. '/shop/modules/modulename/')  */
	protected $_path = null;
	/**
	 * @since 1.5.0.1
	 * @var string Module local path (eg. '/home/prestashop/modules/modulename/')
	 */
	protected $local_path = null;

	/** @var protected array filled with module errors */
	protected $_errors = array();

	/** @var protected array filled with module success */
	protected $_confirmations = array();

	/** @var protected string main table used for modules installed */
	protected $table = 'module';

	/** @var protected string identifier of the main table */
	protected $identifier = 'id_module';

	/** @var protected array cache filled with modules informations */
	protected static $modules_cache;

	/** @var protected array cache filled with modules instances */
	protected static $_INSTANCE = array();

	/** @var protected boolean filled with config xml generation mode */
	protected static $_generate_config_xml_mode = false;

	/** @var protected array filled with cache translations */
	protected static $l_cache = array();

	/** @var protected array filled with cache permissions (modules / employee profiles) */
	protected static $cache_permissions = array();

	/** @var Context */
	protected $context;

	/** @var Smarty_Data */
	protected $smarty;

	/** @var currentSmartySubTemplate */
	protected $current_subtemplate = null;

	protected static $update_translations_after_install = true;

	/** @var allow push */
	public $allow_push;

	public $push_time_limit = 180;

	/** @var bool Define if we will log modules performances for this session */
	public static $_log_modules_perfs = null;
	/** @var bool Random session for modules perfs logs*/
	public static $_log_modules_perfs_session = null;

	const CACHE_FILE_MODULES_LIST = '/config/xml/modules_list.xml';

	const CACHE_FILE_TAB_MODULES_LIST = '/config/xml/tab_modules_list.xml';

	const CACHE_FILE_ALL_COUNTRY_MODULES_LIST     = '/config/xml/modules_native_addons.xml';
	const CACHE_FILE_DEFAULT_COUNTRY_MODULES_LIST = '/config/xml/default_country_modules_list.xml';

	const CACHE_FILE_CUSTOMER_MODULES_LIST = '/config/xml/customer_modules_list.xml';

	const CACHE_FILE_MUST_HAVE_MODULES_LIST = '/config/xml/must_have_modules_list.xml';

	const CACHE_FILE_TRUSTED_MODULES_LIST = '/config/xml/trusted_modules_list.xml';
	const CACHE_FILE_UNTRUSTED_MODULES_LIST = '/config/xml/untrusted_modules_list.xml';

	public static $hosted_modules_blacklist = array('autoupgrade');

	/**
	 * Constructor
	 *
	 * @param string $name Module unique name
	 * @param Context $context
	 */
	public function __construct($name = null, Context $context = null)
	{
		if (isset($this->ps_versions_compliancy) && !isset($this->ps_versions_compliancy['min']))
			$this->ps_versions_compliancy['min'] = '1.4.0.0';

		if (isset($this->ps_versions_compliancy) && !isset($this->ps_versions_compliancy['max']))
			$this->ps_versions_compliancy['max'] = _PS_VERSION_;

		if (strlen($this->ps_versions_compliancy['min']) == 3)
			$this->ps_versions_compliancy['min'] .= '.0.0';

		if (strlen($this->ps_versions_compliancy['max']) == 3)
			$this->ps_versions_compliancy['max'] .= '.999.999';

		// Load context and smarty
		$this->context = $context ? $context : Context::getContext();
		if (is_object($this->context->smarty))
			$this->smarty = $this->context->smarty->createData($this->context->smarty);

		// If the module has no name we gave him its id as name
		if ($this->name === null)
			$this->name = $this->id;

		// If the module has the name we load the corresponding data from the cache
		if ($this->name != null)
		{
			// If cache is not generated, we generate it
			if (self::$modules_cache == null && !is_array(self::$modules_cache))
			{
				$id_shop = (Validate::isLoadedObject($this->context->shop) ? $this->context->shop->id : 1);
				self::$modules_cache = array();
				// Join clause is done to check if the module is activated in current shop context
				$result = Db::getInstance()->executeS('
				SELECT m.`id_module`, m.`name`, (
					SELECT id_module
					FROM `'._DB_PREFIX_.'module_shop` ms
					WHERE m.`id_module` = ms.`id_module`
					AND ms.`id_shop` = '.(int)$id_shop.'
					LIMIT 1
				) as mshop
				FROM `'._DB_PREFIX_.'module` m');
				foreach ($result as $row)
				{
					self::$modules_cache[$row['name']] = $row;
					self::$modules_cache[$row['name']]['active'] = ($row['mshop'] > 0) ? 1 : 0;
				}
			}

			// We load configuration from the cache
			if (isset(self::$modules_cache[$this->name]))
			{
				if (isset(self::$modules_cache[$this->name]['id_module']))
					$this->id = self::$modules_cache[$this->name]['id_module'];
				foreach (self::$modules_cache[$this->name] as $key => $value)
					if (array_key_exists($key, $this))
						$this->{$key} = $value;
				$this->_path = __PS_BASE_URI__.'modules/'.$this->name.'/';
			}
			$this->local_path = _PS_MODULE_DIR_.$this->name.'/';
		}
	}

	/**
	 * Insert module into datable
	 */
	public function install()
	{
		Hook::exec('actionModuleInstallBefore', array('object' => $this));
		// Check module name validation
		if (!Validate::isModuleName($this->name))
		{
			$this->_errors[] = Tools::displayError('Unable to install the module (Module name is not valid).');
			return false;
		}

		// Check PS version compliancy
		if (!$this->checkCompliancy())
		{
			$this->_errors[] = Tools::displayError('The version of your module is not compliant with your PrestaShop version.');
			return false;
		}

		// Check module dependencies
		if (count($this->dependencies) > 0)
			foreach ($this->dependencies as $dependency)
				if (!Db::getInstance()->getRow('SELECT `id_module` FROM `'._DB_PREFIX_.'module` WHERE LOWER(`name`) = \''.pSQL(Tools::strtolower($dependency)).'\''))
				{
					$error = Tools::displayError('Before installing this module, you have to install this/these module(s) first:').'<br />';
					foreach ($this->dependencies as $d)
						$error .= '- '.$d.'<br />';
					$this->_errors[] = $error;
					return false;
				}

		// Check if module is installed
		$result = Module::isInstalled($this->name);
		if ($result)
		{
			$this->_errors[] = Tools::displayError('This module has already been installed.');
			return false;
		}

		// Install overrides
		try {
			$this->installOverrides();
		} catch (Exception $e) {
			$this->_errors[] = sprintf(Tools::displayError('Unable to install override: %s'), $e->getMessage());
			$this->uninstallOverrides();
			return false;
		}

		if (!$this->installControllers())
			return false;

		// Install module and retrieve the installation id
		$result = Db::getInstance()->insert($this->table, array('name' => $this->name, 'active' => 1, 'version' => $this->version));
		if (!$result)
		{
			$this->_errors[] = Tools::displayError('Technical error: PrestaShop could not install this module.');
			return false;
		}
		$this->id = Db::getInstance()->Insert_ID();

		Cache::clean('Module::isInstalled'.$this->name);

		// Enable the module for current shops in context
		$this->enable();

		// Permissions management
		Db::getInstance()->execute('
			INSERT INTO `'._DB_PREFIX_.'module_access` (`id_profile`, `id_module`, `view`, `configure`, `uninstall`) (
				SELECT id_profile, '.(int)$this->id.', 1, 1, 1
				FROM '._DB_PREFIX_.'access a
				WHERE id_tab = (
					SELECT `id_tab` FROM '._DB_PREFIX_.'tab
					WHERE class_name = \'AdminModules\' LIMIT 1)
				AND a.`view` = 1)');

		Db::getInstance()->execute('
			INSERT INTO `'._DB_PREFIX_.'module_access` (`id_profile`, `id_module`, `view`, `configure`, `uninstall`) (
				SELECT id_profile, '.(int)$this->id.', 1, 0, 0
				FROM '._DB_PREFIX_.'access a
				WHERE id_tab = (
					SELECT `id_tab` FROM '._DB_PREFIX_.'tab
					WHERE class_name = \'AdminModules\' LIMIT 1)
				AND a.`view` = 0)');

		// Adding Restrictions for client groups
		Group::addRestrictionsForModule($this->id, Shop::getShops(true, null, true));
		Hook::exec('actionModuleInstallAfter', array('object' => $this));

		if (Module::$update_translations_after_install)
			$this->updateModuleTranslations();

		return true;
	}

	public function checkCompliancy()
	{
		if (version_compare(_PS_VERSION_, $this->ps_versions_compliancy['min'], '<') || version_compare(_PS_VERSION_, $this->ps_versions_compliancy['max'], '>'))
			return false;
		else
			return true;
	}

	public static function updateTranslationsAfterInstall($update = true)
	{
		Module::$update_translations_after_install = (bool)$update;
	}

	public function updateModuleTranslations()
	{
		return Language::updateModulesTranslations(array($this->name));
	}

	/**
	 * Set errors, warning or success message of a module upgrade
	 *
	 * @param $upgrade_detail
	 */
	protected function setUpgradeMessage($upgrade_detail)
	{
		// Store information if a module has been upgraded (memory optimization)
		if ($upgrade_detail['available_upgrade'])
		{
			if ($upgrade_detail['success'])
			{
				$this->_confirmations[] = sprintf(Tools::displayError('Current version: %s'), $this->version);
				$this->_confirmations[] = sprintf(Tools::displayError('%d file upgrade applied'), $upgrade_detail['number_upgraded']);
			}
			else
			{
				if (!$upgrade_detail['number_upgraded'])
					$this->_errors[] = Tools::displayError('No upgrade has been applied');
				else
				{
					$this->_errors[] = sprintf(Tools::displayError('Upgraded from: %s to %s'), $upgrade_detail['upgraded_from'], $upgrade_detail['upgraded_to']);
					$this->_errors[] = sprintf(Tools::displayError('%d upgrade left'), $upgrade_detail['number_upgrade_left']);
				}

				if (isset($upgrade_detail['duplicate']) && $upgrade_detail['duplicate'])
					$this->_errors[] = sprintf(Tools::displayError('Module %s cannot be upgraded this time: please refresh this page to update it.'), $this->name);
				else
					$this->_errors[] = Tools::displayError('To prevent any problem, this module has been turned off');
			}
		}
	}

	/**
	 * Init the upgrade module
	 *
	 * @static
	 * @param $module_name
	 * @param $module_version
	 * @return bool
	 */
	public static function initUpgradeModule($module)
	{
		if (((int)$module->installed == 1) & (empty($module->database_version) === true))
		{
			Module::upgradeModuleVersion($module->name, $module->version);
			$module->database_version = $module->version;
		}

		// Init cache upgrade details
		self::$modules_cache[$module->name]['upgrade'] = array(
			'success' => false, // bool to know if upgrade succeed or not
			'available_upgrade' => 0, // Number of available module before any upgrade
			'number_upgraded' => 0, // Number of upgrade done
			'number_upgrade_left' => 0,
			'upgrade_file_left' => array(), // List of the upgrade file left
			'version_fail' => 0, // Version of the upgrade failure
			'upgraded_from' => 0, // Version number before upgrading anything
			'upgraded_to' => 0, // Last upgrade applied
		);

		// Need Upgrade will check and load upgrade file to the moduleCache upgrade case detail
		$ret = $module->installed && Module::needUpgrade($module);
		return $ret;
	}

	/**
	 * Run the upgrade for a given module name and version
	 *
	 * @return array
	 */
	public function runUpgradeModule()
	{
		$upgrade = &self::$modules_cache[$this->name]['upgrade'];
		foreach ($upgrade['upgrade_file_left'] as $num => $file_detail)
		{
			if (function_exists($file_detail['upgrade_function']))
			{
				$upgrade['success'] = false;
				$upgrade['duplicate'] = true;
				break;
			}
			include($file_detail['file']);

			// Call the upgrade function if defined
			$upgrade['success'] = false;
			if (function_exists($file_detail['upgrade_function']))
				$upgrade['success'] = $file_detail['upgrade_function']($this);

			// Set detail when an upgrade succeed or failed
			if ($upgrade['success'])
			{
				$upgrade['number_upgraded'] += 1;
				$upgrade['upgraded_to'] = $file_detail['version'];

				unset($upgrade['upgrade_file_left'][$num]);
			}
			else
			{
				$upgrade['version_fail'] = $file_detail['version'];

				// If any errors, the module is disabled
				$this->disable();
				break;
			}
		}

		$upgrade['number_upgrade_left'] = count($upgrade['upgrade_file_left']);

		// Update module version in DB with the last succeed upgrade
		if ($upgrade['upgraded_to'])
			Module::upgradeModuleVersion($this->name, $upgrade['upgraded_to']);
		$this->setUpgradeMessage($upgrade);
		return $upgrade;
	}

	/**
	 * Upgrade the registered version to a new one
	 *
	 * @static
	 * @param $name
	 * @param $version
	 * @return bool
	 */
	public static function upgradeModuleVersion($name, $version)
	{
		return Db::getInstance()->execute('
			UPDATE `'._DB_PREFIX_.'module` m
			SET m.version = \''.pSQL($version).'\'
			WHERE m.name = \''.pSQL($name).'\'');
	}

	/**
	 * Check if a module need to be upgraded.
	 * This method modify the module_cache adding an upgrade list file
	 *
	 * @static
	 * @param $module_name
	 * @param $module_version
	 * @return bool
	 */
	public static function needUpgrade($module)
	{
		self::$modules_cache[$module->name]['upgrade']['upgraded_from'] = $module->database_version;
		// Check the version of the module with the registered one and look if any upgrade file exist
		if (Tools::version_compare($module->version, $module->database_version, '>'))
		{
			$old_version = $module->database_version;
			$module = Module::getInstanceByName($module->name);
			if ($module instanceof Module)
				return $module->loadUpgradeVersionList($module->name, $module->version, $old_version);
		}
		return null;
	}

	/**
	 * Load the available list of upgrade of a specified module
	 * with an associated version
	 *
	 * @static
	 * @param $module_name
	 * @param $module_version
	 * @param $registered_version
	 * @return bool to know directly if any files have been found
	 */
	protected static function loadUpgradeVersionList($module_name, $module_version, $registered_version)
	{
		$list = array();

		$upgrade_path = _PS_MODULE_DIR_.$module_name.'/upgrade/';

		// Check if folder exist and it could be read
		if (file_exists($upgrade_path) && ($files = scandir($upgrade_path)))
		{
			// Read each file name
			foreach ($files as $file)
				if (!in_array($file, array('.', '..', '.svn', 'index.php')) && preg_match('/\.php$/', $file))
				{
					$tab = explode('-', $file);

					if (!isset($tab[1]))
						continue;

					$file_version = basename($tab[1], '.php');
					// Compare version, if minor than actual, we need to upgrade the module
					if (count($tab) == 2 &&
						 (Tools::version_compare($file_version, $module_version, '<=') &&
							Tools::version_compare($file_version, $registered_version, '>')))
					{
						$list[] = array(
							'file' => $upgrade_path.$file,
							'version' => $file_version,
							'upgrade_function' => 'upgrade_module_'.str_replace('.', '_', $file_version));
					}
				}
		}

		// No files upgrade, then upgrade succeed
		if (count($list) == 0)
		{
			self::$modules_cache[$module_name]['upgrade']['success'] = true;
			Module::upgradeModuleVersion($module_name, $module_version);
		}

		usort($list, 'ps_module_version_sort');

		// Set the list to module cache
		self::$modules_cache[$module_name]['upgrade']['upgrade_file_left'] = $list;
		self::$modules_cache[$module_name]['upgrade']['available_upgrade'] = count($list);
		return (bool)count($list);
	}

	/**
	 * Return the status of the upgraded module
	 *
	 * @static
	 * @param $module_name
	 * @return bool
	 */
	public static function getUpgradeStatus($module_name)
	{
		return (isset(self::$modules_cache[$module_name]) &&
			self::$modules_cache[$module_name]['upgrade']['success']);
	}

	/**
	 * Delete module from datable
	 *
	 * @return boolean result
	 */
	public function uninstall()
	{
		// Check module installation id validation
		if (!Validate::isUnsignedId($this->id))
		{
			$this->_errors[] = Tools::displayError('The module is not installed.');
			return false;
		}

		// Uninstall overrides
		if (!$this->uninstallOverrides())
			return false;

		// Retrieve hooks used by the module
		$sql = 'SELECT `id_hook` FROM `'._DB_PREFIX_.'hook_module` WHERE `id_module` = '.(int)$this->id;
		$result = Db::getInstance()->executeS($sql);
		foreach	($result as $row)
		{
			$this->unregisterHook((int)$row['id_hook']);
			$this->unregisterExceptions((int)$row['id_hook']);
		}

		foreach ($this->controllers as $controller)
		{
			$page_name = 'module-'.$this->name.'-'.$controller;
			$meta = Db::getInstance()->getValue('SELECT id_meta FROM `'._DB_PREFIX_.'meta` WHERE page="'.pSQL($page_name).'"');
			if ((int)$meta > 0)
			{
				Db::getInstance()->execute('DELETE FROM `'._DB_PREFIX_.'theme_meta` WHERE id_meta='.(int)$meta);
				Db::getInstance()->execute('DELETE FROM `'._DB_PREFIX_.'meta_lang` WHERE id_meta='.(int)$meta);
				Db::getInstance()->execute('DELETE FROM `'._DB_PREFIX_.'meta` WHERE id_meta='.(int)$meta);
			}
		}

		// Disable the module for all shops
		$this->disable(true);

		// Delete permissions module access
		Db::getInstance()->execute('DELETE FROM `'._DB_PREFIX_.'module_access` WHERE `id_module` = '.(int)$this->id);

		// Remove restrictions for client groups
		Group::truncateRestrictionsByModule($this->id);

		// Uninstall the module
		if (Db::getInstance()->execute('DELETE FROM `'._DB_PREFIX_.'module` WHERE `id_module` = '.(int)$this->id))
		{
			Cache::clean('Module::isInstalled'.$this->name);
			Cache::clean('Module::getModuleIdByName_'.pSQL($this->name));
			return true;
		}

		return false;
	}

	/**
	 * This function enable module $name. If an $name is an array,
	 * this will enable all of them
	 *
	 * @param array|string $name
	 * @return true if succeed
	 * @since 1.4.1
	 */
	public static function enableByName($name)
	{
		// If $name is not an array, we set it as an array
		if (!is_array($name))
			$name = array($name);
		$res = true;
		// Enable each module
		foreach ($name as $n)
			if (Validate::isModuleName($n))
				$res &= Module::getInstanceByName($n)->enable();
		return $res;
	}

	/**
	 * Activate current module.
	 *
	 * @param bool $force_all If true, enable module for all shop
	 */
	public function enable($force_all = false)
	{
		// Retrieve all shops where the module is enabled
		$list = Shop::getContextListShopID();
		if (!$this->id || !is_array($list))
			return false;
		$sql = 'SELECT `id_shop` FROM `'._DB_PREFIX_.'module_shop`
				WHERE `id_module` = '.(int)$this->id.
				((!$force_all) ? ' AND `id_shop` IN('.implode(', ', $list).')' : '');

		// Store the results in an array
		$items = array();
		if ($results = Db::getInstance($sql)->executeS($sql))
			foreach ($results as $row)
				$items[] = $row['id_shop'];

		// Enable module in the shop where it is not enabled yet
		foreach ($list as $id)
			if (!in_array($id, $items))
				Db::getInstance()->insert('module_shop', array(
					'id_module' =>	$this->id,
					'id_shop' =>	$id,
				));

		return true;
	}

	public function enableDevice($device)
	{
		Db::getInstance()->execute('
			UPDATE '._DB_PREFIX_.'module_shop
			SET enable_device = enable_device + '.(int)$device.'
			WHERE enable_device &~ '.(int)$device.' AND id_module='.(int)$this->id.
			Shop::addSqlRestriction()
		);

		return true;
	}

	public function disableDevice($device)
	{
		Db::getInstance()->execute('
			UPDATE '._DB_PREFIX_.'module_shop
			SET enable_device = enable_device - '.(int)$device.'
			WHERE enable_device & '.(int)$device.' AND id_module='.(int)$this->id.
			Shop::addSqlRestriction()
		);

		return true;
	}

	/**
	 * This function disable module $name. If an $name is an array,
	 * this will disable all of them
	 *
	 * @param array|string $name
	 * @return true if succeed
	 * @since 1.4.1
	 */
	public static function disableByName($name)
	{
		// If $name is not an array, we set it as an array
		if (!is_array($name))
			$name = array($name);
		$res = true;
		// Disable each module
		foreach ($name as $n)
			if (Validate::isModuleName($n))
				$res &= Module::getInstanceByName($n)->disable();
		return $res;
	}

	/**
	 * Desactivate current module.
	 *
	 * @param bool $force_all If true, disable module for all shop
	 */
	public function disable($force_all = false)
	{
		// Disable module for all shops
		$sql = 'DELETE FROM `'._DB_PREFIX_.'module_shop` WHERE `id_module` = '.(int)$this->id.' '.((!$force_all) ? ' AND `id_shop` IN('.implode(', ', Shop::getContextListShopID()).')' : '');
		Db::getInstance()->execute($sql);
	}

	/**
	 * Display flags in forms for translations
	 * @deprecated since 1.6.0.10
	 *
	 * @param array $languages All languages available
	 * @param integer $default_language Default language id
	 * @param string $ids Multilingual div ids in form
	 * @param string $id Current div id]
	 * @param boolean $return define the return way : false for a display, true for a return
	 * @param boolean $use_vars_instead_of_ids use an js vars instead of ids seperate by "¤"
	*/
	public function displayFlags($languages, $default_language, $ids, $id, $return = false, $use_vars_instead_of_ids = false)
	{
		if (count($languages) == 1)
			return false;

		$output = '
		<div class="displayed_flag">
			<img src="../img/l/'.$default_language.'.jpg" class="pointer" id="language_current_'.$id.'" onclick="toggleLanguageFlags(this);" alt="" />
		</div>
		<div id="languages_'.$id.'" class="language_flags">
			'.$this->l('Choose language:').'<br /><br />';
		foreach ($languages as $language)
			if ($use_vars_instead_of_ids)
				$output .= '<img src="../img/l/'.(int)$language['id_lang'].'.jpg" class="pointer" alt="'.$language['name'].'" title="'.$language['name'].'" onclick="changeLanguage(\''.$id.'\', '.$ids.', '.$language['id_lang'].', \''.$language['iso_code'].'\');" /> ';
			else
			$output .= '<img src="../img/l/'.(int)$language['id_lang'].'.jpg" class="pointer" alt="'.$language['name'].'" title="'.$language['name'].'" onclick="changeLanguage(\''.$id.'\', \''.$ids.'\', '.$language['id_lang'].', \''.$language['iso_code'].'\');" /> ';
		$output .= '</div>';

		if ($return)
			return $output;
		echo $output;
	}

	/**
	 * Connect module to a hook
	 *
	 * @param string $hook_name Hook name
	 * @param array $shop_list List of shop linked to the hook (if null, link hook to all shops)
	 * @return boolean result
	 */
	public function registerHook($hook_name, $shop_list = null)
	{
		$return = true;
		if (is_array($hook_name))
			$hook_names = $hook_name;
		else
			$hook_names = array($hook_name);

		foreach ($hook_names as $hook_name)
		{
			// Check hook name validation and if module is installed
			if (!Validate::isHookName($hook_name))
				throw new PrestaShopException('Invalid hook name');
			if (!isset($this->id) || !is_numeric($this->id))
				return false;

			// Retrocompatibility
			$hook_name_bak = $hook_name;
			if ($alias = Hook::getRetroHookName($hook_name))
				$hook_name = $alias;

			Hook::exec('actionModuleRegisterHookBefore', array('object' => $this, 'hook_name' => $hook_name));
			// Get hook id
			$id_hook = Hook::getIdByName($hook_name);
			$live_edit = Hook::getLiveEditById((int)Hook::getIdByName($hook_name_bak));

			// If hook does not exist, we create it
			if (!$id_hook)
			{
				$new_hook = new Hook();
				$new_hook->name = pSQL($hook_name);
				$new_hook->title = pSQL($hook_name);
				$new_hook->live_edit = (bool)preg_match('/^display/i', $new_hook->name);
				$new_hook->position = (bool)$new_hook->live_edit;
				$new_hook->add();
				$id_hook = $new_hook->id;
				if (!$id_hook)
					return false;
			}

			// If shop lists is null, we fill it with all shops
			if (is_null($shop_list))
				$shop_list = Shop::getCompleteListOfShopsID();

			$shop_list_employee = Shop::getShops(true, null, true);

			foreach ($shop_list as $shop_id)
			{
				// Check if already register
				$sql = 'SELECT hm.`id_module`
					FROM `'._DB_PREFIX_.'hook_module` hm, `'._DB_PREFIX_.'hook` h
					WHERE hm.`id_module` = '.(int)$this->id.' AND h.`id_hook` = '.$id_hook.'
					AND h.`id_hook` = hm.`id_hook` AND `id_shop` = '.(int)$shop_id;
				if (Db::getInstance()->getRow($sql))
					continue;

				// Get module position in hook
				$sql = 'SELECT MAX(`position`) AS position
					FROM `'._DB_PREFIX_.'hook_module`
					WHERE `id_hook` = '.(int)$id_hook.' AND `id_shop` = '.(int)$shop_id;
				if (!$position = Db::getInstance()->getValue($sql))
					$position = 0;

				// Register module in hook
				$return &= Db::getInstance()->insert('hook_module', array(
					'id_module' => (int)$this->id,
					'id_hook' => (int)$id_hook,
					'id_shop' => (int)$shop_id,
					'position' => (int)($position + 1),
				));

				if (!in_array($shop_id, $shop_list_employee))
				{
					$where = '`id_module` = '.(int)$this->id.' AND `id_shop` = '.(int)$shop_id;
					$return &= Db::getInstance()->delete('module_shop', $where);
				}
			}

			Hook::exec('actionModuleRegisterHookAfter', array('object' => $this, 'hook_name' => $hook_name));
		}
		return $return;
	}

	/**
	 * Unregister module from hook
	 *
	 * @param mixed $id_hook Hook id (can be a hook name since 1.5.0)
	 * @param array $shop_list List of shop
	 * @return boolean result
	 */
	public function unregisterHook($hook_id, $shop_list = null)
	{
		// Get hook id if a name is given as argument
		if (!is_numeric($hook_id))
		{
			$hook_name = (int)$hook_id;
			// Retrocompatibility
			$hook_id = Hook::getIdByName($hook_id);
			if (!$hook_id)
				return false;
		}
		else
			$hook_name = Hook::getNameById((int)$hook_id);

		Hook::exec('actionModuleUnRegisterHookBefore', array('object' => $this, 'hook_name' => $hook_name));

		// Unregister module on hook by id
		$sql = 'DELETE FROM `'._DB_PREFIX_.'hook_module`
			WHERE `id_module` = '.(int)$this->id.' AND `id_hook` = '.(int)$hook_id
			.(($shop_list) ? ' AND `id_shop` IN('.implode(', ', array_map('intval', $shop_list)).')' : '');
		$result = Db::getInstance()->execute($sql);

		// Clean modules position
		$this->cleanPositions($hook_id, $shop_list);

		Hook::exec('actionModuleUnRegisterHookAfter', array('object' => $this, 'hook_name' => $hook_name));

		return $result;
	}

	/**
	 * Unregister exceptions linked to module
	 *
	 * @param int $id_hook Hook id
	 * @param array $shop_list List of shop
	 * @return boolean result
	 */
	public function unregisterExceptions($hook_id, $shop_list = null)
	{
		$sql = 'DELETE FROM `'._DB_PREFIX_.'hook_module_exceptions`
			WHERE `id_module` = '.(int)$this->id.' AND `id_hook` = '.(int)$hook_id
			.(($shop_list) ? ' AND `id_shop` IN('.implode(', ', array_map('intval', $shop_list)).')' : '');
		return Db::getInstance()->execute($sql);
	}

	/**
	 * Add exceptions for module->Hook
	 *
	 * @param int $id_hook Hook id
	 * @param array $excepts List of file name
	 * @param array $shop_list List of shop
	 * @return boolean result
	 */
	public function registerExceptions($id_hook, $excepts, $shop_list = null)
	{
		// If shop lists is null, we fill it with all shops
		if (is_null($shop_list))
			$shop_list = Shop::getContextListShopID();

		// Save modules exception for each shop
		foreach ($shop_list as $shop_id)
		{
			foreach ($excepts as $except)
			{
				if (!$except)
					continue;
				$insert_exception = array(
					'id_module' => (int)$this->id,
					'id_hook' => (int)$id_hook,
					'id_shop' => (int)$shop_id,
					'file_name' => pSQL($except),
				);
				$result = Db::getInstance()->insert('hook_module_exceptions', $insert_exception);
				if (!$result)
					return false;
			}
		}
		return true;
	}

	/**
	 * Edit exceptions for module->Hook
	 *
	 * @param int $hookID Hook id
	 * @param array $excepts List of shopID and file name
	 * @return boolean result
	 */
	public function editExceptions($id_hook, $excepts)
	{
		$result = true;
		foreach ($excepts as $shop_id => $except)
		{
			$shop_list = ($shop_id == 0) ? Shop::getContextListShopID() : array($shop_id);
			$this->unregisterExceptions($id_hook, $shop_list);
			$result &= $this->registerExceptions($id_hook, $except, $shop_list);
		}

		return $result;
	}


	/**
	 * This function is used to determine the module name
	 * of an AdminTab which belongs to a module, in order to keep translation
	 * related to a module in its directory (instead of $_LANGADM)
	 *
	 * @param mixed $current_class the
	 * @return boolean|string if the class belongs to a module, will return the module name. Otherwise, return false.
	 */
	public static function getModuleNameFromClass($current_class)
	{
		// Module can now define AdminTab keeping the module translations method,
		// i.e. in modules/[module name]/[iso_code].php
		if (!isset(self::$classInModule[$current_class]) && class_exists($current_class))
		{
			global $_MODULES;
			$_MODULE = array();
			$reflection_class = new ReflectionClass($current_class);
			$file_path = realpath($reflection_class->getFileName());
			$realpath_module_dir = realpath(_PS_MODULE_DIR_);
			if (substr(realpath($file_path), 0, strlen($realpath_module_dir)) == $realpath_module_dir)
			{
				// For controllers in module/controllers path
				if (basename(dirname(dirname($file_path))) == 'controllers')
					self::$classInModule[$current_class] = basename(dirname(dirname(dirname($file_path))));
				// For old AdminTab controllers
				else
					self::$classInModule[$current_class] = substr(dirname($file_path), strlen($realpath_module_dir) + 1);

				$file = _PS_MODULE_DIR_.self::$classInModule[$current_class].'/'.Context::getContext()->language->iso_code.'.php';
				if (Tools::file_exists_cache($file) && include_once($file))
					$_MODULES = !empty($_MODULES) ? array_merge($_MODULES, $_MODULE) : $_MODULE;
			}
			else
				self::$classInModule[$current_class] = false;
		}

		// return name of the module, or false
		return self::$classInModule[$current_class];
	}

	/**
	 * Return an instance of the specified module
	 *
	 * @param string $module_name Module name
	 * @return Module
	 */
	public static function getInstanceByName($module_name)
	{
		if (!Validate::isModuleName($module_name))
		{
			if (_PS_MODE_DEV_)
				die(Tools::displayError(Tools::safeOutput($module_name).' is not a valid module name.'));
			return false;
		}

		if (!isset(self::$_INSTANCE[$module_name]))
		{
			if (!Tools::file_exists_no_cache(_PS_MODULE_DIR_.$module_name.'/'.$module_name.'.php'))
				return false;
			return Module::coreLoadModule($module_name);
		}
		return self::$_INSTANCE[$module_name];
	}

	protected static function coreLoadModule($module_name)
	{
		// Define if we will log modules performances for this session
		if (Module::$_log_modules_perfs === null)
		{
			$modulo = _PS_DEBUG_PROFILING_ ? 1 : Configuration::get('PS_log_modules_perfs_MODULO');
			Module::$_log_modules_perfs = ($modulo && mt_rand(0, $modulo - 1) == 0);
			if (Module::$_log_modules_perfs)
				Module::$_log_modules_perfs_session = mt_rand();
		}

		// Store time and memory before and after hook call and save the result in the database
		if (Module::$_log_modules_perfs)
		{
			$time_start = microtime(true);
			$memory_start = memory_get_usage(true);
		}

		include_once(_PS_MODULE_DIR_.$module_name.'/'.$module_name.'.php');

		$r = false;
		if (Tools::file_exists_no_cache(_PS_OVERRIDE_DIR_.'modules/'.$module_name.'/'.$module_name.'.php'))
		{
			include_once(_PS_OVERRIDE_DIR_.'modules/'.$module_name.'/'.$module_name.'.php');
			$override = $module_name.'Override';

			if (class_exists($override, false))
				$r = self::$_INSTANCE[$module_name] = new $override;
		}

		if (!$r && class_exists($module_name, false))
			$r = self::$_INSTANCE[$module_name] = new $module_name;

		if (Module::$_log_modules_perfs)
		{
			$time_end = microtime(true);
			$memory_end = memory_get_usage(true);

			Db::getInstance()->execute('
			INSERT INTO '._DB_PREFIX_.'modules_perfs (session, module, method, time_start, time_end, memory_start, memory_end)
			VALUES ('.(int)Module::$_log_modules_perfs_session.', "'.pSQL($module_name).'", "__construct", "'.pSQL($time_start).'", "'.pSQL($time_end).'", '.(int)$memory_start.', '.(int)$memory_end.')');
		}

		return $r;
	}

	/**
	 * Return an instance of the specified module
	 *
	 * @param integer $id_module Module ID
	 * @return Module instance
	 */
	public static function getInstanceById($id_module)
	{
		static $id2name = null;

		if (is_null($id2name))
		{
			$id2name = array();
			$sql = 'SELECT `id_module`, `name` FROM `'._DB_PREFIX_.'module`';
			if ($results = Db::getInstance()->executeS($sql))
				foreach ($results as $row)
					$id2name[$row['id_module']] = $row['name'];
		}

		if (isset($id2name[$id_module]))
			return Module::getInstanceByName($id2name[$id_module]);

		return false;
	}

	public static function configXmlStringFormat($string)
	{
		return Tools::htmlentitiesDecodeUTF8($string);
	}


	public static function getModuleName($module)
	{
		$iso = substr(Context::getContext()->language->iso_code, 0, 2);

		// Config file
		$config_file = _PS_MODULE_DIR_.$module.'/config_'.$iso.'.xml';
		// For "en" iso code, we keep the default config.xml name
		if ($iso == 'en' || !file_exists($config_file))
		{
			$config_file = _PS_MODULE_DIR_.$module.'/config.xml';
			if (!file_exists($config_file))
				return 'Module '.ucfirst($module);
		}

		// Load config.xml
		libxml_use_internal_errors(true);
		$xml_module = simplexml_load_file($config_file);
		foreach (libxml_get_errors() as $error)
		{
			libxml_clear_errors();
			return 'Module '.ucfirst($module);
		}
		libxml_clear_errors();

		// Find translations
		global $_MODULES;
		$file = _PS_MODULE_DIR_.$module.'/'.Context::getContext()->language->iso_code.'.php';
		if (Tools::file_exists_cache($file) && include_once($file))
			if (isset($_MODULE) && is_array($_MODULE))
				$_MODULES = !empty($_MODULES) ? array_merge($_MODULES, $_MODULE) : $_MODULE;

		// Return Name
		return Translate::getModuleTranslation((string)$xml_module->name, Module::configXmlStringFormat($xml_module->displayName), (string)$xml_module->name);
	}

	protected static function useTooMuchMemory()
	{
		$memory_limit = Tools::getMemoryLimit();
		if (function_exists('memory_get_usage') && $memory_limit != '-1')
		{
			$current_memory = memory_get_usage(true);
			$memory_threshold = (int)max($memory_limit * 0.15, Tools::isX86_64arch() ? 4194304 : 2097152);
			$memory_left = $memory_limit - $current_memory;

			if ($memory_left <= $memory_threshold)
				return true;
		}
		return false;
	}

	/**
	 * Return available modules
	 *
	 * @param boolean $use_config in order to use config.xml file in module dir
	 * @return array Modules
	 */
	public static function getModulesOnDisk($use_config = false, $logged_on_addons = false, $id_employee = false)
	{
		global $_MODULES;

		// Init var
		$module_list = array();
		$module_name_list = array();
		$modules_name_to_cursor = array();
		$errors = array();

		// Get modules directory list and memory limit
		$modules_dir = Module::getModulesDirOnDisk();

		$modules_installed = array();
		$result = Db::getInstance()->executeS('
		SELECT m.name, m.version, mp.interest, module_shop.enable_device
		FROM `'._DB_PREFIX_.'module` m
		'.Shop::addSqlAssociation('module', 'm').'
		LEFT JOIN `'._DB_PREFIX_.'module_preference` mp ON (mp.`module` = m.`name` AND mp.`id_employee` = '.(int)$id_employee.')');
		foreach ($result as $row)
			$modules_installed[$row['name']] = $row;

		foreach ($modules_dir as $module)
		{
			if (Module::useTooMuchMemory())
			{
				$errors[] = Tools::displayError('All modules cannot be loaded due to memory limit restrictions, please increase your memory_limit value on your server configuration');
				break;
			}

			$iso = substr(Context::getContext()->language->iso_code, 0, 2);

			// Check if config.xml module file exists and if it's not outdated

			if ($iso == 'en')
				$config_file = _PS_MODULE_DIR_.$module.'/config.xml';
			else
				$config_file = _PS_MODULE_DIR_.$module.'/config_'.$iso.'.xml';

			$xml_exist = (file_exists($config_file));
			$need_new_config_file = $xml_exist ? (@filemtime($config_file) < @filemtime(_PS_MODULE_DIR_.$module.'/'.$module.'.php')) : true;

			// If config.xml exists and that the use config flag is at true
			if ($use_config && $xml_exist && !$need_new_config_file)
			{
				// Load config.xml
				libxml_use_internal_errors(true);
				$xml_module = simplexml_load_file($config_file);
				foreach (libxml_get_errors() as $error)
					$errors[] = '['.$module.'] '.Tools::displayError('Error found in config file:').' '.htmlentities($error->message);
				libxml_clear_errors();

				// If no errors in Xml, no need instand and no need new config.xml file, we load only translations
				if (!count($errors) && (int)$xml_module->need_instance == 0)
				{
					$file = _PS_MODULE_DIR_.$module.'/'.Context::getContext()->language->iso_code.'.php';
					if (Tools::file_exists_cache($file) && include_once($file))
						if (isset($_MODULE) && is_array($_MODULE))
							$_MODULES = !empty($_MODULES) ? array_merge($_MODULES, $_MODULE) : $_MODULE;

					$item = new stdClass();
					$item->id = 0;
					$item->warning = '';

					foreach ($xml_module as $k => $v)
						$item->$k = (string)$v;

					$item->displayName = stripslashes(Translate::getModuleTranslation((string)$xml_module->name, Module::configXmlStringFormat($xml_module->displayName), (string)$xml_module->name));
					$item->description = stripslashes(Translate::getModuleTranslation((string)$xml_module->name, Module::configXmlStringFormat($xml_module->description), (string)$xml_module->name));
					$item->author = stripslashes(Translate::getModuleTranslation((string)$xml_module->name, Module::configXmlStringFormat($xml_module->author), (string)$xml_module->name));
					$item->author_uri = (isset($xml_module->author_uri) && $xml_module->author_uri) ? stripslashes($xml_module->author_uri) : false;

					if (isset($xml_module->confirmUninstall))
						$item->confirmUninstall = Translate::getModuleTranslation((string)$xml_module->name, html_entity_decode(Module::configXmlStringFormat($xml_module->confirmUninstall)), (string)$xml_module->name);

					$item->active = 0;
					$item->onclick_option = false;
					$item->trusted = Module::isModuleTrusted($item->name);

					$module_list[] = $item;

					$module_name_list[] = '\''.pSQL($item->name).'\'';
<<<<<<< HEAD
					$modulesNameToCursor[Tools::strtolower(strval($item->name))] = $item;
=======
					$modules_name_to_cursor[strval($item->name)] = $item;
>>>>>>> d850a159
				}
			}

			// If use config flag is at false or config.xml does not exist OR need instance OR need a new config.xml file
			if (!$use_config || !$xml_exist || (isset($xml_module->need_instance) && (int)$xml_module->need_instance == 1) || $need_new_config_file)
			{
				// If class does not exists, we include the file
				if (!class_exists($module, false))
				{
					// Get content from php file
					$file_path = _PS_MODULE_DIR_.$module.'/'.$module.'.php';
					$file = trim(file_get_contents(_PS_MODULE_DIR_.$module.'/'.$module.'.php'));

					if (substr($file, 0, 5) == '<?php')
						$file = substr($file, 5);

					if (substr($file, -2) == '?>')
						$file = substr($file, 0, -2);

					// If (false) is a trick to not load the class with "eval".
					// This way require_once will works correctly
					if (eval('if (false){	'.$file.' }') !== false)
						require_once( _PS_MODULE_DIR_.$module.'/'.$module.'.php' );
					else
						$errors[] = sprintf(Tools::displayError('%1$s (parse error in %2$s)'), $module, substr($file_path, strlen(_PS_ROOT_DIR_)));
				}

				// If class exists, we just instanciate it
				if (class_exists($module, false))
				{
					$tmp_module = new $module;

					$item = new stdClass();
					$item->id = $tmp_module->id;
					$item->warning = $tmp_module->warning;
					$item->name = $tmp_module->name;
					$item->version = $tmp_module->version;
					$item->tab = $tmp_module->tab;
					$item->displayName = $tmp_module->displayName;
					$item->description = stripslashes($tmp_module->description);
					$item->author = $tmp_module->author;
					$item->author_uri = (isset($tmp_module->author_uri) && $tmp_module->author_uri) ? $tmp_module->author_uri : false;
					$item->limited_countries = $tmp_module->limited_countries;
					$item->parent_class = get_parent_class($module);
					$item->is_configurable = $tmp_module->is_configurable = method_exists($tmp_module, 'getContent') ? 1 : 0;
					$item->need_instance = isset($tmp_module->need_instance) ? $tmp_module->need_instance : 0;
					$item->active = $tmp_module->active;
					$item->trusted = Module::isModuleTrusted($tmp_module->name);
					$item->currencies = isset($tmp_module->currencies) ? $tmp_module->currencies : null;
					$item->currencies_mode = isset($tmp_module->currencies_mode) ? $tmp_module->currencies_mode : null;
					$item->confirmUninstall = isset($tmp_module->confirmUninstall) ? html_entity_decode($tmp_module->confirmUninstall) : null;
					$item->description_full = stripslashes($tmp_module->description_full);
					$item->additional_description = isset($tmp_module->additional_description) ? stripslashes($tmp_module->additional_description) : null;
					$item->compatibility = isset($tmp_module->compatibility) ? (array)$tmp_module->compatibility : null;
					$item->nb_rates = isset($tmp_module->nb_rates) ? (array)$tmp_module->nb_rates : null;
					$item->avg_rate = isset($tmp_module->avg_rate) ? (array)$tmp_module->avg_rate : null;
					$item->badges = isset($tmp_module->badges) ? (array)$tmp_module->badges : null;
					$item->url = isset($tmp_module->url) ? $tmp_module->url : null;
					$item->onclick_option  = method_exists($module, 'onclickOption') ? true : false;

					if ($item->onclick_option)
					{
						$href = Context::getContext()->link->getAdminLink('Module', true).'&module_name='.$tmp_module->name.'&tab_module='.$tmp_module->tab;
						$item->onclick_option_content = array();
						$option_tab = array('desactive', 'reset', 'configure', 'delete');

						foreach ($option_tab as $opt)
							$item->onclick_option_content[$opt] = $tmp_module->onclickOption($opt, $href);
					}

					$module_list[] = $item;
<<<<<<< HEAD

					if (!$xml_exist || $needNewConfigFile)
=======
					if (!$xml_exist || $need_new_config_file)
>>>>>>> d850a159
					{
						self::$_generate_config_xml_mode = true;
						$tmp_module->_generateConfigXml();
						self::$_generate_config_xml_mode = false;
					}

					unset($tmp_module);
				}
				else
					$errors[] = sprintf(Tools::displayError('%1$s (class missing in %2$s)'), $module, substr($file_path, strlen(_PS_ROOT_DIR_)));
			}
		}

		// Get modules information from database
		if (!empty($module_name_list))
		{
			$list = Shop::getContextListShopID();
			$sql = 'SELECT m.id_module, m.name, (
						SELECT COUNT(*) FROM '._DB_PREFIX_.'module_shop ms WHERE m.id_module = ms.id_module AND ms.id_shop IN ('.implode(',', $list).')
					) as total
					FROM '._DB_PREFIX_.'module m
					WHERE LOWER(m.name) IN ('.Tools::strtolower(implode(',', $module_name_list)).')';
			$results = Db::getInstance()->executeS($sql);

			foreach ($results as $result)
			{
				if (isset($modules_name_to_cursor[Tools::strtolower($result['name'])]))
				{
					$module_cursor = $modules_name_to_cursor[Tools::strtolower($result['name'])];
					$module_cursor->id = (int)$result['id_module'];
					$module_cursor->active = ($result['total'] == count($list)) ? 1 : 0;
				}
			}
		}

		// Get Default Country Modules and customer module
		$files_list = array(
			array('type' => 'addonsNative', 'file' => _PS_ROOT_DIR_.self::CACHE_FILE_DEFAULT_COUNTRY_MODULES_LIST, 'loggedOnAddons' => 0),
			array('type' => 'addonsBought', 'file' => _PS_ROOT_DIR_.self::CACHE_FILE_CUSTOMER_MODULES_LIST, 'loggedOnAddons' => 1),
			array('type' => 'addonsMustHave', 'file' => _PS_ROOT_DIR_.self::CACHE_FILE_MUST_HAVE_MODULES_LIST, 'loggedOnAddons' => 0),
		);
		foreach ($files_list as $f)
			if (file_exists($f['file']) && ($f['loggedOnAddons'] == 0 || $logged_on_addons))
			{
				if (Module::useTooMuchMemory())
				{
					$errors[] = Tools::displayError('All modules cannot be loaded due to memory limit restrictions, please increase your memory_limit value on your server configuration');
					break;
				}

				$file = $f['file'];
				$content = Tools::file_get_contents($file);
				$xml = @simplexml_load_string($content, null, LIBXML_NOCDATA);

				if ($xml && isset($xml->module))
					foreach ($xml->module as $modaddons)
					{
						$flag_found = 0;

						foreach ($module_list as $k => &$m)
							if (Tools::strtolower($m->name) == Tools::strtolower($modaddons->name) && !isset($m->available_on_addons))
							{
								$flag_found = 1;
								if ($m->version != $modaddons->version && version_compare($m->version, $modaddons->version) === -1)
									$module_list[$k]->version_addons = $modaddons->version;
							}

						if ($flag_found == 0)
						{
							$item = new stdClass();
							$item->id = 0;
							$item->warning = '';
							$item->type = strip_tags((string)$f['type']);
							$item->name = strip_tags((string)$modaddons->name);
							$item->version = strip_tags((string)$modaddons->version);
							$item->tab = strip_tags((string)$modaddons->tab);
							$item->displayName = strip_tags((string)$modaddons->displayName);
							$item->description = stripslashes(strip_tags((string)$modaddons->description));
							$item->description_full = stripslashes(strip_tags((string)$modaddons->description_full));
							$item->author = strip_tags((string)$modaddons->author);
							$item->limited_countries = array();
							$item->parent_class = '';
							$item->onclick_option = false;
							$item->is_configurable = 0;
							$item->need_instance = 0;
							$item->not_on_disk = 1;
							$item->available_on_addons = 1;
							$item->trusted = Module::isModuleTrusted($item->name);
							$item->active = 0;
							$item->description_full = stripslashes($modaddons->description_full);
							$item->additional_description = isset($modaddons->additional_description) ? stripslashes($modaddons->additional_description) : null;
							$item->compatibility = isset($modaddons->compatibility) ? (array)$modaddons->compatibility : null;
							$item->nb_rates = isset($modaddons->nb_rates) ? (array)$modaddons->nb_rates : null;
							$item->avg_rate = isset($modaddons->avg_rate) ? (array)$modaddons->avg_rate : null;
							$item->badges = isset($modaddons->badges) ? (array)$modaddons->badges : null;
							$item->url = isset($modaddons->url) ? $modaddons->url : null;

							if (isset($modaddons->img))
							{
								if (!file_exists(_PS_TMP_IMG_DIR_.md5((int)$modaddons->id.'-'.$modaddons->name).'.jpg'))
									if (!file_put_contents(_PS_TMP_IMG_DIR_.md5((int)$modaddons->id.'-'.$modaddons->name).'.jpg', Tools::file_get_contents($modaddons->img)))
										copy(_PS_IMG_DIR_.'404.gif', _PS_TMP_IMG_DIR_.md5((int)$modaddons->id.'-'.$modaddons->name).'.jpg');

								if (file_exists(_PS_TMP_IMG_DIR_.md5((int)$modaddons->id.'-'.$modaddons->name).'.jpg'))
									$item->image = '../img/tmp/'.md5((int)$modaddons->id.'-'.$modaddons->name).'.jpg';
							}

							if ($item->type == 'addonsMustHave')
							{
								$item->addons_buy_url = strip_tags((string)$modaddons->url);
								$prices = (array)$modaddons->price;
								$id_default_currency = Configuration::get('PS_CURRENCY_DEFAULT');

								foreach ($prices as $currency => $price)
									if ($id_currency = Currency::getIdByIsoCode($currency))
									{
										$item->price = (float)$price;
										$item->id_currency = (int)$id_currency;

										if ($id_default_currency == $id_currency)
											break;
									}
							}

							$module_list[] = $item;
						}
					}
			}

		foreach ($module_list as $key => &$module)
			if (defined('_PS_HOST_MODE_') && in_array($module->name, self::$hosted_modules_blacklist))
				unset($module_list[$key]);
			elseif (isset($modules_installed[$module->name]))
			{
				$module->installed = true;
				$module->database_version = $modules_installed[$module->name]['version'];
				$module->interest = $modules_installed[$module->name]['interest'];
				$module->enable_device = $modules_installed[$module->name]['enable_device'];
			}
			else
			{
				$module->installed = false;
				$module->database_version = 0;
				$module->interest = 0;
			}

		usort($module_list, create_function('$a,$b', 'return strnatcasecmp($a->displayName, $b->displayName);'));
		if ($errors)
		{
			if (!isset(Context::getContext()->controller) && !Context::getContext()->controller->controller_name)
			{
				echo '<div class="alert error"><h3>'.Tools::displayError('The following module(s) could not be loaded').':</h3><ol>';
				foreach ($errors as $error)
					echo '<li>'.$error.'</li>';
				echo '</ol></div>';
			}
			else
				foreach ($errors as $error)
					Context::getContext()->controller->errors[] = $error;
		}

		return $module_list;
	}

	/**
	 * Return modules directory list
	 *
	 * @return array Modules Directory List
	 */
	public static function getModulesDirOnDisk()
	{
		$module_list = array();
		$modules = scandir(_PS_MODULE_DIR_);
		foreach ($modules as $name)
		{
			if (is_file(_PS_MODULE_DIR_.$name))
				continue;
			elseif (is_dir(_PS_MODULE_DIR_.$name.DIRECTORY_SEPARATOR) && Tools::file_exists_cache(_PS_MODULE_DIR_.$name.'/'.$name.'.php'))
			{
				if (!Validate::isModuleName($name))
					throw new PrestaShopException(sprintf('Module %s is not a valid module name', $name));
				$module_list[] = $name;
			}
		}

		return $module_list;
	}


	/**
	 * Return non native module
	 *
	 * @param int $position Take only positionnables modules
	 * @return array Modules
	 */
	public static function getNonNativeModuleList()
	{
		$db = Db::getInstance();

		$module_list_xml = _PS_ROOT_DIR_.self::CACHE_FILE_MODULES_LIST;
		$native_modules = simplexml_load_file($module_list_xml);
		$native_modules = $native_modules->modules;
		foreach ($native_modules as $native_modules_type)
			if (in_array($native_modules_type['type'], array('native', 'partner')))
			{
				$arr_native_modules[] = '""';
				foreach ($native_modules_type->module as $module)
					$arr_native_modules[] = '"'.pSQL($module['name']).'"';
			}

		return $db->executeS('SELECT * FROM `'._DB_PREFIX_.'module` m WHERE `name` NOT IN ('.implode(',', $arr_native_modules).') ');
	}

	public static function getNativeModuleList()
	{
		$module_list_xml = _PS_ROOT_DIR_.self::CACHE_FILE_MODULES_LIST;
		if (!file_exists($module_list_xml))
			return false;

		$native_modules = simplexml_load_file($module_list_xml);
		$native_modules = $native_modules->modules;
		$modules = array();
		foreach ($native_modules as $native_modules_type)
			if (in_array($native_modules_type['type'], array('native', 'partner')))
			{
				foreach ($native_modules_type->module as $module)
					$modules[] = $module['name'];
			}

		return $modules;
	}

	/**
	 * Return installed modules
	 *
	 * @param int $position Take only positionnables modules
	 * @return array Modules
	 */
	public static function getModulesInstalled($position = 0)
	{
		$sql = 'SELECT m.* FROM `'._DB_PREFIX_.'module` m ';
		if ($position)
			$sql .= 'LEFT JOIN `'._DB_PREFIX_.'hook_module` hm ON m.`id_module` = hm.`id_module`
				 LEFT JOIN `'._DB_PREFIX_.'hook` k ON hm.`id_hook` = k.`id_hook`
				 WHERE k.`position` = 1
				 GROUP BY m.id_module';
		return Db::getInstance()->executeS($sql);
	}

	/**
	 * Return if the module is provided by addons.prestashop.com or not
	 *
	 * @param string $name The module name (the folder name)
	 * @param string $key The key provided by addons
	 * @return integer
	 */
	final public static function isModuleTrusted($module_name)
	{
		static $trusted_modules_list_content = null;
		static $modules_list_content = null;
		static $default_country_modules_list_content = null;
		static $untrusted_modules_list_content = null;

		$context = Context::getContext();

		// If the xml file exist, isn't empty, isn't too old
		// and if the theme hadn't change
		// we use the file, otherwise we regenerate it
		if (!(file_exists(_PS_ROOT_DIR_.self::CACHE_FILE_TRUSTED_MODULES_LIST)
			&& filesize(_PS_ROOT_DIR_.self::CACHE_FILE_TRUSTED_MODULES_LIST) > 0
			&& ((time() - filemtime(_PS_ROOT_DIR_.self::CACHE_FILE_TRUSTED_MODULES_LIST)) < 86400)
			))
			self::generateTrustedXml();

		if ($trusted_modules_list_content === null)
		{
			$trusted_modules_list_content = Tools::file_get_contents(_PS_ROOT_DIR_.self::CACHE_FILE_TRUSTED_MODULES_LIST);
			if (strpos($trusted_modules_list_content, $context->theme->name) === false)
				self::generateTrustedXml();
		}

		if ($modules_list_content === null)
			$modules_list_content = Tools::file_get_contents(_PS_ROOT_DIR_.self::CACHE_FILE_MODULES_LIST);

		if ($default_country_modules_list_content === null)
			$default_country_modules_list_content = Tools::file_get_contents(_PS_ROOT_DIR_.self::CACHE_FILE_DEFAULT_COUNTRY_MODULES_LIST);

		if ($untrusted_modules_list_content === null)
			$untrusted_modules_list_content = Tools::file_get_contents(_PS_ROOT_DIR_.self::CACHE_FILE_UNTRUSTED_MODULES_LIST);

		// If the module is trusted, which includes both partner modules and modules bought on Addons

		if (strpos($trusted_modules_list_content, $module_name) !== false)
		{
			// If the module is not a partner, then return 1 (which means the module is "trusted")
			if (strpos($modules_list_content, '<module name="'.$module_name.'"/>') == false)
				return 1;
			// The module is a parter. If the module is in the file that contains module for this country then return 1 (which means the module is "trusted")
			elseif (strpos($default_country_modules_list_content, '<name><![CDATA['.$module_name.']]></name>') !== false)
				return 1;
			// The module seems to be trusted, but it does not seem to be dedicated to this country
			return 2;
		}
		// If the module is already in the untrusted list, then return 0 (untrusted)
		elseif (strpos($untrusted_modules_list_content, $module_name) !== false)
			return 0;
		else
		{
			// If the module isn't in one of the xml files
			// It might have been uploaded recenlty so we check
			// Addons API and clear XML files to be regenerated next time
			Tools::deleteFile(_PS_ROOT_DIR_.self::CACHE_FILE_TRUSTED_MODULES_LIST);
			Tools::deleteFile(_PS_ROOT_DIR_.self::CACHE_FILE_UNTRUSTED_MODULES_LIST);

			return (int)Module::checkModuleFromAddonsApi($module_name);
		}
	}

	/**
	 * Generate XML files for trusted and untrusted modules
	 *
	 */
	final public static function generateTrustedXml()
	{
		$modules_on_disk = Module::getModulesDirOnDisk();
		$trusted   = array();
		$untrusted = array();

		$trusted_modules_xml = array(
									_PS_ROOT_DIR_.self::CACHE_FILE_ALL_COUNTRY_MODULES_LIST,
									_PS_ROOT_DIR_.self::CACHE_FILE_MUST_HAVE_MODULES_LIST,
								);

		if (file_exists(_PS_ROOT_DIR_.self::CACHE_FILE_CUSTOMER_MODULES_LIST))
			$trusted_modules_xml[] = _PS_ROOT_DIR_.self::CACHE_FILE_CUSTOMER_MODULES_LIST;

		// Create 2 arrays with trusted and untrusted modules
		foreach ($trusted_modules_xml as $file)
		{
			$content  = Tools::file_get_contents($file);
			$xml = @simplexml_load_string($content, null, LIBXML_NOCDATA);

			if ($xml && isset($xml->module))
				foreach ($xml->module as $modaddons)
					$trusted[] = Tools::strtolower((string)$modaddons->name);
		}

		foreach (glob(_PS_ROOT_DIR_.'/config/xml/themes/*.xml') as $theme_xml)
			if (file_exists($theme_xml))
			{
				$content  = Tools::file_get_contents($theme_xml);
				$xml = @simplexml_load_string($content, null, LIBXML_NOCDATA);
				foreach ($xml->modules->module as $modaddons)
<<<<<<< HEAD
					if((string)$modaddons['action'] == 'install')
						$trusted[] = Tools::strtolower((string)$modaddons['name']);
=======
					if ((string)$modaddons['action'] == 'install')
						$trusted[] = (string)$modaddons['name'];
>>>>>>> d850a159
			}

		foreach ($modules_on_disk as $name)
		{
			if (!in_array($name, $trusted))
			{
				if (Module::checkModuleFromAddonsApi($name))
					$trusted[] = Tools::strtolower($name);
				else
					$untrusted[] = Tools::strtolower($name);
			}
		}

		$context = Context::getContext();
		$theme = new Theme($context->shop->id_theme);

		// Save the 2 arrays into XML files
		$trusted_xml = new SimpleXMLElement('<modules_list/>');
		$trusted_xml->addAttribute('theme', $theme->name);
		$modules = $trusted_xml->addChild('modules');
		$modules->addAttribute('type', 'trusted');
		foreach ($trusted as $key => $name)
		{
			$module = $modules->addChild('module');
			$module->addAttribute('name', $name);
		}
		$success = file_put_contents( _PS_ROOT_DIR_.self::CACHE_FILE_TRUSTED_MODULES_LIST, $trusted_xml->asXML());

		$untrusted_xml = new SimpleXMLElement('<modules_list/>');
		$modules = $untrusted_xml->addChild('modules');
		$modules->addAttribute('type', 'untrusted');
		foreach ($untrusted as $key => $name)
		{
			$module = $modules->addChild('module');
			$module->addAttribute('name', $name);
		}
		$success &= file_put_contents( _PS_ROOT_DIR_.self::CACHE_FILE_UNTRUSTED_MODULES_LIST, $untrusted_xml->asXML());

		if ($success)
			return true;
		else
			Tools::displayError('Trusted and Untrusted XML have not been generated properly');
	}

	/**
	 * Create the Addons API call from the module name only
	 *
	 * @param string $name Module dir name
	 * @return boolean Returns if the module is trusted by addons.prestashop.com
	 */
	final public static function checkModuleFromAddonsApi($module_name)
	{
		$obj = Module::getInstanceByName($module_name);

		if (!is_object($obj))
			return false;
		elseif ($obj->module_key === '')
			return false;
		else
		{
			$params = array(
				'module_name' => $obj->name,
				'module_key' => $obj->module_key,
			);
			$xml = Tools::addonsRequest('check_module', $params);
			return (bool)(strpos($xml, 'success') !== false);
		}
	}

	/**
	 * Execute modules for specified hook
	 *
	 * @deprecated 1.5.3.0
	 * @param string $hook_name Hook Name
	 * @param array $hook_args Parameters for the functions
	 * @return string modules output
	 */
	public static function hookExec($hook_name, $hook_args = array(), $id_module = null)
	{
		Tools::displayAsDeprecated();
		return Hook::exec($hook_name, $hook_args, $id_module);
	}

	/**
	 * @deprecated 1.5.3.0
	 * @return string
	 * @throws PrestaShopException
	 */
	public static function hookExecPayment()
	{
		Tools::displayAsDeprecated();
		return Hook::exec('displayPayment');
	}

	public static function preCall($module_name)
	{
		return true;
	}

	/**
	 * @deprecated since 1.6.0.2
	 */
	public static function getPaypalIgnore()
	{
		Tools::displayAsDeprecated();
	}

	/**
	 * Returns the list of the payment module associated to the current customer
	 * @see PaymentModule::getInstalledPaymentModules() if you don't care about the context
	 *
	 * @return array module informations
	 */
	public static function getPaymentModules()
	{
		$context = Context::getContext();
		if (isset($context->cart))
			$billing = new Address((int)$context->cart->id_address_invoice);

		$use_groups = Group::isFeatureActive();

		$frontend = true;
		$groups = array();
		if (isset($context->employee))
			$frontend = false;
		elseif (isset($context->customer) && $use_groups)
		{
			$groups = $context->customer->getGroups();
			if (!count($groups))
				$groups = array(Configuration::get('PS_UNIDENTIFIED_GROUP'));
		}

		$hook_payment = 'Payment';
		if (Db::getInstance()->getValue('SELECT `id_hook` FROM `'._DB_PREFIX_.'hook` WHERE `name` = \'displayPayment\''))
			$hook_payment = 'displayPayment';

		$list = Shop::getContextListShopID();

		return Db::getInstance(_PS_USE_SQL_SLAVE_)->executeS('SELECT DISTINCT m.`id_module`, h.`id_hook`, m.`name`, hm.`position`
		FROM `'._DB_PREFIX_.'module` m
		'.($frontend ? 'LEFT JOIN `'._DB_PREFIX_.'module_country` mc ON (m.`id_module` = mc.`id_module` AND mc.id_shop = '.(int)$context->shop->id.')' : '').'
		'.($frontend && $use_groups ? 'INNER JOIN `'._DB_PREFIX_.'module_group` mg ON (m.`id_module` = mg.`id_module` AND mg.id_shop = '.(int)$context->shop->id.')' : '').'
		'.($frontend && isset($context->customer) && $use_groups ? 'INNER JOIN `'._DB_PREFIX_.'customer_group` cg on (cg.`id_group` = mg.`id_group`AND cg.`id_customer` = '.(int)$context->customer->id.')' : '').'
		LEFT JOIN `'._DB_PREFIX_.'hook_module` hm ON hm.`id_module` = m.`id_module`
		LEFT JOIN `'._DB_PREFIX_.'hook` h ON hm.`id_hook` = h.`id_hook`
		WHERE h.`name` = \''.pSQL($hook_payment).'\'
		'.(isset($billing) && $frontend ? 'AND mc.id_country = '.(int)$billing->id_country : '').'
		AND (SELECT COUNT(*) FROM '._DB_PREFIX_.'module_shop ms WHERE ms.id_module = m.id_module AND ms.id_shop IN('.implode(', ', $list).')) = '.count($list).'
		AND hm.id_shop IN('.implode(', ', $list).')
		'.((count($groups) && $frontend && $use_groups) ? 'AND (mg.`id_group` IN ('.implode(', ', $groups).'))' : '').'
		GROUP BY hm.id_hook, hm.id_module
		ORDER BY hm.`position`, m.`name` DESC');
	}

	/**
	 * @deprecated 1.5.0 Use Translate::getModuleTranslation()
	 */
	public static function findTranslation($name, $string, $source)
	{
		return Translate::getModuleTranslation($name, $string, $source);
	}

	/**
	 * Get translation for a given module text
	 *
	 * Note: $specific parameter is mandatory for library files.
	 * Otherwise, translation key will not match for Module library
	 * when module is loaded with eval() Module::getModulesOnDisk()
	 *
	 * @param string $string String to translate
	 * @param boolean|string $specific filename to use in translation key
	 * @return string Translation
	 */
	public function l($string, $specific = false)
	{
		if (self::$_generate_config_xml_mode)
			return $string;

		return Translate::getModuleTranslation($this, $string, ($specific) ? $specific : $this->name);
	}

	/*
	 * Reposition module
	 *
	 * @param boolean $id_hook Hook ID
	 * @param boolean $way Up (0) or Down (1)
	 * @param int $position
	 */
	public function updatePosition($id_hook, $way, $position = null)
	{
		foreach (Shop::getContextListShopID() as $shop_id)
		{
			$sql = 'SELECT hm.`id_module`, hm.`position`, hm.`id_hook`
					FROM `'._DB_PREFIX_.'hook_module` hm
					WHERE hm.`id_hook` = '.(int)$id_hook.' AND hm.`id_shop` = '.$shop_id.'
					ORDER BY hm.`position` '.($way ? 'ASC' : 'DESC');
			if (!$res = Db::getInstance()->executeS($sql))
				continue;

			foreach ($res as $key => $values)
				if ((int)$values[$this->identifier] == (int)$this->id)
				{
					$k = $key;
					break;
				}
			if (!isset($k) || !isset($res[$k]) || !isset($res[$k + 1]))
				return false;

			$from = $res[$k];
			$to = $res[$k + 1];

			if (isset($position) && !empty($position))
				$to['position'] = (int)$position;

			$sql = 'UPDATE `'._DB_PREFIX_.'hook_module`
				SET `position`= position '.($way ? '-1' : '+1').'
				WHERE position between '.(int)(min(array($from['position'], $to['position']))).' AND '.max(array($from['position'], $to['position'])).'
				AND `id_hook` = '.(int)$from['id_hook'].' AND `id_shop` = '.$shop_id;
			if (!Db::getInstance()->execute($sql))
				return false;

			$sql = 'UPDATE `'._DB_PREFIX_.'hook_module`
				SET `position`='.(int)$to['position'].'
				WHERE `'.pSQL($this->identifier).'` = '.(int)$from[$this->identifier].'
				AND `id_hook` = '.(int)$to['id_hook'].' AND `id_shop` = '.$shop_id;
			if (!Db::getInstance()->execute($sql))
				return false;
		}
		return true;
	}

	/*
	 * Reorder modules position
	 *
	 * @param boolean $id_hook Hook ID
	 * @param array $shop_list List of shop
	 */
	public function cleanPositions($id_hook, $shop_list = null)
	{
		$sql = 'SELECT `id_module`, `id_shop`
			FROM `'._DB_PREFIX_.'hook_module`
			WHERE `id_hook` = '.(int)$id_hook.'
			'.((!is_null($shop_list) && $shop_list) ? ' AND `id_shop` IN('.implode(', ', array_map('intval', $shop_list)).')' : '').'
			ORDER BY `position`';
		$results = Db::getInstance()->executeS($sql);
		$position = array();
		foreach ($results as $row)
		{
			if (!isset($position[$row['id_shop']]))
				$position[$row['id_shop']] = 1;

			$sql = 'UPDATE `'._DB_PREFIX_.'hook_module`
				SET `position` = '.$position[$row['id_shop']].'
				WHERE `id_hook` = '.(int)$id_hook.'
				AND `id_module` = '.$row['id_module'].' AND `id_shop` = '.$row['id_shop'];
			Db::getInstance()->execute($sql);
			$position[$row['id_shop']]++;
		}

		return true;
	}

	public function displayError($error)
	{
		$output = '
		<div class="bootstrap">
		<div class="module_error alert alert-danger" >
			<button type="button" class="close" data-dismiss="alert">&times;</button>
			'.$error.'
		</div>
		</div>';
		$this->error = true;
		return $output;
	}

	public function displayConfirmation($string)
	{
		$output = '
		<div class="bootstrap">
		<div class="module_confirmation conf confirm alert alert-success">
			<button type="button" class="close" data-dismiss="alert">&times;</button>
			'.$string.'
		</div>
		</div>';
		return $output;
	}

	/*
	 * Return exceptions for module in hook
	 *
	 * @param int $id_module Module ID
	 * @param int $id_hook Hook ID
	 * @return array Exceptions
	 */
	public static function getExceptionsStatic($id_module, $id_hook, $dispatch = false)
	{
		$cache_id = 'exceptionsCache';
		if (!Cache::isStored($cache_id))
		{
			$exceptions_cache = array();
			$sql = 'SELECT * FROM `'._DB_PREFIX_.'hook_module_exceptions`
				WHERE `id_shop` IN ('.implode(', ', Shop::getContextListShopID()).')';
			$db = Db::getInstance();
			$result = $db->executeS($sql, false);
			while ($row = $db->nextRow($result))
			{
				if (!$row['file_name'])
					continue;
				$key = $row['id_hook'].'-'.$row['id_module'];
				if (!isset($exceptions_cache[$key]))
					$exceptions_cache[$key] = array();
				if (!isset($exceptions_cache[$key][$row['id_shop']]))
					$exceptions_cache[$key][$row['id_shop']] = array();
				$exceptions_cache[$key][$row['id_shop']][] = $row['file_name'];
			}
			Cache::store($cache_id, $exceptions_cache);
		}
		else
			$exceptions_cache = Cache::retrieve($cache_id);

		$key = $id_hook.'-'.$id_module;
		$array_return = array();
		if ($dispatch)
		{
			foreach (Shop::getContextListShopID() as $shop_id)
				if (isset($exceptions_cache[$key], $exceptions_cache[$key][$shop_id]))
					$array_return[$shop_id] = $exceptions_cache[$key][$shop_id];
		}
		else
		{
			foreach (Shop::getContextListShopID() as $shop_id)
				if (isset($exceptions_cache[$key], $exceptions_cache[$key][$shop_id]))
					foreach ($exceptions_cache[$key][$shop_id] as $file)
						if (!in_array($file, $array_return))
							$array_return[] = $file;
		}
		return $array_return;
	}
	/*
	 * Return exceptions for module in hook
	 *
	 * @param int $id_hook Hook ID
	 * @return array Exceptions
	 */
	public function getExceptions($id_hook, $dispatch = false)
	{
		return Module::getExceptionsStatic($this->id, $id_hook, $dispatch);
	}

	public static function isInstalled($module_name)
	{
		if (!Cache::isStored('Module::isInstalled'.$module_name))
		{
			$id_module = Module::getModuleIdByName($module_name);
			Cache::store('Module::isInstalled'.$module_name, (bool)$id_module);
		}
		return Cache::retrieve('Module::isInstalled'.$module_name);
	}

	public function isEnabledForShopContext()
	{
		return (bool)Db::getInstance()->getValue('
			SELECT COUNT(*) n
			FROM `'._DB_PREFIX_.'module_shop`
			WHERE id_module='.(int)$this->id.' AND id_shop IN ('.implode(',', array_map('intval', Shop::getContextListShopID())).')
			GROUP BY id_module
			HAVING n='.(int)count(Shop::getContextListShopID())
		);
	}

	public static function isEnabled($module_name)
	{
		if (!Cache::isStored('Module::isEnabled'.$module_name))
		{
			$active = false;
			$id_module = Module::getModuleIdByName($module_name);
			if (Db::getInstance()->getValue('SELECT `id_module` FROM `'._DB_PREFIX_.'module_shop` WHERE `id_module` = '.(int)$id_module.' AND `id_shop` = '.(int)Context::getContext()->shop->id))
				$active = true;
			Cache::store('Module::isEnabled'.$module_name, (bool)$active);
		}
		return Cache::retrieve('Module::isEnabled'.$module_name);
	}

	public function isRegisteredInHook($hook)
	{
		if (!$this->id)
			return false;

		$sql = 'SELECT COUNT(*)
			FROM `'._DB_PREFIX_.'hook_module` hm
			LEFT JOIN `'._DB_PREFIX_.'hook` h ON (h.`id_hook` = hm.`id_hook`)
			WHERE h.`name` = \''.pSQL($hook).'\' AND hm.`id_module` = '.(int)$this->id;
		return Db::getInstance()->getValue($sql);
	}

	/*
	** Template management (display, overload, cache)
	*/
	protected static function _isTemplateOverloadedStatic($module_name, $template)
	{
		if (Tools::file_exists_cache(_PS_THEME_DIR_.'modules/'.$module_name.'/'.$template))
			return _PS_THEME_DIR_.'modules/'.$module_name.'/'.$template;
		elseif (Tools::file_exists_cache(_PS_THEME_DIR_.'modules/'.$module_name.'/views/templates/hook/'.$template))
			return _PS_THEME_DIR_.'modules/'.$module_name.'/views/templates/hook/'.$template;
		elseif (Tools::file_exists_cache(_PS_THEME_DIR_.'modules/'.$module_name.'/views/templates/front/'.$template))
			return _PS_THEME_DIR_.'modules/'.$module_name.'/views/templates/front/'.$template;
		elseif (Tools::file_exists_cache(_PS_MODULE_DIR_.$module_name.'/views/templates/hook/'.$template))
			return false;
		elseif (Tools::file_exists_cache(_PS_MODULE_DIR_.$module_name.'/views/templates/front/'.$template))
			return false;
		elseif (Tools::file_exists_cache(_PS_MODULE_DIR_.$module_name.'/'.$template))
			return false;
		return null;
	}

	protected function _isTemplateOverloaded($template)
	{
		return Module::_isTemplateOverloadedStatic($this->name, $template);
	}

	protected function getCacheId($name = null)
	{
		$cache_array = array();
		$cache_array[] = $name !== null ? $name : $this->name;
		if (Configuration::get('PS_SSL_ENABLED'))
			$cache_array[] = (int)Tools::usingSecureMode();
		if (Shop::isFeatureActive())
			$cache_array[] = (int)$this->context->shop->id;
		if (Group::isFeatureActive())
		{
			$cache_array[] = (int)Group::getCurrent()->id;
			$cache_array[] = implode('_', Customer::getGroupsStatic($this->context->customer->id));
		}
		if (Language::isMultiLanguageActivated())
			$cache_array[] = (int)$this->context->language->id;
		if (Currency::isMultiCurrencyActivated())
			$cache_array[] = (int)$this->context->currency->id;
		$cache_array[] = (int)$this->context->country->id;
		return implode('|', $cache_array);
	}

	public function display($file, $template, $cache_id = null, $compile_id = null)
	{
		if (($overloaded = Module::_isTemplateOverloadedStatic(basename($file, '.php'), $template)) === null)
			return Tools::displayError('No template found for module').' '.basename($file, '.php');
		else
		{
			if (Tools::getIsset('live_edit') || Tools::getIsset('live_configurator_token'))
				$cache_id = null;

			$this->smarty->assign(array(
				'module_dir' =>	__PS_BASE_URI__.'modules/'.basename($file, '.php').'/',
				'module_template_dir' => ($overloaded ? _THEME_DIR_ : __PS_BASE_URI__).'modules/'.basename($file, '.php').'/',
				'allow_push' => $this->allow_push
			));

			if ($cache_id !== null)
				Tools::enableCache();

			$result = $this->getCurrentSubTemplate($template, $cache_id, $compile_id)->fetch();

			if ($cache_id !== null)
				Tools::restoreCacheSettings();

			$this->resetCurrentSubTemplate($template, $cache_id, $compile_id);

			return $result;
		}
	}

	protected function getCurrentSubTemplate($template, $cache_id = null, $compile_id = null)
	{
		if (!isset($this->current_subtemplate[$template.'_'.$cache_id.'_'.$compile_id]))
		{
			$this->current_subtemplate[$template.'_'.$cache_id.'_'.$compile_id] = $this->context->smarty->createTemplate(
				$this->getTemplatePath($template),
				$cache_id,
				$compile_id,
				$this->smarty
			);
		}
		return $this->current_subtemplate[$template.'_'.$cache_id.'_'.$compile_id];
	}

	protected function resetCurrentSubTemplate($template, $cache_id, $compile_id)
	{
		$this->current_subtemplate[$template.'_'.$cache_id.'_'.$compile_id] = null;
	}

	/**
	 * Get realpath of a template of current module (check if template is overriden too)
	 *
	 * @since 1.5.0
	 * @param string $template
	 * @return string
	 */
	public function getTemplatePath($template)
	{
		$overloaded = $this->_isTemplateOverloaded($template);
		if ($overloaded === null)
			return null;

		if ($overloaded)
			return $overloaded;
		elseif (Tools::file_exists_cache(_PS_MODULE_DIR_.$this->name.'/views/templates/hook/'.$template))
			return _PS_MODULE_DIR_.$this->name.'/views/templates/hook/'.$template;
		elseif (Tools::file_exists_cache(_PS_MODULE_DIR_.$this->name.'/views/templates/front/'.$template))
			return _PS_MODULE_DIR_.$this->name.'/views/templates/front/'.$template;
		elseif (Tools::file_exists_cache(_PS_MODULE_DIR_.$this->name.'/'.$template))
			return _PS_MODULE_DIR_.$this->name.'/'.$template;
		else
			return null;
	}

	protected function _getApplicableTemplateDir($template)
	{
		return $this->_isTemplateOverloaded($template) ? _PS_THEME_DIR_ : _PS_MODULE_DIR_.$this->name.'/';
	}

	public function isCached($template, $cache_id = null, $compile_id = null)
	{
		if (Tools::getIsset('live_edit') || Tools::getIsset('live_configurator_token'))
			return false;
		Tools::enableCache();
		$new_tpl = $this->getTemplatePath($template);
		$is_cached = $this->getCurrentSubTemplate($template, $cache_id, $compile_id)->isCached($new_tpl, $cache_id, $compile_id);
		Tools::restoreCacheSettings();
		return $is_cached;
	}


	/*
	 * Clear template cache
	 *
	 * @param string $template Template name
	 * @param int null $cache_id
	 * @param int null $compile_id
	 * @return int Number of template cleared
	 */
	protected function _clearCache($template, $cache_id = null, $compile_id = null)
	{
		if (Configuration::get('PS_SMARTY_CLEAR_CACHE') == 'never')
			return 0;

		if ($cache_id === null)
			$cache_id = $this->name;

		Tools::enableCache();
		$number_of_template_cleared = Tools::clearCache(Context::getContext()->smarty, $this->getTemplatePath($template), $cache_id, $compile_id);
		Tools::restoreCacheSettings();

		return $number_of_template_cleared;
	}

	protected function _generateConfigXml()
	{
		$author_uri = '';
		if (isset($this->author_uri) && $this->author_uri)
			$author_uri = '<author_uri><![CDATA['.Tools::htmlentitiesUTF8($this->author_uri).']]></author_uri>';

		$xml = '<?xml version="1.0" encoding="UTF-8" ?>
<module>
	<name>'.$this->name.'</name>
	<displayName><![CDATA['.Tools::htmlentitiesUTF8($this->displayName).']]></displayName>
	<version><![CDATA['.$this->version.']]></version>
	<description><![CDATA['.Tools::htmlentitiesUTF8($this->description).']]></description>
	<author><![CDATA['.Tools::htmlentitiesUTF8($this->author).']]></author>'
	.$author_uri.'
	<tab><![CDATA['.Tools::htmlentitiesUTF8($this->tab).']]></tab>'.(isset($this->confirmUninstall) ? "\n\t".'<confirmUninstall><![CDATA['.$this->confirmUninstall.']]></confirmUninstall>' : '').'
	<is_configurable>'.(isset($this->is_configurable) ? (int)$this->is_configurable : 0).'</is_configurable>
	<need_instance>'.(int)$this->need_instance.'</need_instance>'.(isset($this->limited_countries) ? "\n\t".'<limited_countries>'.(count($this->limited_countries) == 1 ? $this->limited_countries[0] : '').'</limited_countries>' : '').'
</module>';
		if (is_writable(_PS_MODULE_DIR_.$this->name.'/'))
		{
			$iso = substr(Context::getContext()->language->iso_code, 0, 2);
			$file = _PS_MODULE_DIR_.$this->name.'/'.($iso == 'en' ? 'config.xml' : 'config_'.$iso.'.xml');
			if (!@file_put_contents($file, $xml))
				if (!is_writable($file))
				{
					@unlink($file);
					@file_put_contents($file, $xml);
				}
			@chmod($file, 0664);
		}
	}

	/**
	 * Check if the module is transplantable on the hook in parameter
	 * @param string $hook_name
	 * @return bool if module can be transplanted on hook
	 */
	public function isHookableOn($hook_name)
	{
		$retro_hook_name = Hook::getRetroHookName($hook_name);
		return (is_callable(array($this, 'hook'.ucfirst($hook_name))) || is_callable(array($this, 'hook'.ucfirst($retro_hook_name))));
	}

	/**
	 * Check employee permission for module
	 * @param array $variable (action)
	 * @param object $employee
	 * @return bool if module can be transplanted on hook
	 */
	public function getPermission($variable, $employee = null)
	{
		return Module::getPermissionStatic($this->id, $variable, $employee);
	}

	/**
	 * Check employee permission for module (static method)
	 * @param integer $id_module
	 * @param array $variable (action)
	 * @param object $employee
	 * @return bool if module can be transplanted on hook
	 */
	public static function getPermissionStatic($id_module, $variable, $employee = null)
	{
		if (!in_array($variable, array('view', 'configure', 'uninstall')))
			return false;

		if (!$employee)
			$employee = Context::getContext()->employee;

		if ($employee->id_profile == _PS_ADMIN_PROFILE_)
			return true;

		if (!isset(self::$cache_permissions[$employee->id_profile]))
		{
			self::$cache_permissions[$employee->id_profile] = array();
			$result = Db::getInstance(_PS_USE_SQL_SLAVE_)->executeS('SELECT `id_module`, `view`, `configure`, `uninstall` FROM `'._DB_PREFIX_.'module_access` WHERE `id_profile` = '.(int)$employee->id_profile);
			foreach ($result as $row)
			{
				self::$cache_permissions[$employee->id_profile][$row['id_module']]['view'] = $row['view'];
				self::$cache_permissions[$employee->id_profile][$row['id_module']]['configure'] = $row['configure'];
				self::$cache_permissions[$employee->id_profile][$row['id_module']]['uninstall'] = $row['uninstall'];
			}
		}

		if (!isset(self::$cache_permissions[$employee->id_profile][$id_module]))
			throw new PrestaShopException('No access reference in table module_access for id_module '.$id_module.'.');

		return (bool)self::$cache_permissions[$employee->id_profile][$id_module][$variable];
	}

	/**
	 * Get Unauthorized modules for a client group
	 * @param integer group_id
	 */
	public static function getAuthorizedModules($group_id)
	{
		return Db::getInstance()->executeS('
		SELECT m.`id_module`, m.`name` FROM `'._DB_PREFIX_.'module_group` mg
		LEFT JOIN `'._DB_PREFIX_.'module` m ON (m.`id_module` = mg.`id_module`)
		WHERE mg.`id_group` = '.(int)$group_id);
	}

	/**
	 * Get id module by name
	 * @param string name
	 * @return integer id
	 */
	public static function getModuleIdByName($name)
	{
		$cache_id = 'Module::getModuleIdByName_'.pSQL($name);
		if (!Cache::isStored($cache_id))
		{
			$result = (int)Db::getInstance()->getValue('SELECT `id_module` FROM `'._DB_PREFIX_.'module` WHERE `name` = "'.pSQL($name).'"');
			Cache::store($cache_id, $result);
		}
		return Cache::retrieve($cache_id);
	}

	/**
	 * Get module errors
	 *
	 * @since 1.5.0
	 * @return array errors
	 */
	public function getErrors()
	{
		return $this->_errors;
	}

	/**
	 * Get module messages confirmation
	 *
	 * @since 1.5.0
	 * @return array conf
	 */
	public function getConfirmations()
	{
		return $this->_confirmations;
	}

	/**
	 * Get local path for module
	 *
	 * @since 1.5.0
	 * @return string
	 */
	public function getLocalPath()
	{
		return $this->local_path;
	}

	/**
	 * Get uri path for module
	 *
	 * @since 1.5.0
	 * @return string
	 */
	public function getPathUri()
	{
		return $this->_path;
	}

	/*
	 * Return module position for a given hook
	 *
	 * @param boolean $id_hook Hook ID
	 * @return integer position
	 */
	public function getPosition($id_hook)
	{
		if (isset(Hook::$preloadModulesFromHooks))
			if (isset(Hook::$preloadModulesFromHooks[$id_hook]))
				if (isset(Hook::$preloadModulesFromHooks[$id_hook]['module_position'][$this->id]))
					return Hook::$preloadModulesFromHooks[$id_hook]['module_position'][$this->id];
				else
					return 0;
		$result = Db::getInstance()->getRow('
			SELECT `position`
			FROM `'._DB_PREFIX_.'hook_module`
			WHERE `id_hook` = '.(int)$id_hook.'
			AND `id_module` = '.(int)$this->id.'
			AND `id_shop` = '.(int)Context::getContext()->shop->id);

		return $result['position'];
	}

	/**
	 * add a warning message to display at the top of the admin page
	 *
	 * @param string $msg
	 */
	public function adminDisplayWarning($msg)
	{
		if (!($this->context->controller instanceof AdminController))
			return false;
		$this->context->controller->warnings[] = $msg;
	}

	/**
	 * add a info message to display at the top of the admin page
	 *
	 * @param string $msg
	 */
	protected function adminDisplayInformation($msg)
	{
		if (!($this->context->controller instanceof AdminController))
			return false;
		$this->context->controller->informations[] = $msg;
	}

	/**
	 * Install module's controllers using public property $controllers
	 * @return bool
	 */
	private function installControllers()
	{
		$themes = Theme::getThemes();
		$theme_meta_value = array();
		foreach ($this->controllers as $controller)
		{
			$page = 'module-'.$this->name.'-'.$controller;
			$result = Db::getInstance()->getValue('SELECT * FROM '._DB_PREFIX_.'meta WHERE page="'.pSQL($page).'"');
			if ((int)$result > 0)
				continue;

			$meta = New Meta();
			$meta->page = $page;
			$meta->configurable = 1;
			$meta->save();
			if ((int)$meta->id > 0)
			{
				foreach ($themes as $theme)
				{
					$theme_meta_value[] = array(
						'id_theme' => $theme->id,
						'id_meta' => $meta->id,
						'left_column' => (int)$theme->default_left_column,
						'right_column' => (int)$theme->default_right_column
					);

				}
			}
			else
				$this->_errors[] = sprintf(Tools::displayError('Unable to install controller: %s'), $controller);

		}
		if (count($theme_meta_value) > 0)
			return Db::getInstance()->insert('theme_meta', $theme_meta_value);

		return true;
	}

	/**
	 * Install overrides files for the module
	 *
	 * @return bool
	 */
	public function installOverrides()
	{
		if (!is_dir($this->getLocalPath().'override'))
			return true;

		$result = true;
		foreach (Tools::scandir($this->getLocalPath().'override', 'php', '', true) as $file)
		{
			$class = basename($file, '.php');
			if (PrestaShopAutoload::getInstance()->getClassPath($class.'Core') || Module::getModuleIdByName($class))
				$result &= $this->addOverride($class);
		}

		return $result;
	}

	/**
	 * Uninstall overrides files for the module
	 *
	 * @return bool
	 */
	public function uninstallOverrides()
	{
		if (!is_dir($this->getLocalPath().'override'))
			return true;

		$result = true;
		foreach (Tools::scandir($this->getLocalPath().'override', 'php', '', true) as $file)
		{
			$class = basename($file, '.php');
			if (PrestaShopAutoload::getInstance()->getClassPath($class.'Core') || Module::getModuleIdByName($class))
				$result &= $this->removeOverride($class);
		}

		return $result;
	}

	/**
	 * Add all methods in a module override to the override class
	 *
	 * @param string $classname
	 * @return bool
	 */
	public function addOverride($classname)
	{
		$orig_path = $path = PrestaShopAutoload::getInstance()->getClassPath($classname.'Core');
		if (!$path)
			$path = 'modules'.DIRECTORY_SEPARATOR.$classname.DIRECTORY_SEPARATOR.$classname.'.php';
		$path_override = $this->getLocalPath().'override'.DIRECTORY_SEPARATOR.$path;

		if (!file_exists($path_override))
			return false;
		else
			file_put_contents($path_override, preg_replace('#(\r|\r\n)#ism', "\n", file_get_contents($path_override)));

		$pattern_escape_com = '#(^\s*?\/\/.*?\n|\/\*(?!\n\s+\* module:.*?\* date:.*?\* version:.*?\*\/).*?\*\/)#ism';
		// Check if there is already an override file, if not, we just need to copy the file
		if ($file = PrestaShopAutoload::getInstance()->getClassPath($classname))
		{
			// Check if override file is writable
			$override_path = _PS_ROOT_DIR_.'/'.$file;

			if ((!file_exists($override_path) && !is_writable(dirname($override_path))) || (file_exists($override_path) && !is_writable($override_path)))
				throw new Exception(sprintf(Tools::displayError('file (%s) not writable'), $override_path));

			// Get a uniq id for the class, because you can override a class (or remove the override) twice in the same session and we need to avoid redeclaration
			do $uniq = uniqid();
			while (class_exists($classname.'OverrideOriginal_remove', false));

			// Make a reflection of the override class and the module override class
			$override_file = file($override_path);

			eval(preg_replace(array('#^\s*<\?(?:php)?#', '#class\s+'.$classname.'\s+extends\s+([a-z0-9_]+)(\s+implements\s+([a-z0-9_]+))?#i'), array(' ', 'class '.$classname.'OverrideOriginal'.$uniq), implode('', $override_file)));
			$override_class = new ReflectionClass($classname.'OverrideOriginal'.$uniq);

			$module_file = file($path_override);
			eval(preg_replace(array('#^\s*<\?(?:php)?#', '#class\s+'.$classname.'(\s+extends\s+([a-z0-9_]+)(\s+implements\s+([a-z0-9_]+))?)?#i'), array(' ', 'class '.$classname.'Override'.$uniq), implode('', $module_file)));
			$module_class = new ReflectionClass($classname.'Override'.$uniq);

			// Check if none of the methods already exists in the override class
			foreach ($module_class->getMethods() as $method)
			{
				if ($override_class->hasMethod($method->getName()))
				{
					$method_override = $override_class->getMethod($method->getName());
					if (preg_match('/module: (.*)/ism', $override_file[$method_override->getStartLine() - 5], $name) && preg_match('/date: (.*)/ism', $override_file[$method_override->getStartLine() - 4], $date) && preg_match('/version: ([0-9.]+)/ism', $override_file[$method_override->getStartLine() - 3], $version))
						throw new Exception(sprintf(Tools::displayError('The method %1$s in the class %2$s is already overridden by the module %3$s version %4$s at %5$s.'), $method->getName(), $classname, $name[1], $version[1], $date[1]));
					throw new Exception(sprintf(Tools::displayError('The method %1$s in the class %2$s is already overridden.'), $method->getName(), $classname));
				}
				else
					$module_file = preg_replace('/((:?public|private|protected)\s+(static\s+)?function\s+(?:\b'.$method->getName().'\b))/ism', "/*\n\t* module: ".$this->name."\n\t* date: ".date('Y-m-d H:i:s')."\n\t* version: ".$this->version."\n\t*/\n\t$1", $module_file);
			}

			// Check if none of the properties already exists in the override class
			foreach ($module_class->getProperties() as $property)
			{
				if ($override_class->hasProperty($property->getName()))
					throw new Exception(sprintf(Tools::displayError('The property %1$s in the class %2$s is already defined.'), $property->getName(), $classname));
				else
					$module_file = preg_replace('/(:?public|private|protected|const)\s+(static\s+)?(\$?\b'.$property->getName().'\b)/ism', "/*\n\t* module: ".$this->name."\n\t* date: ".date('Y-m-d H:i:s')."\n\t* version: ".$this->version."\n\t*/\n\t$1 $2$3", $module_file);
			}

			// Insert the methods from module override in override
			$copy_from = array_slice($module_file, $module_class->getStartLine() + 1, $module_class->getEndLine() - $module_class->getStartLine() - 2);
			array_splice($override_file, $override_class->getEndLine() - 1, 0, $copy_from);
			$code = implode('', $override_file);

			file_put_contents($override_path, preg_replace($pattern_escape_com, '', $code));
		}
		else
		{
			$override_src = $path_override;

			$override_dest = _PS_ROOT_DIR_.DIRECTORY_SEPARATOR.'override'.DIRECTORY_SEPARATOR.$path;
			$dir_name = dirname($override_dest);

			if (!$orig_path && !is_dir($dir_name))
			{
				$oldumask = umask(0000);
				@mkdir($dir_name, 0777);
				umask($oldumask);
			}

			if (!is_writable($dir_name))
				throw new Exception(sprintf(Tools::displayError('directory (%s) not writable'), $dir_name));
			$module_file = file($override_src);

			if ($orig_path)
			{
				do $uniq = uniqid();
				while (class_exists($classname.'OverrideOriginal_remove', false));
				eval(preg_replace(array('#^\s*<\?(?:php)?#', '#class\s+'.$classname.'(\s+extends\s+([a-z0-9_]+)(\s+implements\s+([a-z0-9_]+))?)?#i'), array(' ', 'class '.$classname.'Override'.$uniq), implode('', $module_file)));
				$module_class = new ReflectionClass($classname.'Override'.$uniq);

				// Add foreach function a comment with the module name and the module version
				foreach ($module_class->getMethods() as $method)
					$module_file = preg_replace('/((:?public|private|protected)\s+(static\s+)?function\s+(?:\b'.$method->getName().'\b))/ism', "/*\n\t* module: ".$this->name."\n\t* date: ".date('Y-m-d H:i:s')."\n\t* version: ".$this->version."\n\t*/\n\t$1", $module_file);

				// same as precedent but for variable
				foreach ($module_class->getProperties() as $property)
					$module_file = preg_replace('/(:?public|private|protected|const)\s+(static\s+)?(\$?\b'.$property->getName().'\b)/ism', "/*\n\t* module: ".$this->name."\n\t* date: ".date('Y-m-d H:i:s')."\n\t* version: ".$this->version."\n\t*/\n\t$1 $2$3", $module_file);
			}

			file_put_contents($override_dest, preg_replace($pattern_escape_com, '', $module_file));

			// Re-generate the class index
			Tools::generateIndex();
		}
		return true;
	}

	/**
	 * Remove all methods in a module override from the override class
	 *
	 * @param string $classname
	 * @return bool
	 */
	public function removeOverride($classname)
	{
		$orig_path = $path = PrestaShopAutoload::getInstance()->getClassPath($classname.'Core');

		if ($orig_path && !$file = PrestaShopAutoload::getInstance()->getClassPath($classname))
			return true;
		else if (!$orig_path && Module::getModuleIdByName($classname))
			$path = 'modules'.DIRECTORY_SEPARATOR.$classname.DIRECTORY_SEPARATOR.$classname.'.php';

		// Check if override file is writable
		if ($orig_path)
			$override_path = _PS_ROOT_DIR_.'/'.$file;
		else
			$override_path = _PS_OVERRIDE_DIR_.$path;

		if (!is_file($override_path) || !is_writable($override_path))
			return false;

		file_put_contents($override_path, preg_replace('#(\r|\r\n)#ism', "\n", file_get_contents($override_path)));

		if ($orig_path)
		{
			// Get a uniq id for the class, because you can override a class (or remove the override) twice in the same session and we need to avoid redeclaration
			do $uniq = uniqid();
			while (class_exists($classname.'OverrideOriginal_remove', false));

			// Make a reflection of the override class and the module override class
			$override_file = file($override_path);

			eval(preg_replace(array('#^\s*<\?(?:php)?#', '#class\s+'.$classname.'\s+extends\s+([a-z0-9_]+)(\s+implements\s+([a-z0-9_]+))?#i'), array(' ', 'class '.$classname.'OverrideOriginal_remove'.$uniq), implode('', $override_file)));
			$override_class = new ReflectionClass($classname.'OverrideOriginal_remove'.$uniq);

			$module_file = file($this->getLocalPath().'override/'.$path);
			eval(preg_replace(array('#^\s*<\?(?:php)?#', '#class\s+'.$classname.'(\s+extends\s+([a-z0-9_]+)(\s+implements\s+([a-z0-9_]+))?)?#i'), array(' ', 'class '.$classname.'Override_remove'.$uniq), implode('', $module_file)));
			$module_class = new ReflectionClass($classname.'Override_remove'.$uniq);

			// Remove methods from override file
			foreach ($module_class->getMethods() as $method)
			{
				if (!$override_class->hasMethod($method->getName()))
					continue;

				$method = $override_class->getMethod($method->getName());
				$length = $method->getEndLine() - $method->getStartLine() + 1;

				$module_method = $module_class->getMethod($method->getName());
				$module_length = $module_method->getEndLine() - $module_method->getStartLine() + 1;

				$override_file_orig = $override_file;

				$orig_content = preg_replace('/\s/', '', implode('', array_splice($override_file, $method->getStartLine() - 1, $length, array_pad(array(), $length, '#--remove--#'))));
				$module_content = preg_replace('/\s/', '', implode('', array_splice($module_file, $module_method->getStartLine() - 1, $length, array_pad(array(), $length, '#--remove--#'))));

				$replace = true;
				if (preg_match('/\* module: ('.$this->name.')/ism', $override_file[$method->getStartLine() - 5]))
				{
					$override_file[$method->getStartLine() - 6] = $override_file[$method->getStartLine() - 5] = $override_file[$method->getStartLine() - 4] = $override_file[$method->getStartLine() - 3] = $override_file[$method->getStartLine() - 2] = '#--remove--#';
					$replace = false;
				}

				if (md5($module_content) != md5($orig_content) && $replace)
					$override_file = $override_file_orig;
			}

			// Remove properties from override file
			foreach ($module_class->getProperties() as $property)
			{
				if (!$override_class->hasProperty($property->getName()))
					continue;

				// Replace the declaration line by #--remove--#
				foreach ($override_file as $line_number => &$line_content)
				{
					if (preg_match('/(public|private|protected|const)\s+(static\s+)?(\$)?'.$property->getName().'/i', $line_content))
					{
						if (preg_match('/\* module: ('.$this->name.')/ism', $override_file[$line_number - 4]))
							$override_file[$line_number - 5] = $override_file[$line_number - 4] = $override_file[$line_number - 3] = $override_file[$line_number - 2] = $override_file[$line_number - 1] = '#--remove--#';
						$line_content = '#--remove--#';
						break;
					}
				}
			}

			$count = count($override_file);
			for ($i = 0; $i < $count; ++$i)
			{
				if (preg_match('/(\/\/.*)/i', $override_file[$i]))
					$override_file[$i] = '#--remove--#';
				elseif (preg_match('/(^\s*\/\*)/i', $override_file[$i]))
					if (!preg_match('/(^\s*\* module:)/i', $override_file[$i + 1])
						&& !preg_match('/(^\s*\* date:)/i', $override_file[$i + 2])
						&& !preg_match('/(^\s*\* version:)/i', $override_file[$i + 3])
						&& !preg_match('/(^\s*\*\/)/i', $override_file[$i + 4]))
					{
						for (; $override_file[$i] && !preg_match('/(.*?\*\/)/i', $override_file[$i]); ++$i)
							$override_file[$i] = '#--remove--#';
						$override_file[$i] = '#--remove--#';
					}
			}

			// Rewrite nice code
			$code = '';
			foreach ($override_file as $line)
			{
				if ($line == '#--remove--#')
					continue;

				$code .= $line;
			}

			$to_delete = preg_match('/<\?(?:php)?\s+(?:abstract|interface)?\s*?class\s+'.$classname.'\s+extends\s+'.$classname.'Core\s*?[{]\s*?[}]/ism', $code);
		}

		if (!isset($to_delete) || $to_delete)
			unlink($override_path);
		else
			file_put_contents($override_path, $code);

		// Re-generate the class index
		Tools::generateIndex();

		return true;
	}
}

function ps_module_version_sort($a, $b)
{
	return version_compare($a['version'], $b['version']);
}<|MERGE_RESOLUTION|>--- conflicted
+++ resolved
@@ -1262,11 +1262,7 @@
 					$module_list[] = $item;
 
 					$module_name_list[] = '\''.pSQL($item->name).'\'';
-<<<<<<< HEAD
-					$modulesNameToCursor[Tools::strtolower(strval($item->name))] = $item;
-=======
-					$modules_name_to_cursor[strval($item->name)] = $item;
->>>>>>> d850a159
+					$modules_name_to_cursor[Tools::strtolower(strval($item->name))] = $item;
 				}
 			}
 
@@ -1338,12 +1334,8 @@
 					}
 
 					$module_list[] = $item;
-<<<<<<< HEAD
-
-					if (!$xml_exist || $needNewConfigFile)
-=======
+
 					if (!$xml_exist || $need_new_config_file)
->>>>>>> d850a159
 					{
 						self::$_generate_config_xml_mode = true;
 						$tmp_module->_generateConfigXml();
@@ -1697,13 +1689,8 @@
 				$content  = Tools::file_get_contents($theme_xml);
 				$xml = @simplexml_load_string($content, null, LIBXML_NOCDATA);
 				foreach ($xml->modules->module as $modaddons)
-<<<<<<< HEAD
-					if((string)$modaddons['action'] == 'install')
+					if ((string)$modaddons['action'] == 'install')
 						$trusted[] = Tools::strtolower((string)$modaddons['name']);
-=======
-					if ((string)$modaddons['action'] == 'install')
-						$trusted[] = (string)$modaddons['name'];
->>>>>>> d850a159
 			}
 
 		foreach ($modules_on_disk as $name)
