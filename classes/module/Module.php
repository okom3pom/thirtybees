<?php
/*
* 2007-2014 PrestaShop
*
* NOTICE OF LICENSE
*
* This source file is subject to the Open Software License (OSL 3.0)
* that is bundled with this package in the file LICENSE.txt.
* It is also available through the world-wide-web at this URL:
* http://opensource.org/licenses/osl-3.0.php
* If you did not receive a copy of the license and are unable to
* obtain it through the world-wide-web, please send an email
* to license@prestashop.com so we can send you a copy immediately.
*
* DISCLAIMER
*
* Do not edit or add to this file if you wish to upgrade PrestaShop to newer
* versions in the future. If you wish to customize PrestaShop for your
* needs please refer to http://www.prestashop.com for more information.
*
*  @author PrestaShop SA <contact@prestashop.com>
*  @copyright  2007-2014 PrestaShop SA
*  @license    http://opensource.org/licenses/osl-3.0.php  Open Software License (OSL 3.0)
*  International Registered Trademark & Property of PrestaShop SA
*/

abstract class ModuleCore
{
	/** @var integer Module ID */
	public $id = null;

	/** @var float Version */
	public $version;
	public $database_version;

	/**
	 * @since 1.5.0.1
	 * @var string Registered Version in database
	 */
	public $registered_version;

	/** @var array filled with known compliant PS versions */
	public $ps_versions_compliancy = array();

	/** @var array filled with modules needed for install */
	public $dependencies = array();

	/** @var string Unique name */
	public $name;

	/** @var string Human name */
	public $displayName;

	/** @var string A little description of the module */
	public $description;

	/** @var string author of the module */
	public $author;

	/** @var int need_instance */
	public $need_instance = 1;

	/** @var string Admin tab corresponding to the module */
	public $tab = null;

	/** @var boolean Status */
	public $active = false;

	/** @var string Fill it if the module is installed but not yet set up */
	public $warning;

	public $enable_device = 7;

	/** @var array to store the limited country */
	public $limited_countries = array();

	/** @var array used by AdminTab to determine which lang file to use (admin.php or module lang file) */
	public static $classInModule = array();

	/** @var array current language translations */
	protected $_lang = array();

	/** @var string Module web path (eg. '/shop/modules/modulename/')  */
	protected $_path = null;
	/**
	 * @since 1.5.0.1
	 * @var string Module local path (eg. '/home/prestashop/modules/modulename/')
	 */
	protected $local_path = null;

	/** @var protected array filled with module errors */
	protected $_errors = array();

	/** @var protected array filled with module success */
	protected $_confirmations = array();

	/** @var protected string main table used for modules installed */
	protected $table = 'module';

	/** @var protected string identifier of the main table */
	protected $identifier = 'id_module';

	/** @var protected array cache filled with modules informations */
	protected static $modules_cache;

	/** @var protected array cache filled with modules instances */
	protected static $_INSTANCE = array();

	/** @var protected boolean filled with config xml generation mode */
	protected static $_generate_config_xml_mode = false;

	/** @var protected array filled with cache translations */
	protected static $l_cache = array();

	/** @var protected array filled with cache permissions (modules / employee profiles) */
	protected static $cache_permissions = array();

	/** @var Context */
	protected $context;

	/** @var Smarty_Data */
	protected $smarty;

	/** @var currentSmartySubTemplate */	
	protected $current_subtemplate = null;
	
	/** @var allow push */
	public $allow_push;
	
	public $push_time_limit = 180;
	
	const CACHE_FILE_MODULES_LIST = '/config/xml/modules_list.xml';
	
	const CACHE_FILE_TAB_MODULES_LIST = '/config/xml/tab_modules_list.xml';
	
	const CACHE_FILE_DEFAULT_COUNTRY_MODULES_LIST = '/config/xml/default_country_modules_list.xml';
	
	const CACHE_FILE_CUSTOMER_MODULES_LIST = '/config/xml/customer_modules_list.xml';
	
	const CACHE_FILE_MUST_HAVE_MODULES_LIST = '/config/xml/must_have_modules_list.xml';
	
	/**
	 * Constructor
	 *
	 * @param string $name Module unique name
	 * @param Context $context
	 */
	public function __construct($name = null, Context $context = null)
	{
		$this->ps_versions_compliancy = array('min' => '1.4', 'max' => _PS_VERSION_);
		// Load context and smarty
		$this->context = $context ? $context : Context::getContext();				
		if (is_object($this->context->smarty))				
			$this->smarty = $this->context->smarty->createData($this->context->smarty);

		// If the module has no name we gave him its id as name
		if ($this->name == null)
			$this->name = $this->id;

		// If the module has the name we load the corresponding data from the cache
		if ($this->name != null)
		{
			// If cache is not generated, we generate it
			if (self::$modules_cache == null && !is_array(self::$modules_cache))
			{
				$id_shop = (Validate::isLoadedObject($this->context->shop) ? $this->context->shop->id : 1);
				self::$modules_cache = array();
				// Join clause is done to check if the module is activated in current shop context
				$result = Db::getInstance()->executeS('
				SELECT m.`id_module`, m.`name`, (
					SELECT id_module
					FROM `'._DB_PREFIX_.'module_shop` ms
					WHERE m.`id_module` = ms.`id_module`
					AND ms.`id_shop` = '.(int)$id_shop.'
					LIMIT 1
				) as mshop
				FROM `'._DB_PREFIX_.'module` m');
				foreach ($result as $row)
				{
					self::$modules_cache[$row['name']] = $row;
					self::$modules_cache[$row['name']]['active'] = ($row['mshop'] > 0) ? 1 : 0;
				}
			}

			// We load configuration from the cache
			if (isset(self::$modules_cache[$this->name]))
			{
				if (isset(self::$modules_cache[$this->name]['id_module']))
					$this->id = self::$modules_cache[$this->name]['id_module'];
				foreach (self::$modules_cache[$this->name] as $key => $value)
					if (key_exists($key, $this))
						$this->{$key} = $value;
				$this->_path = __PS_BASE_URI__.'modules/'.$this->name.'/';
			}
			$this->local_path = _PS_MODULE_DIR_.$this->name.'/';
		}
	}

	/**
	 * Insert module into datable
	 */
	public function install()
	{
		Hook::exec('actionModuleInstallBefore', array('object' => $this));
		// Check module name validation
		if (!Validate::isModuleName($this->name))
		{
			$this->_errors[] = $this->l('Unable to install the module (Module name is not valid).');
			return false;
		}

		// Check PS version compliancy
		if (version_compare(_PS_VERSION_, $this->ps_versions_compliancy['min']) < 0 || version_compare(_PS_VERSION_, $this->ps_versions_compliancy['max']) > 0)
		{
			$this->_errors[] = $this->l('The version of your module is not compliant with your PrestaShop version.');
			return false;
		}

		// Check module dependencies
		if (count($this->dependencies) > 0)
			foreach ($this->dependencies as $dependency)
				if (!Db::getInstance()->getRow('SELECT `id_module` FROM `'._DB_PREFIX_.'module` WHERE `name` = \''.pSQL($dependency).'\''))
				{
					$error = $this->l('Before installing this module, you have to installed these/this module(s) first :').'<br />';
					foreach ($this->dependencies as $d)
						$error .= '- '.$d.'<br />';
					$this->_errors[] = $error;
					return false;
				}

		// Check if module is installed
		$result = Module::isInstalled($this->name);
		if ($result)
		{
			$this->_errors[] = $this->l('This module has already been installed.');
			return false;
		}

		// Install overrides
		try {
			$this->installOverrides();
		} catch (Exception $e) {
			$this->_errors[] = sprintf(Tools::displayError('Unable to install override: %s'), $e->getMessage());
			$this->uninstallOverrides();
			return false;
		}

		// Install module and retrieve the installation id
		$result = Db::getInstance()->insert($this->table, array('name' => $this->name, 'active' => 1, 'version' => $this->version));
		if (!$result)
		{
			$this->_errors[] = $this->l('Technical error : PrestaShop could not installed this module.');
			return false;
		}
		$this->id = Db::getInstance()->Insert_ID();

		Cache::clean('Module::isInstalled'.$this->name);
		
		// Enable the module for current shops in context
		$this->enable();

		// Permissions management
		Db::getInstance()->execute('
			INSERT INTO `'._DB_PREFIX_.'module_access` (`id_profile`, `id_module`, `view`, `configure`) (
				SELECT id_profile, '.(int)$this->id.', 1, 1
				FROM '._DB_PREFIX_.'access a
				WHERE id_tab = (
					SELECT `id_tab` FROM '._DB_PREFIX_.'tab
					WHERE class_name = \'AdminModules\' LIMIT 1)
				AND a.`view` = 1)');

		Db::getInstance()->execute('
			INSERT INTO `'._DB_PREFIX_.'module_access` (`id_profile`, `id_module`, `view`, `configure`) (
				SELECT id_profile, '.(int)$this->id.', 1, 0
				FROM '._DB_PREFIX_.'access a
				WHERE id_tab = (
					SELECT `id_tab` FROM '._DB_PREFIX_.'tab
					WHERE class_name = \'AdminModules\' LIMIT 1)
				AND a.`view` = 0)');

		// Adding Restrictions for client groups
		Group::addRestrictionsForModule($this->id, Shop::getShops(true, null, true));
		Hook::exec('actionModuleInstallAfter', array('object' => $this));
		$this->updateModuleTranslations();
		return true;
	}

	public function updateModuleTranslations()
	{
		require_once _PS_TOOL_DIR_.'tar/Archive_Tar.php';

		$languages = Language::getLanguages(false);
		foreach($languages as $lang)
		{
			$filegz = _PS_TRANSLATIONS_DIR_.$lang['iso_code'].'.gzip';

			if (@filemtime($filegz) < (time() - 24*3600))
				Language::downloadAndInstallLanguagePack($lang['iso_code'], null, null, false);
			
			$gz = new Archive_Tar($filegz, true);
			$files_list = $gz->listContent();				
			foreach ($files_list as $i => $file)
				if (!preg_match('/^modules\/'.$this->name.'\/.*/', $file['filename']))
					unset($files_list[$i]);
			$files_listing = array();
			foreach($files_list as $file)
				if (isset($file['filename']) && is_string($file['filename']))
					$files_listing[] = $file['filename'];
<<<<<<< HEAD
			$gz->extractList($files_listing, _PS_TRANSLATIONS_DIR_.'../', '');
=======
			if (count($files_listing) && !$gz->extractList($files_listing, _PS_TRANSLATIONS_DIR_.'../', ''))
				continue;
			@unlink($filegz);
>>>>>>> 8c910a7c
		}
	}

	/**
	 * Set errors, warning or success message of a module upgrade
	 *
	 * @param $upgrade_detail
	 */
	protected function setUpgradeMessage($upgrade_detail)
	{
		// Store information if a module has been upgraded (memory optimization)
		if ($upgrade_detail['available_upgrade'])
		{
			if ($upgrade_detail['success'])
			{
				$this->_confirmations[] = $this->l('Current version: ').$this->version;
				$this->_confirmations[] = $upgrade_detail['number_upgraded'].' '.$this->l('file upgrade applied');
			}
			else
			{
				if (!$upgrade_detail['number_upgraded'])
					$this->_errors[] = $this->l('No upgrade has been applied');
				else
				{
					$this->_errors[] = sprintf($this->l('Upgraded from: %S to %s'), $upgrade_detail['upgraded_from'], $upgrade_detail['upgraded_to']);
					$this->_errors[] = $upgrade_detail['number_upgrade_left'].' '.$this->l('upgrade left');
				}

				if (isset($upgrade_detail['duplicate']) && $upgrade_detail['duplicate'])
					$this->_errors[] = sprintf(Tools::displayError('Module %s cannot be upgraded this time: please refresh this page to update it.'), $this->name);
				else
					$this->_errors[] = $this->l('To prevent any problem, this module has been turned off');
			}
		}
	}

	/**
	 * Init the upgrade module
	 *
	 * @static
	 * @param $module_name
	 * @param $module_version
	 * @return bool
	 */
	public static function initUpgradeModule($module)
	{
		if (((int)$module->installed == 1) & (empty($module->database_version) === true))
		{
			Module::upgradeModuleVersion($module->name, $module->version);
			$module->database_version = $module->version;
		}
		
		// Init cache upgrade details
		self::$modules_cache[$module->name]['upgrade'] = array(
			'success' => false, // bool to know if upgrade succeed or not
			'available_upgrade' => 0, // Number of available module before any upgrade
			'number_upgraded' => 0, // Number of upgrade done
			'number_upgrade_left' => 0,
			'upgrade_file_left' => array(), // List of the upgrade file left
			'version_fail' => 0, // Version of the upgrade failure
			'upgraded_from' => 0, // Version number before upgrading anything
			'upgraded_to' => 0, // Last upgrade applied
		);
		
		// Need Upgrade will check and load upgrade file to the moduleCache upgrade case detail
		$ret = $module->installed && Module::needUpgrade($module);
		return $ret;
	}

	/**
	 * Run the upgrade for a given module name and version
	 *
	 * @return array
	 */
	public function runUpgradeModule()
	{
		$upgrade = &self::$modules_cache[$this->name]['upgrade'];
		foreach ($upgrade['upgrade_file_left'] as $num => $file_detail)
		{
			if (function_exists($file_detail['upgrade_function']))
			{
				$upgrade['success'] = false;
				$upgrade['duplicate'] = true;
				break;
			}
			include($file_detail['file']);

			// Call the upgrade function if defined
			$upgrade['success'] = false;
			if (function_exists($file_detail['upgrade_function']))
				$upgrade['success'] = $file_detail['upgrade_function']($this);

			// Set detail when an upgrade succeed or failed
			if ($upgrade['success'])
			{
				$upgrade['number_upgraded'] += 1;
				$upgrade['upgraded_to'] = $file_detail['version'];

				unset($upgrade['upgrade_file_left'][$num]);
			}
			else
			{
				$upgrade['version_fail'] = $file_detail['version'];

				// If any errors, the module is disabled
				$this->disable();
				break;
			}
		}

		$upgrade['number_upgrade_left'] = count($upgrade['upgrade_file_left']);

		// Update module version in DB with the last succeed upgrade
		if ($upgrade['upgraded_to'])
			Module::upgradeModuleVersion($this->name, $upgrade['upgraded_to']);
		$this->setUpgradeMessage($upgrade);
		return $upgrade;
	}

	/**
	 * Upgrade the registered version to a new one
	 *
	 * @static
	 * @param $name
	 * @param $version
	 * @return bool
	 */
	public static function upgradeModuleVersion($name, $version)
	{
		return Db::getInstance()->execute('
		UPDATE `'._DB_PREFIX_.'module` m
		SET m.version = \''.bqSQL($version).'\'
		WHERE m.name = \''.bqSQL($name).'\'');
	}

	/**
	 * Check if a module need to be upgraded.
	 * This method modify the module_cache adding an upgrade list file
	 *
	 * @static
	 * @param $module_name
	 * @param $module_version
	 * @return bool
	 */
	public static function needUpgrade($module)
	{
		self::$modules_cache[$module->name]['upgrade']['upgraded_from'] = $module->database_version;
		// Check the version of the module with the registered one and look if any upgrade file exist
		if (Tools::version_compare($module->version, $module->database_version, '>'))
		{
			$old_version = $module->database_version;
			$module = Module::getInstanceByName($module->name);
			if ($module instanceof Module)
				return $module->loadUpgradeVersionList($module->name, $module->version, $old_version);
		}
		return null;
	}

	/**
	 * Load the available list of upgrade of a specified module
	 * with an associated version
	 *
	 * @static
	 * @param $module_name
	 * @param $module_version
	 * @param $registered_version
	 * @return bool to know directly if any files have been found
	 */
	protected static function loadUpgradeVersionList($module_name, $module_version, $registered_version)
	{
		$list = array();

		$upgrade_path = _PS_MODULE_DIR_.$module_name.'/upgrade/';

		// Check if folder exist and it could be read
		if (file_exists($upgrade_path) && ($files = scandir($upgrade_path)))
		{
			// Read each file name
			foreach ($files as $file)
				if (!in_array($file, array('.', '..', '.svn', 'index.php')))
				{
					$tab = explode('-', $file);
					$file_version = basename($tab[1], '.php');
					// Compare version, if minor than actual, we need to upgrade the module
					if (count($tab) == 2 &&
						 (Tools::version_compare($file_version, $module_version, '<=') &&
							Tools::version_compare($file_version, $registered_version, '>')))
					{
						$list[] = array(
							'file' => $upgrade_path.$file,
							'version' => $file_version,
							'upgrade_function' => 'upgrade_module_'.str_replace('.', '_', $file_version));
					}
				}
		}

		// No files upgrade, then upgrade succeed
		if (count($list) == 0)
		{
			self::$modules_cache[$module_name]['upgrade']['success'] = true;
			Module::upgradeModuleVersion($module_name, $module_version);
		}
		
		usort($list, 'ps_module_version_sort');

		// Set the list to module cache
		self::$modules_cache[$module_name]['upgrade']['upgrade_file_left'] = $list;
		self::$modules_cache[$module_name]['upgrade']['available_upgrade'] = count($list);
		return (bool)count($list);
	}

	/**
	 * Return the status of the upgraded module
	 *
	 * @static
	 * @param $module_name
	 * @return bool
	 */
	public static function getUpgradeStatus($module_name)
	{
		return (isset(self::$modules_cache[$module_name]) &&
			self::$modules_cache[$module_name]['upgrade']['success']);
	}

	/**
	 * Delete module from datable
	 *
	 * @return boolean result
	 */
	public function uninstall()
	{
		// Check module installation id validation
		if (!Validate::isUnsignedId($this->id))
		{
			$this->_errors[] = $this->l('The module is not installed.');
			return false;
		}

		// Uninstall overrides
		if (!$this->uninstallOverrides())
			return false;

		// Retrieve hooks used by the module
		$sql = 'SELECT `id_hook` FROM `'._DB_PREFIX_.'hook_module` WHERE `id_module` = '.(int)$this->id;
		$result = Db::getInstance()->executeS($sql);
		foreach	($result as $row)
		{
			$this->unregisterHook((int)$row['id_hook']);
			$this->unregisterExceptions((int)$row['id_hook']);
		}

		// Disable the module for all shops
		$this->disable(true);

		// Delete permissions module access
		Db::getInstance()->execute('DELETE FROM `'._DB_PREFIX_.'module_access` WHERE `id_module` = '.(int)$this->id);

		// Remove restrictions for client groups
		Group::truncateRestrictionsByModule($this->id);

		// Uninstall the module
		if (Db::getInstance()->execute('DELETE FROM `'._DB_PREFIX_.'module` WHERE `id_module` = '.(int)$this->id))
		{
			Cache::clean('Module::isInstalled'.$this->name);
			return true;
		}
		
		return false;
	}
	
	/**
	 * This function enable module $name. If an $name is an array,
	 * this will enable all of them
	 *
	 * @param array|string $name
	 * @return true if succeed
	 * @since 1.4.1
	 */
	public static function enableByName($name)
	{
		// If $name is not an array, we set it as an array
		if (!is_array($name))
			$name = array($name);
		$res = true;
		// Enable each module
		foreach ($name as $n)
			if (Validate::isModuleName($n))
				$res &= Module::getInstanceByName($n)->enable();
		return $res;
	}

	/**
	 * Activate current module.
	 *
	 * @param bool $forceAll If true, enable module for all shop
	 */
	public function enable($forceAll = false)
	{
		// Retrieve all shops where the module is enabled
		$list = Shop::getContextListShopID();
		$sql = 'SELECT `id_shop` FROM `'._DB_PREFIX_.'module_shop`
				WHERE `id_module` = '.$this->id.
				((!$forceAll) ? ' AND `id_shop` IN('.implode(', ', $list).')' : '');

		// Store the results in an array
		$items = array();
		if ($results = Db::getInstance($sql)->executeS($sql))
			foreach ($results as $row)
				$items[] = $row['id_shop'];

		// Enable module in the shop where it is not enabled yet
		foreach ($list as $id)
			if (!in_array($id, $items))
				Db::getInstance()->insert('module_shop', array(
					'id_module' =>	$this->id,
					'id_shop' =>	$id,
				));

		return true;
	}
	
	public function enableDevice($device)
	{
		Db::getInstance()->execute('
			UPDATE '._DB_PREFIX_.'module_shop
			SET enable_device = enable_device + '.(int)$device.'
			WHERE enable_device &~ '.(int)$device.' AND id_module='.(int)$this->id.
			Shop::addSqlRestriction()
		);

		return true;
	}
	
	public function disableDevice($device)
	{
		Db::getInstance()->execute('
			UPDATE '._DB_PREFIX_.'module_shop
			SET enable_device = enable_device - '.(int)$device.'
			WHERE enable_device & '.(int)$device.' AND id_module='.(int)$this->id.
			Shop::addSqlRestriction()
		);

		return true;		
	}

	/**
	 * This function disable module $name. If an $name is an array,
	 * this will disable all of them
	 *
	 * @param array|string $name
	 * @return true if succeed
	 * @since 1.4.1
	 */
	public static function disableByName($name)
	{
		// If $name is not an array, we set it as an array
		if (!is_array($name))
			$name = array($name);
		$res = true;
		// Disable each module
		foreach ($name as $n)
			if (Validate::isModuleName($n))
				$res &= Module::getInstanceByName($n)->disable();
		return $res;
	}

	/**
	 * Desactivate current module.
	 *
	 * @param bool $forceAll If true, disable module for all shop
	 */
	public function disable($forceAll = false)
	{
		// Disable module for all shops
		$sql = 'DELETE FROM `'._DB_PREFIX_.'module_shop` WHERE `id_module` = '.(int)$this->id.' '.((!$forceAll) ? ' AND `id_shop` IN('.implode(', ', Shop::getContextListShopID()).')' : '');
		Db::getInstance()->execute($sql);
	}

	/**
	  * Display flags in forms for translations
	  *
	  * @param array $languages All languages available
	  * @param integer $default_language Default language id
	  * @param string $ids Multilingual div ids in form
	  * @param string $id Current div id]
	  * @param boolean $return define the return way : false for a display, true for a return
	  * @param boolean $use_vars_instead_of_ids use an js vars instead of ids seperate by "¤"
	  */
	public function displayFlags($languages, $default_language, $ids, $id, $return = false, $use_vars_instead_of_ids = false)
	{
		if (count($languages) == 1)
			return false;

		$output = '
		<div class="displayed_flag">
			<img src="../img/l/'.$default_language.'.jpg" class="pointer" id="language_current_'.$id.'" onclick="toggleLanguageFlags(this);" alt="" />
		</div>
		<div id="languages_'.$id.'" class="language_flags">
			'.$this->l('Choose language:').'<br /><br />';
		foreach ($languages as $language)
			if ($use_vars_instead_of_ids)
				$output .= '<img src="../img/l/'.(int)$language['id_lang'].'.jpg" class="pointer" alt="'.$language['name'].'" title="'.$language['name'].'" onclick="changeLanguage(\''.$id.'\', '.$ids.', '.$language['id_lang'].', \''.$language['iso_code'].'\');" /> ';
			else
			$output .= '<img src="../img/l/'.(int)$language['id_lang'].'.jpg" class="pointer" alt="'.$language['name'].'" title="'.$language['name'].'" onclick="changeLanguage(\''.$id.'\', \''.$ids.'\', '.$language['id_lang'].', \''.$language['iso_code'].'\');" /> ';
		$output .= '</div>';

		if ($return)
			return $output;
		echo $output;
	}

	/**
	 * Connect module to a hook
	 *
	 * @param string $hook_name Hook name
	 * @param array $shop_list List of shop linked to the hook (if null, link hook to all shops)
	 * @return boolean result
	 */
	public function registerHook($hook_name, $shop_list = null)
	{
		$return = true;
		if (is_array($hook_name))
			$hook_names = $hook_name;
		else
			$hook_names = array($hook_name);
		
		foreach ($hook_names as $hook_name)
		{
			// Check hook name validation and if module is installed
			if (!Validate::isHookName($hook_name))
				throw new PrestaShopException('Invalid hook name');
			if (!isset($this->id) || !is_numeric($this->id))
				return false;

			// Retrocompatibility
			$hook_name_bak = $hook_name;
			if ($alias = Hook::getRetroHookName($hook_name))
				$hook_name = $alias;

			Hook::exec('actionModuleRegisterHookBefore', array('object' => $this, 'hook_name' => $hook_name));
			// Get hook id
			$id_hook = Hook::getIdByName($hook_name);
			$live_edit = Hook::getLiveEditById((int)Hook::getIdByName($hook_name_bak));

			// If hook does not exist, we create it
			if (!$id_hook)
			{
				$new_hook = new Hook();
				$new_hook->name = pSQL($hook_name);
				$new_hook->title = pSQL($hook_name);
				$new_hook->live_edit  = pSQL($live_edit);
				$new_hook->add();
				$id_hook = $new_hook->id;
				if (!$id_hook)
					return false;
			}

			// If shop lists is null, we fill it with all shops
			if (is_null($shop_list))
				$shop_list = Shop::getShops(true, null, true);

			foreach ($shop_list as $shop_id)
			{
				// Check if already register
				$sql = 'SELECT hm.`id_module`
					FROM `'._DB_PREFIX_.'hook_module` hm, `'._DB_PREFIX_.'hook` h
					WHERE hm.`id_module` = '.(int)($this->id).' AND h.`id_hook` = '.$id_hook.'
					AND h.`id_hook` = hm.`id_hook` AND `id_shop` = '.(int)$shop_id;
				if (Db::getInstance()->getRow($sql))
					continue;

				// Get module position in hook
				$sql = 'SELECT MAX(`position`) AS position
					FROM `'._DB_PREFIX_.'hook_module`
					WHERE `id_hook` = '.(int)$id_hook.' AND `id_shop` = '.(int)$shop_id;
				if (!$position = Db::getInstance()->getValue($sql))
					$position = 0;

				// Register module in hook
				$return &= Db::getInstance()->insert('hook_module', array(
					'id_module' => (int)$this->id,
					'id_hook' => (int)$id_hook,
					'id_shop' => (int)$shop_id,
					'position' => (int)($position + 1),
				));
			}

			Hook::exec('actionModuleRegisterHookAfter', array('object' => $this, 'hook_name' => $hook_name));
		}
		return $return;
	}

	/**
	  * Unregister module from hook
	  *
	  * @param mixed $id_hook Hook id (can be a hook name since 1.5.0)
	  * @param array $shop_list List of shop
	  * @return boolean result
	  */
	public function unregisterHook($hook_id, $shop_list = null)
	{
		// Get hook id if a name is given as argument
		if (!is_numeric($hook_id))
		{
			$hook_name = (int)$hook_id;
			// Retrocompatibility
			$hook_id = Hook::getIdByName($hook_id);
			if (!$hook_id)
				return false;
		}
		else
			$hook_name = Hook::getNameById((int)$hook_id);

		Hook::exec('actionModuleUnRegisterHookBefore', array('object' => $this, 'hook_name' => $hook_name));

		// Unregister module on hook by id
		$sql = 'DELETE FROM `'._DB_PREFIX_.'hook_module`
			WHERE `id_module` = '.(int)$this->id.' AND `id_hook` = '.(int)$hook_id
			.(($shop_list) ? ' AND `id_shop` IN('.implode(', ', $shop_list).')' : '');
		$result = Db::getInstance()->execute($sql);

		// Clean modules position
		$this->cleanPositions($hook_id, $shop_list);

		Hook::exec('actionModuleUnRegisterHookAfter', array('object' => $this, 'hook_name' => $hook_name));

		return $result;
	}

	/**
	  * Unregister exceptions linked to module
	  *
	  * @param int $id_hook Hook id
	  * @param array $shop_list List of shop
	  * @return boolean result
	  */
	public function unregisterExceptions($hook_id, $shop_list = null)
	{
		$sql = 'DELETE FROM `'._DB_PREFIX_.'hook_module_exceptions`
			WHERE `id_module` = '.(int)$this->id.' AND `id_hook` = '.(int)$hook_id
			.(($shop_list) ? ' AND `id_shop` IN('.implode(', ', $shop_list).')' : '');
		return Db::getInstance()->execute($sql);
	}

	/**
	  * Add exceptions for module->Hook
	  *
	  * @param int $id_hook Hook id
	  * @param array $excepts List of file name
	  * @param array $shop_list List of shop
	  * @return boolean result
	  */
	public function registerExceptions($id_hook, $excepts, $shop_list = null)
	{
		// If shop lists is null, we fill it with all shops
		if (is_null($shop_list))
			$shop_list = Shop::getContextListShopID();

		// Save modules exception for each shop
		foreach ($shop_list as $shop_id)
		{
			foreach ($excepts as $except)
			{
				if (!$except)
					continue;
				$insertException = array(
					'id_module' => (int)$this->id,
					'id_hook' => (int)$id_hook,
					'id_shop' => (int)$shop_id,
					'file_name' => pSQL($except),
				);
				$result = Db::getInstance()->insert('hook_module_exceptions', $insertException);
				if (!$result)
					return false;
			}
		}
		return true;
	}

	/**
	  * Edit exceptions for module->Hook
	  *
	  * @param int $hookID Hook id
	  * @param array $excepts List of shopID and file name
	  * @return boolean result
	  */
	public function editExceptions($id_hook, $excepts)
	{
		$result = true;
		foreach ($excepts as $shop_id => $except)
		{
			$shop_list = ($shop_id == 0) ? Shop::getContextListShopID() : array($shop_id);
			$this->unregisterExceptions($id_hook, $shop_list);
			$result &= $this->registerExceptions($id_hook, $except, $shop_list);
		}

		return $result;
	}


	/**
	 * This function is used to determine the module name
	 * of an AdminTab which belongs to a module, in order to keep translation
	 * related to a module in its directory (instead of $_LANGADM)
	 *
	 * @param mixed $currentClass the
	 * @return boolean|string if the class belongs to a module, will return the module name. Otherwise, return false.
	 */
	public static function getModuleNameFromClass($currentClass)
	{
		// Module can now define AdminTab keeping the module translations method,
		// i.e. in modules/[module name]/[iso_code].php
		if (!isset(self::$classInModule[$currentClass]) && class_exists($currentClass))
		{
			global $_MODULES;
			$_MODULE = array();
			$reflectionClass = new ReflectionClass($currentClass);
			$filePath = realpath($reflectionClass->getFileName());
			$realpathModuleDir = realpath(_PS_MODULE_DIR_);
			if (substr(realpath($filePath), 0, strlen($realpathModuleDir)) == $realpathModuleDir)
			{
				// For controllers in module/controllers path
				if (basename(dirname(dirname($filePath))) == 'controllers')
					self::$classInModule[$currentClass] = basename(dirname(dirname(dirname($filePath))));
				// For old AdminTab controllers
				else
					self::$classInModule[$currentClass] = substr(dirname($filePath), strlen($realpathModuleDir) + 1);

				$file = _PS_MODULE_DIR_.self::$classInModule[$currentClass].'/'.Context::getContext()->language->iso_code.'.php';
				if (Tools::file_exists_cache($file) && include_once($file))
					$_MODULES = !empty($_MODULES) ? array_merge($_MODULES, $_MODULE) : $_MODULE;
			}
			else
				self::$classInModule[$currentClass] = false;
		}

		// return name of the module, or false
		return self::$classInModule[$currentClass];
	}

	/**
	  * Return an instance of the specified module
	  *
	  * @param string $module_name Module name
	  * @return Module
	  */
	public static function getInstanceByName($module_name)
	{
		if (!Validate::isModuleName($module_name))
		{
			if (_PS_MODE_DEV_)
				die(Tools::displayError($module_name.' is not a valid module name.'));
			return false;
		}

		if (!isset(self::$_INSTANCE[$module_name]))
		{
			if (Tools::file_exists_cache(_PS_MODULE_DIR_.$module_name.'/'.$module_name.'.php'))
			{
				include_once(_PS_MODULE_DIR_.$module_name.'/'.$module_name.'.php');

				if (class_exists($module_name, false))
					return self::$_INSTANCE[$module_name] = new $module_name;
			}
			return false;
		}
		return self::$_INSTANCE[$module_name];
	}

	/**
	  * Return an instance of the specified module
	  *
	  * @param integer $id_module Module ID
	  * @return Module instance
	  */
	public static function getInstanceById($id_module)
	{
		static $id2name = null;

		if (is_null($id2name))
		{
			$id2name = array();
			$sql = 'SELECT `id_module`, `name` FROM `'._DB_PREFIX_.'module`';
			if ($results = Db::getInstance()->executeS($sql))
				foreach ($results as $row)
					$id2name[$row['id_module']] = $row['name'];
		}

		if (isset($id2name[$id_module]))
			return Module::getInstanceByName($id2name[$id_module]);

		return false;
	}

	public static function configXmlStringFormat($string)
	{
		return Tools::htmlentitiesDecodeUTF8($string);
	}


	public static function getModuleName($module)
	{
		// Config file
		$configFile = _PS_MODULE_DIR_.$module.'/config.xml';
		if (!file_exists($configFile))
			return 'Module '.ucfirst($module);

		// Load config.xml
		libxml_use_internal_errors(true);
		$xml_module = simplexml_load_file($configFile);
		foreach (libxml_get_errors() as $error)
		{
			libxml_clear_errors();
			return 'Module '.ucfirst($module);
		}
		libxml_clear_errors();

		// Find translations
		global $_MODULES;
		$file = _PS_MODULE_DIR_.$module.'/'.Context::getContext()->language->iso_code.'.php';
		if (Tools::file_exists_cache($file) && include_once($file))
			if (isset($_MODULE) && is_array($_MODULE))
				$_MODULES = !empty($_MODULES) ? array_merge($_MODULES, $_MODULE) : $_MODULE;

		// Return Name
		return Translate::getModuleTranslation((string)$xml_module->name, Module::configXmlStringFormat($xml_module->displayName), (string)$xml_module->name);
	}


	/**
	 * Return available modules
	 *
	 * @param boolean $useConfig in order to use config.xml file in module dir
	 * @return array Modules
	 */
	public static function getModulesOnDisk($useConfig = false, $loggedOnAddons = false, $id_employee = false)
	{
		global $_MODULES;

		// Init var
		$module_list = array();
		$module_name_list = array();
		$modulesNameToCursor = array();
		$errors = array();

		// Get modules directory list and memory limit
		$modules_dir = Module::getModulesDirOnDisk();
		$memory_limit = Tools::getMemoryLimit();
		
		$modules_installed = array();
		$result = Db::getInstance()->executeS('
		SELECT m.name, m.version, mp.interest, module_shop.enable_device
		FROM `'._DB_PREFIX_.'module` m
		'.Shop::addSqlAssociation('module', 'm').'
		LEFT JOIN `'._DB_PREFIX_.'module_preference` mp ON (mp.`module` = m.`name` AND mp.`id_employee` = '.(int)$id_employee.')');
		foreach ($result as $row)
			$modules_installed[$row['name']] = $row;

		foreach ($modules_dir as $module)
		{
			// Memory usage checking
			if (function_exists('memory_get_usage') && $memory_limit != '-1')
			{
				$current_memory = memory_get_usage(true);
				// memory_threshold in MB
				$memory_threshold = (Tools::isX86_64arch() ? 3 : 1.5);
				if (($memory_limit - $current_memory) <= ($memory_threshold * 1024 * 1024))
				{
					$errors[] = Tools::displayError('All modules cannot be loaded due to memory limit restrictions, please increase your memory_limit value on your server configuration');
					break;
				}
			}

			// Check if config.xml module file exists and if it's not outdated
			$configFile = _PS_MODULE_DIR_.$module.'/config.xml';
			$xml_exist = file_exists($configFile);
			if ($xml_exist)
				$needNewConfigFile = (filemtime($configFile) < filemtime(_PS_MODULE_DIR_.$module.'/'.$module.'.php'));
			else
				$needNewConfigFile = true;

			// If config.xml exists and that the use config flag is at true
			if ($useConfig && $xml_exist)
			{
				// Load config.xml
				libxml_use_internal_errors(true);
				$xml_module = simplexml_load_file($configFile);
				foreach (libxml_get_errors() as $error)
					$errors[] = '['.$module.'] '.Tools::displayError('Error found in config file:').' '.htmlentities($error->message);
				libxml_clear_errors();

				// If no errors in Xml, no need instand and no need new config.xml file, we load only translations
				if (!count($errors) && (int)$xml_module->need_instance == 0 && !$needNewConfigFile)
				{
					$file = _PS_MODULE_DIR_.$module.'/'.Context::getContext()->language->iso_code.'.php';
					if (Tools::file_exists_cache($file) && include_once($file))
						if (isset($_MODULE) && is_array($_MODULE))
							$_MODULES = !empty($_MODULES) ? array_merge($_MODULES, $_MODULE) : $_MODULE;

					$item = new stdClass();
					$item->id = 0;
					$item->warning = '';
					foreach ($xml_module as $k => $v)
						$item->$k = (string)$v;
					$item->displayName = stripslashes(Translate::getModuleTranslation((string)$xml_module->name, Module::configXmlStringFormat($xml_module->displayName), (string)$xml_module->name));
					$item->description = stripslashes(Translate::getModuleTranslation((string)$xml_module->name, Module::configXmlStringFormat($xml_module->description), (string)$xml_module->name));
					$item->author = stripslashes(Translate::getModuleTranslation((string)$xml_module->name, Module::configXmlStringFormat($xml_module->author), (string)$xml_module->name));

					if (isset($xml_module->confirmUninstall))
						$item->confirmUninstall = Translate::getModuleTranslation((string)$xml_module->name, Module::configXmlStringFormat($xml_module->confirmUninstall), (string)$xml_module->name);

					$item->active = 0;
					$item->onclick_option = false;
					
					$module_list[] = $item;
					$module_name_list[] = '\''.pSQL($item->name).'\'';
					$modulesNameToCursor[strval($item->name)] = $item;
				}
			}

			// If use config flag is at false or config.xml does not exist OR need instance OR need a new config.xml file
			if (!$useConfig || !$xml_exist || (isset($xml_module->need_instance) && (int)$xml_module->need_instance == 1) || $needNewConfigFile)
			{
				// If class does not exists, we include the file
				if (!class_exists($module, false))
				{
					// Get content from php file
					$filepath = _PS_MODULE_DIR_.$module.'/'.$module.'.php';
					$file = trim(file_get_contents(_PS_MODULE_DIR_.$module.'/'.$module.'.php'));
					if (substr($file, 0, 5) == '<?php')
						$file = substr($file, 5);
					if (substr($file, -2) == '?>')
						$file = substr($file, 0, -2);

					// If (false) is a trick to not load the class with "eval".
					// This way require_once will works correctly
					if (eval('if (false){	'.$file.' }') !== false)
						require_once( _PS_MODULE_DIR_.$module.'/'.$module.'.php' );
					else
						$errors[] = sprintf(Tools::displayError('%1$s (parse error in %2$s)'), $module, substr($filepath, strlen(_PS_ROOT_DIR_)));
				}

				// If class exists, we just instanciate it
				if (class_exists($module, false))
				{
					$tmp_module = new $module;

					$item = new stdClass();
					$item->id = $tmp_module->id;
					$item->warning = $tmp_module->warning;
					$item->name = $tmp_module->name;
					$item->version = $tmp_module->version;
					$item->tab = $tmp_module->tab;
					$item->displayName = $tmp_module->displayName;
					$item->description = stripslashes($tmp_module->description);
					$item->author = $tmp_module->author;
					$item->limited_countries = $tmp_module->limited_countries;
					$item->parent_class = get_parent_class($module);
					$item->is_configurable = $tmp_module->is_configurable = method_exists($tmp_module, 'getContent') ? 1 : 0;
					$item->need_instance = isset($tmp_module->need_instance) ? $tmp_module->need_instance : 0;
					$item->active = $tmp_module->active;
					$item->currencies = isset($tmp_module->currencies) ? $tmp_module->currencies : null;
					$item->currencies_mode = isset($tmp_module->currencies_mode) ? $tmp_module->currencies_mode : null;
					$item->confirmUninstall = isset($tmp_module->confirmUninstall) ? $tmp_module->confirmUninstall : null;
					
					$item->onclick_option  = method_exists($module, 'onclickOption') ? true : false;
					if ($item->onclick_option)
					{
						$href = Context::getContext()->link->getAdminLink('Module', true).'&module_name='.$tmp_module->name.'&tab_module='.$tmp_module->tab;
						$item->onclick_option_content = array();
						$option_tab = array('desactive', 'reset', 'configure', 'delete');
						foreach ($option_tab as $opt)
							$item->onclick_option_content[$opt] = $tmp_module->onclickOption($opt, $href);					
					}
					
					
					$module_list[] = $item;
					if (!$xml_exist || $needNewConfigFile)
					{
						self::$_generate_config_xml_mode = true;
						$tmp_module->_generateConfigXml();
						self::$_generate_config_xml_mode = false;
					}
					unset($tmp_module);
				}
				else
					$errors[] = sprintf(Tools::displayError('%1$s (class missing in %2$s)'), $module, substr($filepath, strlen(_PS_ROOT_DIR_)));
			}
		}

		// Get modules information from database
		if (!empty($module_name_list))
		{
			$list = Shop::getContextListShopID();

			$sql = 'SELECT m.id_module, m.name, (
						SELECT COUNT(*) FROM '._DB_PREFIX_.'module_shop ms WHERE m.id_module = ms.id_module AND ms.id_shop IN ('.implode(',', $list).')
					) as total
					FROM '._DB_PREFIX_.'module m
					WHERE m.name IN ('.implode(',', $module_name_list).')';
			$results = Db::getInstance()->executeS($sql);
			foreach ($results as $result)
			{
				$moduleCursor = $modulesNameToCursor[$result['name']];
				$moduleCursor->id = $result['id_module'];
				$moduleCursor->active = ($result['total'] == count($list)) ? 1 : 0;
			}
		}

		// Get Default Country Modules and customer module
		$files_list = array(
			array('type' => 'addonsNative', 'file' => _PS_ROOT_DIR_.self::CACHE_FILE_DEFAULT_COUNTRY_MODULES_LIST, 'loggedOnAddons' => 0),
			array('type' => 'addonsBought', 'file' => _PS_ROOT_DIR_.self::CACHE_FILE_CUSTOMER_MODULES_LIST, 'loggedOnAddons' => 1),
			array('type' => 'addonsMustHave', 'file' => _PS_ROOT_DIR_.self::CACHE_FILE_MUST_HAVE_MODULES_LIST, 'loggedOnAddons' => 0),
		);
		foreach ($files_list as $f)
			if (file_exists($f['file']) && ($f['loggedOnAddons'] == 0 || $loggedOnAddons))
			{
				$file = $f['file'];
				$content = Tools::file_get_contents($file);
				$xml = @simplexml_load_string($content, null, LIBXML_NOCDATA);
				if ($xml && isset($xml->module))
					foreach ($xml->module as $modaddons)
					{
						$flag_found = 0;
						foreach ($module_list as $k => $m)
							if ($m->name == $modaddons->name && !isset($m->available_on_addons))
							{
								$flag_found = 1;
								if ($m->version != $modaddons->version && version_compare($m->version, $modaddons->version) === -1)
									$module_list[$k]->version_addons = $modaddons->version;
							}
						if ($flag_found == 0)
						{
							$item = new stdClass();
							$item->id = 0;
							$item->warning = '';
							$item->type = strip_tags((string)$f['type']);
							$item->name = strip_tags((string)$modaddons->name);
							$item->version = strip_tags((string)$modaddons->version);
							$item->tab = strip_tags((string)$modaddons->tab);
							$item->displayName = strip_tags((string)$modaddons->displayName);
							$item->description = stripslashes(strip_tags((string)$modaddons->description));
							$item->author = strip_tags((string)$modaddons->author);
							$item->limited_countries = array();
							$item->parent_class = '';
							$item->onclick_option = false;
							$item->is_configurable = 0;
							$item->need_instance = 0;
							$item->not_on_disk = 1;
							$item->available_on_addons = 1;
							$item->active = 0;
							if (isset($modaddons->img))
							{
								if (!file_exists(_PS_TMP_IMG_DIR_.md5($modaddons->name).'.jpg'))
									if (!file_put_contents(_PS_TMP_IMG_DIR_.md5($modaddons->name).'.jpg', Tools::file_get_contents($modaddons->img)))
										copy(_PS_IMG_DIR_.'404.gif', _PS_TMP_IMG_DIR_.md5($modaddons->name).'.jpg');
								if (file_exists(_PS_TMP_IMG_DIR_.md5($modaddons->name).'.jpg'))
									$item->image = '../img/tmp/'.md5($modaddons->name).'.jpg';
							}
							if ($item->type == 'addonsMustHave')
							{
								$item->addons_buy_url = strip_tags((string)$modaddons->url);
								$prices = (array)$modaddons->price;
								$id_default_currency = Configuration::get('PS_CURRENCY_DEFAULT');
								foreach ($prices as $currency => $price)
									if ($id_currency = Currency::getIdByIsoCode($currency))
									{
										$item->price = (float)$price;
										$item->id_currency = (int)$id_currency;
										if ($id_default_currency == $id_currency)
											break;
									}
							}
							$module_list[] = $item;
						}
					}
			}
			
		foreach ($module_list as &$module)
			if (isset($modules_installed[$module->name]))
			{
				$module->installed = true;
				$module->database_version = $modules_installed[$module->name]['version'];
				$module->interest = $modules_installed[$module->name]['interest'];
				$module->enable_device = $modules_installed[$module->name]['enable_device'];
			}
			else
			{
				$module->installed = false;
				$module->database_version = 0;
				$module->interest = 0;
			}

		usort($module_list, create_function('$a,$b', 'return strnatcasecmp($a->displayName, $b->displayName);'));

		if ($errors)
		{
			echo '<div class="alert error"><h3>'.Tools::displayError('The following module(s) could not be loaded').':</h3><ol>';
			foreach ($errors as $error)
				echo '<li>'.$error.'</li>';
			echo '</ol></div>';
		}

		return $module_list;
	}

	/**
	 * Return modules directory list
	 *
	 * @return array Modules Directory List
	 */
	public static function getModulesDirOnDisk()
	{
		$module_list = array();
		$modules = scandir(_PS_MODULE_DIR_);
		foreach ($modules as $name)
		{
			if (is_file(_PS_MODULE_DIR_.$name))
				continue;
			elseif (is_dir(_PS_MODULE_DIR_.$name.DIRECTORY_SEPARATOR) && Tools::file_exists_cache(_PS_MODULE_DIR_.$name.'/'.$name.'.php'))
			{
				if (!Validate::isModuleName($name))
					throw new PrestaShopException(sprintf('Module %s is not a valid module name', $name));
				$module_list[] = $name;
			}
		}
		return $module_list;
	}


	/**
	 * Return non native module
	 *
	 * @param int $position Take only positionnables modules
	 * @return array Modules
	 */
	public static function getNonNativeModuleList()
	{
		$db = Db::getInstance();

		$module_list_xml = _PS_ROOT_DIR_.self::CACHE_FILE_MODULES_LIST;
		$native_modules = simplexml_load_file($module_list_xml);
		$native_modules = $native_modules->modules;
		foreach ($native_modules as $native_modules_type)
			if (in_array($native_modules_type['type'], array('native', 'partner')))
			{
				$arr_native_modules[] = '""';
				foreach ($native_modules_type->module as $module)
					$arr_native_modules[] = '"'.pSQL($module['name']).'"';
			}

		return $db->executeS('SELECT * FROM `'._DB_PREFIX_.'module` m WHERE `name` NOT IN ('.implode(',', $arr_native_modules).') ');
	}

	public static function getNativeModuleList()
	{
		$module_list_xml = _PS_ROOT_DIR_.self::CACHE_FILE_MODULES_LIST;
		if (!file_exists($module_list_xml))
			return false;

		$native_modules = simplexml_load_file($module_list_xml);
		$native_modules = $native_modules->modules;
		$modules = array();

		foreach ($native_modules as $native_modules_type)
			if (in_array($native_modules_type['type'], array('native', 'partner')))
			{
				foreach ($native_modules_type->module as $module)
					$modules[] = $module['name'];
			}

		return $modules;
	}

	/**
	 * Return installed modules
	 *
	 * @param int $position Take only positionnables modules
	 * @return array Modules
	 */
	public static function getModulesInstalled($position = 0)
	{
		$sql = 'SELECT m.* FROM `'._DB_PREFIX_.'module` m ';
		if ($position)
			$sql .= 'LEFT JOIN `'._DB_PREFIX_.'hook_module` hm ON m.`id_module` = hm.`id_module`
				 LEFT JOIN `'._DB_PREFIX_.'hook` k ON hm.`id_hook` = k.`id_hook`
				 WHERE k.`position` = 1
				 GROUP BY m.id_module';
		return Db::getInstance()->executeS($sql);
	}

	/**
	 * Execute modules for specified hook
	 *
	 * @param string $hook_name Hook Name
	 * @param array $hookArgs Parameters for the functions
	 * @return string modules output
	 */
	public static function hookExec($hook_name, $hookArgs = array(), $id_module = null)
	{
		Tools::displayAsDeprecated();
		return Hook::exec($hook_name, $hookArgs, $id_module);
	}

	public static function hookExecPayment()
	{
		Tools::displayAsDeprecated();
		return Hook::exec('displayPayment');
	}

	public static function preCall($module_name)
	{
		return true;
	}
	
	public static function getPaypalIgnore()
	{
		$iso_code = Country::getIsoById((int)Configuration::get('PS_COUNTRY_DEFAULT'));
		$paypal_countries = array('ES', 'FR', 'PL', 'IT');
		if (Context::getContext()->getMobileDevice() && Context::getContext()->shop->getTheme() == 'default' && in_array($iso_code, $paypal_countries))
			return 'm.`name` = \'paypal\'';
	}

	/**
	 * Returns the list of the payment module associated to the current customer
	 * @see PaymentModule::getInstalledPaymentModules() if you don't care about the context
	 *
	 * @return array module informations
	 */
	public static function getPaymentModules()
	{
		$context = Context::getContext();
		if (isset($context->cart))
			$billing = new Address((int)$context->cart->id_address_invoice);

		$use_groups = Group::isFeatureActive();

		$frontend = true;
		$groups = array();
		if (isset($context->employee))
			$frontend = false;
		elseif (isset($context->customer) && $use_groups)
		{
			$groups = $context->customer->getGroups();
			if (!count($groups))
				$groups = array(Configuration::get('PS_UNIDENTIFIED_GROUP'));
		}

		$hookPayment = 'Payment';
		if (Db::getInstance()->getValue('SELECT `id_hook` FROM `'._DB_PREFIX_.'hook` WHERE `name` = \'displayPayment\''))
			$hookPayment = 'displayPayment';

		$list = Shop::getContextListShopID();
		if ($paypal_condition = Module::getPaypalIgnore())
			$paypal_condition = ' AND '.$paypal_condition;
			
		return Db::getInstance(_PS_USE_SQL_SLAVE_)->executeS('SELECT DISTINCT m.`id_module`, h.`id_hook`, m.`name`, hm.`position`
		FROM `'._DB_PREFIX_.'module` m
		'.($frontend ? 'LEFT JOIN `'._DB_PREFIX_.'module_country` mc ON (m.`id_module` = mc.`id_module` AND mc.id_shop = '.(int)$context->shop->id.')' : '').'
		'.($frontend && $use_groups ? 'INNER JOIN `'._DB_PREFIX_.'module_group` mg ON (m.`id_module` = mg.`id_module` AND mg.id_shop = '.(int)$context->shop->id.')' : '').'
		'.($frontend && isset($context->customer) && $use_groups ? 'INNER JOIN `'._DB_PREFIX_.'customer_group` cg on (cg.`id_group` = mg.`id_group`AND cg.`id_customer` = '.(int)$context->customer->id.')' : '').'
		LEFT JOIN `'._DB_PREFIX_.'hook_module` hm ON hm.`id_module` = m.`id_module`
		LEFT JOIN `'._DB_PREFIX_.'hook` h ON hm.`id_hook` = h.`id_hook`
		WHERE h.`name` = \''.pSQL($hookPayment).'\'
		'.(isset($billing) && $frontend ? 'AND mc.id_country = '.(int)$billing->id_country : '').'
		AND (SELECT COUNT(*) FROM '._DB_PREFIX_.'module_shop ms WHERE ms.id_module = m.id_module AND ms.id_shop IN('.implode(', ', $list).')) = '.count($list).'
		AND hm.id_shop IN('.implode(', ', $list).')
		'.((count($groups) && $frontend && $use_groups) ? 'AND (mg.`id_group` IN ('.implode(', ', $groups).'))' : '').$paypal_condition.'
		GROUP BY hm.id_hook, hm.id_module
		ORDER BY hm.`position`, m.`name` DESC');
	}

	/**
	 * @deprecated 1.5.0 Use Translate::getModuleTranslation()
	 */
	public static function findTranslation($name, $string, $source)
	{
		return Translate::getModuleTranslation($name, $string, $source);
	}

	/**
	 * Get translation for a given module text
	 *
	 * Note: $specific parameter is mandatory for library files.
	 * Otherwise, translation key will not match for Module library
	 * when module is loaded with eval() Module::getModulesOnDisk()
	 *
	 * @param string $string String to translate
	 * @param boolean|string $specific filename to use in translation key
	 * @return string Translation
	 */
	public function l($string, $specific = false)
	{
		if (self::$_generate_config_xml_mode)
			return $string;

		return Translate::getModuleTranslation($this, $string, ($specific) ? $specific : $this->name);
	}

	/*
	 * Reposition module
	 *
	 * @param boolean $id_hook Hook ID
	 * @param boolean $way Up (1) or Down (0)
	 * @param int $position
	 */
	public function updatePosition($id_hook, $way, $position = null)
	{
		foreach (Shop::getContextListShopID() as $shop_id)
		{
			$sql = 'SELECT hm.`id_module`, hm.`position`, hm.`id_hook`
					FROM `'._DB_PREFIX_.'hook_module` hm
					WHERE hm.`id_hook` = '.(int)$id_hook.' AND hm.`id_shop` = '.$shop_id.'
					ORDER BY hm.`position` '.($way ? 'ASC' : 'DESC');
			if (!$res = Db::getInstance()->executeS($sql))
				continue;

			foreach ($res as $key => $values)
				if ((int)$values[$this->identifier] == (int)$this->id)
				{
					$k = $key;
					break;
				}
			if (!isset($k) || !isset($res[$k]) || !isset($res[$k + 1]))
				return false;

			$from = $res[$k];
			$to = $res[$k + 1];

			if (isset($position) && !empty($position))
				$to['position'] = (int)$position;

			$sql = 'UPDATE `'._DB_PREFIX_.'hook_module`
				SET `position`= position '.($way ? '-1' : '+1').'
				WHERE position between '.(int)(min(array($from['position'], $to['position']))).' AND '.max(array($from['position'], $to['position'])).'
				AND `id_hook` = '.(int)$from['id_hook'].' AND `id_shop` = '.$shop_id;
			if (!Db::getInstance()->execute($sql))
				return false;

			$sql = 'UPDATE `'._DB_PREFIX_.'hook_module`
				SET `position`='.(int)$to['position'].'
				WHERE `'.pSQL($this->identifier).'` = '.(int)$from[$this->identifier].'
				AND `id_hook` = '.(int)$to['id_hook'].' AND `id_shop` = '.$shop_id;
			if (!Db::getInstance()->execute($sql))
				return false;
		}
		return true;
	}

	/*
	 * Reorder modules position
	 *
	 * @param boolean $id_hook Hook ID
	 * @param array $shop_list List of shop
	 */
	public function cleanPositions($id_hook, $shop_list = null)
	{
		$sql = 'SELECT `id_module`, `id_shop`
			FROM `'._DB_PREFIX_.'hook_module`
			WHERE `id_hook` = '.(int)$id_hook.'
			'.((!is_null($shop_list) && $shop_list) ? ' AND `id_shop` IN('.implode(', ', $shop_list).')' : '').'
			ORDER BY `position`';
		$results = Db::getInstance()->executeS($sql);
		$position = array();
		foreach ($results as $row)
		{
			if (!isset($position[$row['id_shop']]))
				$position[$row['id_shop']] = 1;

			$sql = 'UPDATE `'._DB_PREFIX_.'hook_module`
				SET `position` = '.$position[$row['id_shop']].'
				WHERE `id_hook` = '.(int)$id_hook.'
				AND `id_module` = '.$row['id_module'].' AND `id_shop` = '.$row['id_shop'];
			Db::getInstance()->execute($sql);
			$position[$row['id_shop']]++;
		}

		return true;
	}

	public function displayError($error)
	{
	 	$output = '
		<div class="module_error alert alert-danger">
			'.$error.'
		</div>';
		$this->error = true;
		return $output;
	}

	public function displayConfirmation($string)
	{
	 	$output = '
		<div class="module_confirmation conf confirm alert alert-success">
			'.$string.'
		</div>';
		return $output;
	}

	/*
	 * Return exceptions for module in hook
	 *
	 * @param int $id_hook Hook ID
	 * @return array Exceptions
	 */
	public function getExceptions($id_hook, $dispatch = false)
	{
		$cache_id = 'exceptionsCache';
		if (!Cache::isStored($cache_id))
		{
			$exceptionsCache = array();
			$sql = 'SELECT * FROM `'._DB_PREFIX_.'hook_module_exceptions`
				WHERE `id_shop` IN ('.implode(', ', Shop::getContextListShopID()).')';
			$result = Db::getInstance()->executeS($sql);
			foreach ($result as $row)
			{
				if (!$row['file_name'])
					continue;
				$key = $row['id_hook'].'-'.$row['id_module'];
				if (!isset($exceptionsCache[$key]))
					$exceptionsCache[$key] = array();
				if (!isset($exceptionsCache[$key][$row['id_shop']]))
					$exceptionsCache[$key][$row['id_shop']] = array();
				$exceptionsCache[$key][$row['id_shop']][] = $row['file_name'];
			}
			Cache::store($cache_id, $exceptionsCache);
		}
		else
			$exceptionsCache = Cache::retrieve($cache_id);

		$key = $id_hook.'-'.$this->id;
		$array_return = array();
		if ($dispatch)
		{
			foreach (Shop::getContextListShopID() as $shop_id)
				if (isset($exceptionsCache[$key], $exceptionsCache[$key][$shop_id]))
					$array_return[$shop_id] = $exceptionsCache[$key][$shop_id];
		}
		else
		{
			foreach (Shop::getContextListShopID() as $shop_id)
				if (isset($exceptionsCache[$key], $exceptionsCache[$key][$shop_id]))
					foreach ($exceptionsCache[$key][$shop_id] as $file)
						if (!in_array($file, $array_return))
							$array_return[] = $file;
		}
		return $array_return;
	}

	public static function isInstalled($module_name)
	{
		if (!Cache::isStored('Module::isInstalled'.$module_name))
		{
			$id_module = Module::getModuleIdByName($module_name);
			Cache::store('Module::isInstalled'.$module_name, (bool)$id_module);
		}
		return Cache::retrieve('Module::isInstalled'.$module_name);
	}

	public function isEnabledForShopContext()
	{
		$shop_list = Shop::getContextListShopID();
		return (bool)Db::getInstance()->getValue('
			SELECT COUNT(*) n
			FROM `'._DB_PREFIX_.'module_shop`
			WHERE id_module='.(int)$this->id.' AND id_shop IN ('.implode(',', array_map('intval', Shop::getContextListShopID())).')
			GROUP BY id_module
			HAVING n='.(int)count(Shop::getContextListShopID())
		);
	}

	public static function isEnabled($module_name)
	{
		if (!Cache::isStored('Module::isEnabled'.$module_name))
		{
			$active = false;
			$id_module = Module::getModuleIdByName($module_name);
			if (Db::getInstance()->getValue('SELECT `id_module` FROM `'._DB_PREFIX_.'module_shop` WHERE `id_module` = '.(int)$id_module.' AND `id_shop` = '.(int)Context::getContext()->shop->id))
				$active = true;
			Cache::store('Module::isEnabled'.$module_name, (bool)$active);
		}
		return Cache::retrieve('Module::isEnabled'.$module_name);
	}

	public function isRegisteredInHook($hook)
	{
		if (!$this->id)
			return false;

		$sql = 'SELECT COUNT(*)
			FROM `'._DB_PREFIX_.'hook_module` hm
			LEFT JOIN `'._DB_PREFIX_.'hook` h ON (h.`id_hook` = hm.`id_hook`)
			WHERE h.`name` = \''.pSQL($hook).'\' AND hm.`id_module` = '.(int)$this->id;
		return Db::getInstance()->getValue($sql);
	}

	/*
	** Template management (display, overload, cache)
	*/
	protected static function _isTemplateOverloadedStatic($module_name, $template)
	{
		if (Tools::file_exists_cache(_PS_THEME_DIR_.'modules/'.$module_name.'/'.$template))
			return _PS_THEME_DIR_.'modules/'.$module_name.'/'.$template;
		elseif (Tools::file_exists_cache(_PS_THEME_DIR_.'modules/'.$module_name.'/views/templates/hook/'.$template))
			return _PS_THEME_DIR_.'modules/'.$module_name.'/views/templates/hook/'.$template;
		elseif (Tools::file_exists_cache(_PS_THEME_DIR_.'modules/'.$module_name.'/views/templates/front/'.$template))
			return _PS_THEME_DIR_.'modules/'.$module_name.'/views/templates/front/'.$template;
		elseif (Tools::file_exists_cache(_PS_MODULE_DIR_.$module_name.'/views/templates/hook/'.$template))
			return false;
		elseif (Tools::file_exists_cache(_PS_MODULE_DIR_.$module_name.'/'.$template))
			return false;
		return null;
	}

	protected function _isTemplateOverloaded($template)
	{
		return Module::_isTemplateOverloadedStatic($this->name, $template);
	}
	
	protected function getCacheId($name = null)
	{
		$cache_array = array();
		$cache_array[] = $name !== null ? $name : $this->name;
		if (Configuration::get('PS_SSL_ENABLED'))
			$cache_array[] = (int)Tools::usingSecureMode();
		if (Shop::isFeatureActive())
			$cache_array[] = (int)$this->context->shop->id;
		if (Group::isFeatureActive())
			$cache_array[] = (int)Group::getCurrent()->id;
		if (Language::isMultiLanguageActivated())
			$cache_array[] = (int)$this->context->language->id;
		if (Currency::isMultiCurrencyActivated())
			$cache_array[] = (int)$this->context->currency->id;
		$cache_array[] = (int)$this->context->country->id;
		return implode('|', $cache_array);
	}

	public function display($file, $template, $cacheId = null, $compileId = null)
	{
		if (($overloaded = Module::_isTemplateOverloadedStatic(basename($file, '.php'), $template)) === null)
			return Tools::displayError('No template found for module').' '.basename($file, '.php');
		else
		{
			$this->smarty->assign(array(
				'module_dir' =>				__PS_BASE_URI__.'modules/'.basename($file, '.php').'/',
				'module_template_dir' =>	($overloaded ? _THEME_DIR_ : __PS_BASE_URI__).'modules/'.basename($file, '.php').'/',
				'allow_push' => $this->allow_push
			));

			if ($cacheId !== null)
				Tools::enableCache();

			$result = $this->getCurrentSubTemplate($template, $cacheId, $compileId)->fetch();

			if ($cacheId !== null)
				Tools::restoreCacheSettings();

			$this->resetCurrentSubTemplate($template, $cacheId, $compileId);

			return $result;
		}
	}
	
	protected function getCurrentSubTemplate($template, $cache_id = null, $compile_id = null)
	{
		if (!isset($this->current_subtemplate[$template.'_'.$cache_id.'_'.$compile_id]))
		{
			$this->current_subtemplate[$template.'_'.$cache_id.'_'.$compile_id] = $this->context->smarty->createTemplate(
				$this->getTemplatePath($template),
				$cache_id,
				$compile_id,
				$this->smarty
			);
		}
		return $this->current_subtemplate[$template.'_'.$cache_id.'_'.$compile_id];
	}
	
	protected function resetCurrentSubTemplate($template, $cache_id, $compile_id)
	{
		$this->current_subtemplate[$template.'_'.$cache_id.'_'.$compile_id] = null;
	}

	/**
	 * Get realpath of a template of current module (check if template is overriden too)
	 *
	 * @since 1.5.0
	 * @param string $template
	 * @return string
	 */
	public function getTemplatePath($template)
	{
		$overloaded = $this->_isTemplateOverloaded($template);
		if ($overloaded === null)
			return null;
		
		if ($overloaded)
			return $overloaded;
		elseif (file_exists(_PS_MODULE_DIR_.$this->name.'/views/templates/hook/'.$template))
			return _PS_MODULE_DIR_.$this->name.'/views/templates/hook/'.$template;
		elseif (file_exists(_PS_MODULE_DIR_.$this->name.'/'.$template))
			return _PS_MODULE_DIR_.$this->name.'/'.$template;
		else
			return null;
	}

	protected function _getApplicableTemplateDir($template)
	{
		return $this->_isTemplateOverloaded($template) ? _PS_THEME_DIR_ : _PS_MODULE_DIR_.$this->name.'/';
	}

	public function isCached($template, $cacheId = null, $compileId = null)
	{
		Tools::enableCache();
		$is_cached = $this->getCurrentSubTemplate($this->getTemplatePath($template), $cacheId, $compileId)->isCached($this->getTemplatePath($template), $cacheId, $compileId);
		Tools::restoreCacheSettings();

		return $is_cached;
	}

	protected function _clearCache($template, $cache_id = null, $compile_id = null)
	{
		Tools::enableCache();
		if ($cache_id === null)
			$cache_id = $this->name;
		Tools::clearCache(Context::getContext()->smarty, $this->getTemplatePath($template), $cache_id, $compile_id);
		Tools::restoreCacheSettings();
	}

	protected function _generateConfigXml()
	{
		$xml = '<?xml version="1.0" encoding="UTF-8" ?>
        <module>
            <name>'.$this->name.'</name>
            <displayName><![CDATA['.Tools::htmlentitiesUTF8($this->displayName).']]></displayName>
            <version><![CDATA['.$this->version.']]></version>
            <description><![CDATA['.Tools::htmlentitiesUTF8($this->description).']]></description>
            <author><![CDATA['.Tools::htmlentitiesUTF8($this->author).']]></author>
            <tab><![CDATA['.Tools::htmlentitiesUTF8($this->tab).']]></tab>'.(isset($this->confirmUninstall) ? "\n\t".'<confirmUninstall>'.$this->confirmUninstall.'</confirmUninstall>' : '').'
            <is_configurable>'.(isset($this->is_configurable) ? (int)$this->is_configurable : 0).'</is_configurable>
            <need_instance>'.(int)$this->need_instance.'</need_instance>'.(isset($this->limited_countries) ? "\n\t".'<limited_countries>'.(count($this->limited_countries) == 1 ? $this->limited_countries[0] : '').'</limited_countries>' : '').'
        </module>';
		if (is_writable(_PS_MODULE_DIR_.$this->name.'/'))
		{
			$file = _PS_MODULE_DIR_.$this->name.'/config.xml';
			if (!@file_put_contents($file, $xml))
				if (!is_writable($file))
				{
					@unlink($file);
					@file_put_contents($file, $xml);
				}
			@chmod($file, 0664);
		}
	}

	/**
	 * Check if the module is transplantable on the hook in parameter
	 * @param string $hook_name
	 * @return bool if module can be transplanted on hook
	 */
	public function isHookableOn($hook_name)
	{
		$retro_hook_name = Hook::getRetroHookName($hook_name);
		return (is_callable(array($this, 'hook'.ucfirst($hook_name))) || is_callable(array($this, 'hook'.ucfirst($retro_hook_name))));
	}

	/**
	 * Check employee permission for module
	 * @param array $variable (action)
	 * @param object $employee
	 * @return bool if module can be transplanted on hook
	 */
	public function getPermission($variable, $employee = null)
	{
		return Module::getPermissionStatic($this->id, $variable, $employee);
	}

	/**
	 * Check employee permission for module (static method)
	 * @param integer $id_module
	 * @param array $variable (action)
	 * @param object $employee
	 * @return bool if module can be transplanted on hook
	 */
	public static function getPermissionStatic($id_module, $variable, $employee = null)
	{
		if (!in_array($variable, array('view', 'configure')))
			return false;
		if (!$employee)
			$employee = Context::getContext()->employee;

		if ($employee->id_profile == _PS_ADMIN_PROFILE_)
			return true;

		if (!isset(self::$cache_permissions[$employee->id_profile]))
		{
			self::$cache_permissions[$employee->id_profile] = array();
			$result = Db::getInstance(_PS_USE_SQL_SLAVE_)->executeS('SELECT `id_module`, `view`, `configure` FROM `'._DB_PREFIX_.'module_access` WHERE `id_profile` = '.(int)$employee->id_profile);
			foreach ($result as $row)
			{
				self::$cache_permissions[$employee->id_profile][$row['id_module']]['view'] = $row['view'];
				self::$cache_permissions[$employee->id_profile][$row['id_module']]['configure'] = $row['configure'];
			}
		}

		if (!isset(self::$cache_permissions[$employee->id_profile][$id_module]))
			throw new PrestaShopException('No access reference in table module_access for id_module '.$id_module.'.');

		return (bool)self::$cache_permissions[$employee->id_profile][$id_module][$variable];
	}

	/**
	 * Get Unauthorized modules for a client group
	 * @param integer group_id
	 */
	public static function getAuthorizedModules($group_id)
	{
		return Db::getInstance()->executeS('
		SELECT m.`id_module`, m.`name` FROM `'._DB_PREFIX_.'module_group` mg
		LEFT JOIN `'._DB_PREFIX_.'module` m ON (m.`id_module` = mg.`id_module`)
		WHERE mg.`id_group` = '.(int)$group_id);
	}

	/**
	 * Get id module by name
	 * @param string name
	 * @return integer id
	 */
	public static function getModuleIdByName($name)
	{
		$cache_id = 'Module::getModuleIdByName_'.pSQL($name);
		if (!Cache::isStored($cache_id))
		{
			$result = (int)Db::getInstance()->getValue('SELECT `id_module` FROM `'._DB_PREFIX_.'module` WHERE `name` = "'.pSQL($name).'"');
			Cache::store($cache_id, $result);
		}
		return Cache::retrieve($cache_id);
	}

	/**
	 * Get module errors
	 *
	 * @since 1.5.0
	 * @return array errors
	 */
	public function getErrors()
	{
		return $this->_errors;
	}

	/**
	 * Get module messages confirmation
	 *
	 * @since 1.5.0
	 * @return array conf
	 */
	public function getConfirmations()
	{
		return $this->_confirmations;
	}

	/**
	 * Get local path for module
	 *
	 * @since 1.5.0
	 * @return string
	 */
	public function getLocalPath()
	{
		return $this->local_path;
	}

	/**
	 * Get uri path for module
	 *
	 * @since 1.5.0
	 * @return string
	 */
	public function getPathUri()
	{
		return $this->_path;
	}

	/*
	 * Return module position for a given hook
	 *
	 * @param boolean $id_hook Hook ID
	 * @return integer position
	 */
	public function getPosition($id_hook)
	{
		if (isset(Hook::$preloadModulesFromHooks))
			if (isset(Hook::$preloadModulesFromHooks[$id_hook]))
				if (isset(Hook::$preloadModulesFromHooks[$id_hook]['module_position'][$this->id]))
					return Hook::$preloadModulesFromHooks[$id_hook]['module_position'][$this->id];
				else
					return 0;
		$result = Db::getInstance()->getRow('
			SELECT `position`
			FROM `'._DB_PREFIX_.'hook_module`
			WHERE `id_hook` = '.(int)$id_hook.'
			AND `id_module` = '.(int)$this->id.'
			AND `id_shop` = '.(int)Context::getContext()->shop->id);

		return $result['position'];
	}

	/**
	 * add a warning message to display at the top of the admin page
	 *
	 * @param string $msg
	 */
	public function adminDisplayWarning($msg)
	{
		if (!($this->context->controller instanceof AdminController))
			return false;
		$this->context->controller->warnings[] = $msg;
	}

	/**
	 * add a info message to display at the top of the admin page
	 *
	 * @param string $msg
	 */
	protected function adminDisplayInformation($msg)
	{
		if (!($this->context->controller instanceof AdminController))
			return false;
		$this->context->controller->informations[] = $msg;
	}

	/**
	 * Install overrides files for the module
	 *
	 * @return bool
	 */
	public function installOverrides()
	{
		if (!is_dir($this->getLocalPath().'override'))
			return true;

		$result = true;
		foreach (Tools::scandir($this->getLocalPath().'override', 'php', '', true) as $file)
		{
			$class = basename($file, '.php');
			if (Autoload::getInstance()->getClassPath($class.'Core'))
				$result &= $this->addOverride($class);
		}

		return $result;
	}

	/**
	 * Uninstall overrides files for the module
	 *
	 * @return bool
	 */
	public function uninstallOverrides()
	{
		if (!is_dir($this->getLocalPath().'override'))
			return true;

		$result = true;
		foreach (Tools::scandir($this->getLocalPath().'override', 'php', '', true) as $file)
		{
			$class = basename($file, '.php');
			if (Autoload::getInstance()->getClassPath($class.'Core'))
				$result &= $this->removeOverride($class);
		}

		return $result;
	}

	/**
	 * Add all methods in a module override to the override class
	 *
	 * @param string $classname
	 * @return bool
	 */
	public function addOverride($classname)
	{
		$path = Autoload::getInstance()->getClassPath($classname.'Core');

		// Check if there is already an override file, if not, we just need to copy the file
		if (Autoload::getInstance()->getClassPath($classname))
		{
			// Check if override file is writable
			$override_path = _PS_ROOT_DIR_.'/'.Autoload::getInstance()->getClassPath($classname);
			if ((!file_exists($override_path) && !is_writable(dirname($override_path))) || (file_exists($override_path) && !is_writable($override_path)))
				throw new Exception(sprintf(Tools::displayError('file (%s) not writable'), $override_path));

			// Get a uniq id for the class, because you can override a class (or remove the override) twice in the same session and we need to avoid redeclaration
			do $uniq = uniqid();
			while (class_exists($classname.'OverrideOriginal_remove', false));
				
			// Make a reflection of the override class and the module override class
			$override_file = file($override_path);
			eval(preg_replace(array('#^\s*<\?php#', '#class\s+'.$classname.'\s+extends\s+([a-z0-9_]+)(\s+implements\s+([a-z0-9_]+))?#i'), array('', 'class '.$classname.'OverrideOriginal'.$uniq), implode('', $override_file)));
			$override_class = new ReflectionClass($classname.'OverrideOriginal'.$uniq);

			$module_file = file($this->getLocalPath().'override'.DIRECTORY_SEPARATOR.$path);
			eval(preg_replace(array('#^\s*<\?php#', '#class\s+'.$classname.'(\s+extends\s+([a-z0-9_]+)(\s+implements\s+([a-z0-9_]+))?)?#i'), array('', 'class '.$classname.'Override'.$uniq), implode('', $module_file)));
			$module_class = new ReflectionClass($classname.'Override'.$uniq);

			// Check if none of the methods already exists in the override class
			foreach ($module_class->getMethods() as $method)
				if ($override_class->hasMethod($method->getName()))
					throw new Exception(sprintf(Tools::displayError('The method %1$s in the class %2$s is already overriden.'), $method->getName(), $classname));

			// Check if none of the properties already exists in the override class
			foreach ($module_class->getProperties() as $property)
				if ($override_class->hasProperty($property->getName()))
					throw new Exception(sprintf(Tools::displayError('The property %1$s in the class %2$s is already defined.'), $property->getName(), $classname));

			// Insert the methods from module override in override
			$copy_from = array_slice($module_file, $module_class->getStartLine() + 1, $module_class->getEndLine() - $module_class->getStartLine() - 2);
			array_splice($override_file, $override_class->getEndLine() - 1, 0, $copy_from);
			$code = implode('', $override_file);
			file_put_contents($override_path, $code);
		}
		else
		{
			$override_src = $this->getLocalPath().'override'.DIRECTORY_SEPARATOR.$path;
			$override_dest = _PS_ROOT_DIR_.DIRECTORY_SEPARATOR.'override'.DIRECTORY_SEPARATOR.$path;
			if (!is_writable(dirname($override_dest)))
				throw new Exception(sprintf(Tools::displayError('directory (%s) not writable'), dirname($override_dest)));
			copy($override_src, $override_dest);
			// Re-generate the class index
			Autoload::getInstance()->generateIndex();
		}
		return true;
	}

	/**
	 * Remove all methods in a module override from the override class
	 *
	 * @param string $classname
	 * @return bool
	 */
	public function removeOverride($classname)
	{
		$path = Autoload::getInstance()->getClassPath($classname.'Core');

		if (!Autoload::getInstance()->getClassPath($classname))
			return true;

		// Check if override file is writable
		$override_path = _PS_ROOT_DIR_.'/'.Autoload::getInstance()->getClassPath($classname);
		if (!is_writable($override_path))
			return false;

		// Get a uniq id for the class, because you can override a class (or remove the override) twice in the same session and we need to avoid redeclaration
		do $uniq = uniqid();
		while (class_exists($classname.'OverrideOriginal_remove', false));
			
		// Make a reflection of the override class and the module override class
		$override_file = file($override_path);
		eval(preg_replace(array('#^\s*<\?php#', '#class\s+'.$classname.'\s+extends\s+([a-z0-9_]+)(\s+implements\s+([a-z0-9_]+))?#i'), array('', 'class '.$classname.'OverrideOriginal_remove'.$uniq), implode('', $override_file)));
		$override_class = new ReflectionClass($classname.'OverrideOriginal_remove'.$uniq);

		$module_file = file($this->getLocalPath().'override/'.$path);
		eval(preg_replace(array('#^\s*<\?php#', '#class\s+'.$classname.'(\s+extends\s+([a-z0-9_]+)(\s+implements\s+([a-z0-9_]+))?)?#i'), array('', 'class '.$classname.'Override_remove'.$uniq), implode('', $module_file)));
		$module_class = new ReflectionClass($classname.'Override_remove'.$uniq);

		// Remove methods from override file
		$override_file = file($override_path);
		foreach ($module_class->getMethods() as $method)
		{
			if (!$override_class->hasMethod($method->getName()))
				continue;

			$method = $override_class->getMethod($method->getName());
			$length = $method->getEndLine() - $method->getStartLine() + 1;
			
			$module_method = $module_class->getMethod($method->getName());
			$module_length = $module_method->getEndLine() - $module_method->getStartLine() + 1;

			$override_file_orig = $override_file;

			$orig_content = preg_replace("/\s/", '', implode('', array_splice($override_file, $method->getStartLine() - 1, $length, array_pad(array(), $length, '#--remove--#'))));
			$module_content = preg_replace("/\s/", '', implode('', array_splice($module_file, $module_method->getStartLine() - 1, $length, array_pad(array(), $length, '#--remove--#'))));

			if (md5($module_content) != md5($orig_content))
				$override_file = $override_file_orig;
		}

		// Remove properties from override file
		foreach ($module_class->getProperties() as $property)
		{
			if (!$override_class->hasProperty($property->getName()))
				continue;

			// Remplacer la ligne de declaration par "remove"
			foreach ($override_file as $line_number => &$line_content)
				if (preg_match('/(public|private|protected|const)\s+(static\s+)?(\$)?'.$property->getName().'/i', $line_content))
				{
					$line_content = '#--remove--#';
					break;
				}
		}

		// Rewrite nice code
		$code = '';
		foreach ($override_file as $line)
		{
			if ($line == '#--remove--#')
				continue;

			$code .= $line;
		}
		file_put_contents($override_path, $code);

		// Re-generate the class index
		Autoload::getInstance()->generateIndex();

		return true;
	}
}

function ps_module_version_sort($a, $b)
{
	return version_compare($a['version'], $b['version']);
}<|MERGE_RESOLUTION|>--- conflicted
+++ resolved
@@ -306,13 +306,8 @@
 			foreach($files_list as $file)
 				if (isset($file['filename']) && is_string($file['filename']))
 					$files_listing[] = $file['filename'];
-<<<<<<< HEAD
+			
 			$gz->extractList($files_listing, _PS_TRANSLATIONS_DIR_.'../', '');
-=======
-			if (count($files_listing) && !$gz->extractList($files_listing, _PS_TRANSLATIONS_DIR_.'../', ''))
-				continue;
-			@unlink($filegz);
->>>>>>> 8c910a7c
 		}
 	}
 
