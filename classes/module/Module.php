<?php
/*
* 2007-2014 PrestaShop
*
* NOTICE OF LICENSE
*
* This source file is subject to the Open Software License (OSL 3.0)
* that is bundled with this package in the file LICENSE.txt.
* It is also available through the world-wide-web at this URL:
* http://opensource.org/licenses/osl-3.0.php
* If you did not receive a copy of the license and are unable to
* obtain it through the world-wide-web, please send an email
* to license@prestashop.com so we can send you a copy immediately.
*
* DISCLAIMER
*
* Do not edit or add to this file if you wish to upgrade PrestaShop to newer
* versions in the future. If you wish to customize PrestaShop for your
* needs please refer to http://www.prestashop.com for more information.
*
*  @author PrestaShop SA <contact@prestashop.com>
*  @copyright  2007-2014 PrestaShop SA
*  @license    http://opensource.org/licenses/osl-3.0.php  Open Software License (OSL 3.0)
*  International Registered Trademark & Property of PrestaShop SA
*/

abstract class ModuleCore
{
	/** @var integer Module ID */
	public $id = null;

	/** @var float Version */
	public $version;
	public $database_version;

	/**
	 * @since 1.5.0.1
	 * @var string Registered Version in database
	 */
	public $registered_version;

	/** @var array filled with known compliant PS versions */
	public $ps_versions_compliancy = array();

	/** @var array filled with modules needed for install */
	public $dependencies = array();

	/** @var string Unique name */
	public $name;

	/** @var string Human name */
	public $displayName;

	/** @var string A little description of the module */
	public $description;

	/** @var string author of the module */
	public $author;

	public $description_full;

	public $additional_description;

	public $compatibility;

	public $nb_rates;

	public $avg_rate;

	public $badges;

	/** @var int need_instance */
	public $need_instance = 1;

	/** @var string Admin tab corresponding to the module */
	public $tab = null;

	/** @var boolean Status */
	public $active = false;

	/** @var string Fill it if the module is installed but not yet set up */
	public $warning;

	public $enable_device = 7;

	/** @var array to store the limited country */
	public $limited_countries = array();

	/** @var array names of the controllers */
	public $controllers = array();

	/** @var array used by AdminTab to determine which lang file to use (admin.php or module lang file) */
	public static $classInModule = array();

	/** @var array current language translations */
	protected $_lang = array();

	/** @var string Module web path (eg. '/shop/modules/modulename/')  */
	protected $_path = null;
	/**
	 * @since 1.5.0.1
	 * @var string Module local path (eg. '/home/prestashop/modules/modulename/')
	 */
	protected $local_path = null;

	/** @var protected array filled with module errors */
	protected $_errors = array();

	/** @var protected array filled with module success */
	protected $_confirmations = array();

	/** @var protected string main table used for modules installed */
	protected $table = 'module';

	/** @var protected string identifier of the main table */
	protected $identifier = 'id_module';

	/** @var protected array cache filled with modules informations */
	protected static $modules_cache;

	/** @var protected array cache filled with modules instances */
	protected static $_INSTANCE = array();

	/** @var protected boolean filled with config xml generation mode */
	protected static $_generate_config_xml_mode = false;

	/** @var protected array filled with cache translations */
	protected static $l_cache = array();

	/** @var protected array filled with cache permissions (modules / employee profiles) */
	protected static $cache_permissions = array();

	/** @var Context */
	protected $context;

	/** @var Smarty_Data */
	protected $smarty;

	/** @var currentSmartySubTemplate */	
	protected $current_subtemplate = null;
	
	protected static $update_translations_after_install = true;
<<<<<<< HEAD
=======

	/** @var allow push */
	public $allow_push;
	
	public $push_time_limit = 180;
>>>>>>> 411f3dd5
	
	const CACHE_FILE_MODULES_LIST = '/config/xml/modules_list.xml';
	
	const CACHE_FILE_TAB_MODULES_LIST = '/config/xml/tab_modules_list.xml';
	
	const CACHE_FILE_DEFAULT_COUNTRY_MODULES_LIST = '/config/xml/default_country_modules_list.xml';
	
	const CACHE_FILE_CUSTOMER_MODULES_LIST = '/config/xml/customer_modules_list.xml';
	
	const CACHE_FILE_MUST_HAVE_MODULES_LIST = '/config/xml/must_have_modules_list.xml';

	/**
	 * Constructor
	 *
	 * @param string $name Module unique name
	 * @param Context $context
	 */
	public function __construct($name = null, Context $context = null)
	{
		if (isset($this->ps_versions_compliancy) && !isset($this->ps_versions_compliancy['min']))
			$this->ps_versions_compliancy['min'] = '1.4.0.0';
		
		if (isset($this->ps_versions_compliancy) && !isset($this->ps_versions_compliancy['max']))
			$this->ps_versions_compliancy['max'] = _PS_VERSION_;
		
		if (strlen($this->ps_versions_compliancy['min']) == 3)
			$this->ps_versions_compliancy['min'] .= '.0.0';
		
		if (strlen($this->ps_versions_compliancy['max']) == 3)
			$this->ps_versions_compliancy['max'] .= '.999.999';
		
		// Load context and smarty
		$this->context = $context ? $context : Context::getContext();				
		if (is_object($this->context->smarty))				
			$this->smarty = $this->context->smarty->createData($this->context->smarty);

		// If the module has no name we gave him its id as name
		if ($this->name == null)
			$this->name = $this->id;

		// If the module has the name we load the corresponding data from the cache
		if ($this->name != null)
		{
			// If cache is not generated, we generate it
			if (self::$modules_cache == null && !is_array(self::$modules_cache))
			{
				$id_shop = (Validate::isLoadedObject($this->context->shop) ? $this->context->shop->id : 1);
				self::$modules_cache = array();
				// Join clause is done to check if the module is activated in current shop context
				$result = Db::getInstance()->executeS('
				SELECT m.`id_module`, m.`name`, (
					SELECT id_module
					FROM `'._DB_PREFIX_.'module_shop` ms
					WHERE m.`id_module` = ms.`id_module`
					AND ms.`id_shop` = '.(int)$id_shop.'
					LIMIT 1
				) as mshop
				FROM `'._DB_PREFIX_.'module` m');
				foreach ($result as $row)
				{
					self::$modules_cache[$row['name']] = $row;
					self::$modules_cache[$row['name']]['active'] = ($row['mshop'] > 0) ? 1 : 0;
				}
			}

			// We load configuration from the cache
			if (isset(self::$modules_cache[$this->name]))
			{
				if (isset(self::$modules_cache[$this->name]['id_module']))
					$this->id = self::$modules_cache[$this->name]['id_module'];
				foreach (self::$modules_cache[$this->name] as $key => $value)
					if (array_key_exists($key, $this))
						$this->{$key} = $value;
				$this->_path = __PS_BASE_URI__.'modules/'.$this->name.'/';
			}
			$this->local_path = _PS_MODULE_DIR_.$this->name.'/';
		}
	}

	/**
	 * Insert module into datable
	 */
	public function install()
	{
		Hook::exec('actionModuleInstallBefore', array('object' => $this));
		// Check module name validation
		if (!Validate::isModuleName($this->name))
		{
			$this->_errors[] = $this->l('Unable to install the module (Module name is not valid).');
			return false;
		}

		// Check PS version compliancy
		if (!$this->checkCompliancy())
		{
			$this->_errors[] = $this->l('The version of your module is not compliant with your PrestaShop version.');
			return false;
		}

		// Check module dependencies
		if (count($this->dependencies) > 0)
			foreach ($this->dependencies as $dependency)
				if (!Db::getInstance()->getRow('SELECT `id_module` FROM `'._DB_PREFIX_.'module` WHERE `name` = \''.pSQL($dependency).'\''))
				{
					$error = $this->l('Before installing this module, you have to installed these/this module(s) first :').'<br />';
					foreach ($this->dependencies as $d)
						$error .= '- '.$d.'<br />';
					$this->_errors[] = $error;
					return false;
				}

		// Check if module is installed
		$result = Module::isInstalled($this->name);
		if ($result)
		{
			$this->_errors[] = $this->l('This module has already been installed.');
			return false;
		}

		// Install overrides
		try {
			$this->installOverrides();
		} catch (Exception $e) {
			$this->_errors[] = sprintf(Tools::displayError('Unable to install override: %s'), $e->getMessage());
			$this->uninstallOverrides();
			return false;
		}

		if (!$this->installControllers())
			return false;

		// Install module and retrieve the installation id
		$result = Db::getInstance()->insert($this->table, array('name' => $this->name, 'active' => 1, 'version' => $this->version));
		if (!$result)
		{
			$this->_errors[] = $this->l('Technical error : PrestaShop could not installed this module.');
			return false;
		}
		$this->id = Db::getInstance()->Insert_ID();

		Cache::clean('Module::isInstalled'.$this->name);
		
		// Enable the module for current shops in context
		$this->enable();

		// Permissions management
		Db::getInstance()->execute('
			INSERT INTO `'._DB_PREFIX_.'module_access` (`id_profile`, `id_module`, `view`, `configure`) (
				SELECT id_profile, '.(int)$this->id.', 1, 1
				FROM '._DB_PREFIX_.'access a
				WHERE id_tab = (
					SELECT `id_tab` FROM '._DB_PREFIX_.'tab
					WHERE class_name = \'AdminModules\' LIMIT 1)
				AND a.`view` = 1)');

		Db::getInstance()->execute('
			INSERT INTO `'._DB_PREFIX_.'module_access` (`id_profile`, `id_module`, `view`, `configure`) (
				SELECT id_profile, '.(int)$this->id.', 1, 0
				FROM '._DB_PREFIX_.'access a
				WHERE id_tab = (
					SELECT `id_tab` FROM '._DB_PREFIX_.'tab
					WHERE class_name = \'AdminModules\' LIMIT 1)
				AND a.`view` = 0)');

		// Adding Restrictions for client groups
		Group::addRestrictionsForModule($this->id, Shop::getShops(true, null, true));
		Hook::exec('actionModuleInstallAfter', array('object' => $this));

		if (Module::$update_translations_after_install)
			$this->updateModuleTranslations();

		return true;
	}
	
<<<<<<< HEAD
=======
	public function checkCompliancy()
	{
		if (version_compare(_PS_VERSION_, $this->ps_versions_compliancy['min'], '<') || version_compare(_PS_VERSION_, $this->ps_versions_compliancy['max'], '>'))
			return false;
		else
			return true;
	}
	
>>>>>>> 411f3dd5
	public static function updateTranslationsAfterInstall($update = true)
	{
		Module::$update_translations_after_install = (bool)$update;
	}

	public function updateModuleTranslations()
	{
		return Language::updateModulesTranslations(array($this->name));
	}

	/**
	 * Set errors, warning or success message of a module upgrade
	 *
	 * @param $upgrade_detail
	 */
	protected function setUpgradeMessage($upgrade_detail)
	{
		// Store information if a module has been upgraded (memory optimization)
		if ($upgrade_detail['available_upgrade'])
		{
			if ($upgrade_detail['success'])
			{
				$this->_confirmations[] = sprintf($this->l('Current version: %s'), $this->version);
				$this->_confirmations[] = $upgrade_detail['number_upgraded'].' '.$this->l('file upgrade applied');
			}
			else
			{
				if (!$upgrade_detail['number_upgraded'])
					$this->_errors[] = $this->l('No upgrade has been applied');
				else
				{
					$this->_errors[] = sprintf($this->l('Upgraded from: %S to %s'), $upgrade_detail['upgraded_from'], $upgrade_detail['upgraded_to']);
					$this->_errors[] = $upgrade_detail['number_upgrade_left'].' '.$this->l('upgrade left');
				}

				if (isset($upgrade_detail['duplicate']) && $upgrade_detail['duplicate'])
					$this->_errors[] = sprintf(Tools::displayError('Module %s cannot be upgraded this time: please refresh this page to update it.'), $this->name);
				else
					$this->_errors[] = $this->l('To prevent any problem, this module has been turned off');
			}
		}
	}

	/**
	 * Init the upgrade module
	 *
	 * @static
	 * @param $module_name
	 * @param $module_version
	 * @return bool
	 */
	public static function initUpgradeModule($module)
	{
		if (((int)$module->installed == 1) & (empty($module->database_version) === true))
		{
			Module::upgradeModuleVersion($module->name, $module->version);
			$module->database_version = $module->version;
		}
		
		// Init cache upgrade details
		self::$modules_cache[$module->name]['upgrade'] = array(
			'success' => false, // bool to know if upgrade succeed or not
			'available_upgrade' => 0, // Number of available module before any upgrade
			'number_upgraded' => 0, // Number of upgrade done
			'number_upgrade_left' => 0,
			'upgrade_file_left' => array(), // List of the upgrade file left
			'version_fail' => 0, // Version of the upgrade failure
			'upgraded_from' => 0, // Version number before upgrading anything
			'upgraded_to' => 0, // Last upgrade applied
		);
		
		// Need Upgrade will check and load upgrade file to the moduleCache upgrade case detail
		$ret = $module->installed && Module::needUpgrade($module);
		return $ret;
	}

	/**
	 * Run the upgrade for a given module name and version
	 *
	 * @return array
	 */
	public function runUpgradeModule()
	{
		$upgrade = &self::$modules_cache[$this->name]['upgrade'];
		foreach ($upgrade['upgrade_file_left'] as $num => $file_detail)
		{
			if (function_exists($file_detail['upgrade_function']))
			{
				$upgrade['success'] = false;
				$upgrade['duplicate'] = true;
				break;
			}
			include($file_detail['file']);

			// Call the upgrade function if defined
			$upgrade['success'] = false;
			if (function_exists($file_detail['upgrade_function']))
				$upgrade['success'] = $file_detail['upgrade_function']($this);

			// Set detail when an upgrade succeed or failed
			if ($upgrade['success'])
			{
				$upgrade['number_upgraded'] += 1;
				$upgrade['upgraded_to'] = $file_detail['version'];

				unset($upgrade['upgrade_file_left'][$num]);
			}
			else
			{
				$upgrade['version_fail'] = $file_detail['version'];

				// If any errors, the module is disabled
				$this->disable();
				break;
			}
		}

		$upgrade['number_upgrade_left'] = count($upgrade['upgrade_file_left']);

		// Update module version in DB with the last succeed upgrade
		if ($upgrade['upgraded_to'])
			Module::upgradeModuleVersion($this->name, $upgrade['upgraded_to']);
		$this->setUpgradeMessage($upgrade);
		return $upgrade;
	}

	/**
	 * Upgrade the registered version to a new one
	 *
	 * @static
	 * @param $name
	 * @param $version
	 * @return bool
	 */
	public static function upgradeModuleVersion($name, $version)
	{
		return Db::getInstance()->execute('
		UPDATE `'._DB_PREFIX_.'module` m
		SET m.version = \''.bqSQL($version).'\'
		WHERE m.name = \''.bqSQL($name).'\'');
	}

	/**
	 * Check if a module need to be upgraded.
	 * This method modify the module_cache adding an upgrade list file
	 *
	 * @static
	 * @param $module_name
	 * @param $module_version
	 * @return bool
	 */
	public static function needUpgrade($module)
	{
		self::$modules_cache[$module->name]['upgrade']['upgraded_from'] = $module->database_version;
		// Check the version of the module with the registered one and look if any upgrade file exist
		if (Tools::version_compare($module->version, $module->database_version, '>'))
		{
			$old_version = $module->database_version;
			$module = Module::getInstanceByName($module->name);
			if ($module instanceof Module)
				return $module->loadUpgradeVersionList($module->name, $module->version, $old_version);
		}
		return null;
	}

	/**
	 * Load the available list of upgrade of a specified module
	 * with an associated version
	 *
	 * @static
	 * @param $module_name
	 * @param $module_version
	 * @param $registered_version
	 * @return bool to know directly if any files have been found
	 */
	protected static function loadUpgradeVersionList($module_name, $module_version, $registered_version)
	{
		$list = array();

		$upgrade_path = _PS_MODULE_DIR_.$module_name.'/upgrade/';

		// Check if folder exist and it could be read
		if (file_exists($upgrade_path) && ($files = scandir($upgrade_path)))
		{
			// Read each file name
			foreach ($files as $file)
				if (!in_array($file, array('.', '..', '.svn', 'index.php')) && preg_match('/\.php$/', $file))
				{
					$tab = explode('-', $file);

					if (!isset($tab[1]))
						continue;

					$file_version = basename($tab[1], '.php');
					// Compare version, if minor than actual, we need to upgrade the module
					if (count($tab) == 2 &&
						 (Tools::version_compare($file_version, $module_version, '<=') &&
							Tools::version_compare($file_version, $registered_version, '>')))
					{
						$list[] = array(
							'file' => $upgrade_path.$file,
							'version' => $file_version,
							'upgrade_function' => 'upgrade_module_'.str_replace('.', '_', $file_version));
					}
				}
		}

		// No files upgrade, then upgrade succeed
		if (count($list) == 0)
		{
			self::$modules_cache[$module_name]['upgrade']['success'] = true;
			Module::upgradeModuleVersion($module_name, $module_version);
		}
		
		usort($list, 'ps_module_version_sort');

		// Set the list to module cache
		self::$modules_cache[$module_name]['upgrade']['upgrade_file_left'] = $list;
		self::$modules_cache[$module_name]['upgrade']['available_upgrade'] = count($list);
		return (bool)count($list);
	}

	/**
	 * Return the status of the upgraded module
	 *
	 * @static
	 * @param $module_name
	 * @return bool
	 */
	public static function getUpgradeStatus($module_name)
	{
		return (isset(self::$modules_cache[$module_name]) &&
			self::$modules_cache[$module_name]['upgrade']['success']);
	}

	/**
	 * Delete module from datable
	 *
	 * @return boolean result
	 */
	public function uninstall()
	{
		// Check module installation id validation
		if (!Validate::isUnsignedId($this->id))
		{
			$this->_errors[] = $this->l('The module is not installed.');
			return false;
		}

		// Uninstall overrides
		if (!$this->uninstallOverrides())
			return false;

		// Retrieve hooks used by the module
		$sql = 'SELECT `id_hook` FROM `'._DB_PREFIX_.'hook_module` WHERE `id_module` = '.(int)$this->id;
		$result = Db::getInstance()->executeS($sql);
		foreach	($result as $row)
		{
			$this->unregisterHook((int)$row['id_hook']);
			$this->unregisterExceptions((int)$row['id_hook']);
		}

		foreach ($this->controllers as $controller)
		{
			$meta = Meta::getMetaByPage('module-'.$this->name.'-'.$controller, $this->context->language->id);
			if ((int)$meta['id_meta'] > 0)
			{
				Db::getInstance()->execute('DELETE FROM `'._DB_PREFIX_.'theme_meta` WHERE id_meta='.(int)$meta['id_meta']);
				Db::getInstance()->execute('DELETE FROM `'._DB_PREFIX_.'meta` WHERE id_meta='.(int)$meta['id_meta']);
			}
		}

		// Disable the module for all shops
		$this->disable(true);

		// Delete permissions module access
		Db::getInstance()->execute('DELETE FROM `'._DB_PREFIX_.'module_access` WHERE `id_module` = '.(int)$this->id);

		// Remove restrictions for client groups
		Group::truncateRestrictionsByModule($this->id);

		// Uninstall the module
		if (Db::getInstance()->execute('DELETE FROM `'._DB_PREFIX_.'module` WHERE `id_module` = '.(int)$this->id))
		{
			Cache::clean('Module::isInstalled'.$this->name);
			return true;
		}
		
		return false;
	}
	
	/**
	 * This function enable module $name. If an $name is an array,
	 * this will enable all of them
	 *
	 * @param array|string $name
	 * @return true if succeed
	 * @since 1.4.1
	 */
	public static function enableByName($name)
	{
		// If $name is not an array, we set it as an array
		if (!is_array($name))
			$name = array($name);
		$res = true;
		// Enable each module
		foreach ($name as $n)
			if (Validate::isModuleName($n))
				$res &= Module::getInstanceByName($n)->enable();
		return $res;
	}

	/**
	 * Activate current module.
	 *
	 * @param bool $forceAll If true, enable module for all shop
	 */
	public function enable($forceAll = false)
	{
		// Retrieve all shops where the module is enabled
		$list = Shop::getContextListShopID();
		if (!$this->id || !is_array($list))
			return false;
		$sql = 'SELECT `id_shop` FROM `'._DB_PREFIX_.'module_shop`
				WHERE `id_module` = '.(int)$this->id.
				((!$forceAll) ? ' AND `id_shop` IN('.implode(', ', $list).')' : '');

		// Store the results in an array
		$items = array();
		if ($results = Db::getInstance($sql)->executeS($sql))
			foreach ($results as $row)
				$items[] = $row['id_shop'];

		// Enable module in the shop where it is not enabled yet
		foreach ($list as $id)
			if (!in_array($id, $items))
				Db::getInstance()->insert('module_shop', array(
					'id_module' =>	$this->id,
					'id_shop' =>	$id,
				));

		return true;
	}
	
	public function enableDevice($device)
	{
		Db::getInstance()->execute('
			UPDATE '._DB_PREFIX_.'module_shop
			SET enable_device = enable_device + '.(int)$device.'
			WHERE enable_device &~ '.(int)$device.' AND id_module='.(int)$this->id.
			Shop::addSqlRestriction()
		);

		return true;
	}
	
	public function disableDevice($device)
	{
		Db::getInstance()->execute('
			UPDATE '._DB_PREFIX_.'module_shop
			SET enable_device = enable_device - '.(int)$device.'
			WHERE enable_device & '.(int)$device.' AND id_module='.(int)$this->id.
			Shop::addSqlRestriction()
		);

		return true;		
	}

	/**
	 * This function disable module $name. If an $name is an array,
	 * this will disable all of them
	 *
	 * @param array|string $name
	 * @return true if succeed
	 * @since 1.4.1
	 */
	public static function disableByName($name)
	{
		// If $name is not an array, we set it as an array
		if (!is_array($name))
			$name = array($name);
		$res = true;
		// Disable each module
		foreach ($name as $n)
			if (Validate::isModuleName($n))
				$res &= Module::getInstanceByName($n)->disable();
		return $res;
	}

	/**
	 * Desactivate current module.
	 *
	 * @param bool $forceAll If true, disable module for all shop
	 */
	public function disable($forceAll = false)
	{
		// Disable module for all shops
		$sql = 'DELETE FROM `'._DB_PREFIX_.'module_shop` WHERE `id_module` = '.(int)$this->id.' '.((!$forceAll) ? ' AND `id_shop` IN('.implode(', ', Shop::getContextListShopID()).')' : '');
		Db::getInstance()->execute($sql);
	}

	/**
	  * Display flags in forms for translations
	  *
	  * @param array $languages All languages available
	  * @param integer $default_language Default language id
	  * @param string $ids Multilingual div ids in form
	  * @param string $id Current div id]
	  * @param boolean $return define the return way : false for a display, true for a return
	  * @param boolean $use_vars_instead_of_ids use an js vars instead of ids seperate by "¤"
	  */
	public function displayFlags($languages, $default_language, $ids, $id, $return = false, $use_vars_instead_of_ids = false)
	{
		if (count($languages) == 1)
			return false;

		$output = '
		<div class="displayed_flag">
			<img src="../img/l/'.$default_language.'.jpg" class="pointer" id="language_current_'.$id.'" onclick="toggleLanguageFlags(this);" alt="" />
		</div>
		<div id="languages_'.$id.'" class="language_flags">
			'.$this->l('Choose language:').'<br /><br />';
		foreach ($languages as $language)
			if ($use_vars_instead_of_ids)
				$output .= '<img src="../img/l/'.(int)$language['id_lang'].'.jpg" class="pointer" alt="'.$language['name'].'" title="'.$language['name'].'" onclick="changeLanguage(\''.$id.'\', '.$ids.', '.$language['id_lang'].', \''.$language['iso_code'].'\');" /> ';
			else
			$output .= '<img src="../img/l/'.(int)$language['id_lang'].'.jpg" class="pointer" alt="'.$language['name'].'" title="'.$language['name'].'" onclick="changeLanguage(\''.$id.'\', \''.$ids.'\', '.$language['id_lang'].', \''.$language['iso_code'].'\');" /> ';
		$output .= '</div>';

		if ($return)
			return $output;
		echo $output;
	}

	/**
	 * Connect module to a hook
	 *
	 * @param string $hook_name Hook name
	 * @param array $shop_list List of shop linked to the hook (if null, link hook to all shops)
	 * @return boolean result
	 */
	public function registerHook($hook_name, $shop_list = null)
	{
		$return = true;
		if (is_array($hook_name))
			$hook_names = $hook_name;
		else
			$hook_names = array($hook_name);
		
		foreach ($hook_names as $hook_name)
		{
			// Check hook name validation and if module is installed
			if (!Validate::isHookName($hook_name))
				throw new PrestaShopException('Invalid hook name');
			if (!isset($this->id) || !is_numeric($this->id))
				return false;

			// Retrocompatibility
			$hook_name_bak = $hook_name;
			if ($alias = Hook::getRetroHookName($hook_name))
				$hook_name = $alias;

			Hook::exec('actionModuleRegisterHookBefore', array('object' => $this, 'hook_name' => $hook_name));
			// Get hook id
			$id_hook = Hook::getIdByName($hook_name);
			$live_edit = Hook::getLiveEditById((int)Hook::getIdByName($hook_name_bak));

			// If hook does not exist, we create it
			if (!$id_hook)
			{
				$new_hook = new Hook();
				$new_hook->name = pSQL($hook_name);
				$new_hook->title = pSQL($hook_name);
				$new_hook->live_edit  = (bool)preg_match('/^display/i', $new_hook->name);
				$new_hook->add();
				$id_hook = $new_hook->id;
				if (!$id_hook)
					return false;
			}

			// If shop lists is null, we fill it with all shops
			if (is_null($shop_list))
				$shop_list = Shop::getShops(true, null, true);

			foreach ($shop_list as $shop_id)
			{
				// Check if already register
				$sql = 'SELECT hm.`id_module`
					FROM `'._DB_PREFIX_.'hook_module` hm, `'._DB_PREFIX_.'hook` h
					WHERE hm.`id_module` = '.(int)($this->id).' AND h.`id_hook` = '.$id_hook.'
					AND h.`id_hook` = hm.`id_hook` AND `id_shop` = '.(int)$shop_id;
				if (Db::getInstance()->getRow($sql))
					continue;

				// Get module position in hook
				$sql = 'SELECT MAX(`position`) AS position
					FROM `'._DB_PREFIX_.'hook_module`
					WHERE `id_hook` = '.(int)$id_hook.' AND `id_shop` = '.(int)$shop_id;
				if (!$position = Db::getInstance()->getValue($sql))
					$position = 0;

				// Register module in hook
				$return &= Db::getInstance()->insert('hook_module', array(
					'id_module' => (int)$this->id,
					'id_hook' => (int)$id_hook,
					'id_shop' => (int)$shop_id,
					'position' => (int)($position + 1),
				));
			}

			Hook::exec('actionModuleRegisterHookAfter', array('object' => $this, 'hook_name' => $hook_name));
		}
		return $return;
	}

	/**
	  * Unregister module from hook
	  *
	  * @param mixed $id_hook Hook id (can be a hook name since 1.5.0)
	  * @param array $shop_list List of shop
	  * @return boolean result
	  */
	public function unregisterHook($hook_id, $shop_list = null)
	{
		// Get hook id if a name is given as argument
		if (!is_numeric($hook_id))
		{
			$hook_name = (int)$hook_id;
			// Retrocompatibility
			$hook_id = Hook::getIdByName($hook_id);
			if (!$hook_id)
				return false;
		}
		else
			$hook_name = Hook::getNameById((int)$hook_id);

		Hook::exec('actionModuleUnRegisterHookBefore', array('object' => $this, 'hook_name' => $hook_name));

		// Unregister module on hook by id
		$sql = 'DELETE FROM `'._DB_PREFIX_.'hook_module`
			WHERE `id_module` = '.(int)$this->id.' AND `id_hook` = '.(int)$hook_id
			.(($shop_list) ? ' AND `id_shop` IN('.implode(', ', $shop_list).')' : '');
		$result = Db::getInstance()->execute($sql);

		// Clean modules position
		$this->cleanPositions($hook_id, $shop_list);

		Hook::exec('actionModuleUnRegisterHookAfter', array('object' => $this, 'hook_name' => $hook_name));

		return $result;
	}

	/**
	  * Unregister exceptions linked to module
	  *
	  * @param int $id_hook Hook id
	  * @param array $shop_list List of shop
	  * @return boolean result
	  */
	public function unregisterExceptions($hook_id, $shop_list = null)
	{
		$sql = 'DELETE FROM `'._DB_PREFIX_.'hook_module_exceptions`
			WHERE `id_module` = '.(int)$this->id.' AND `id_hook` = '.(int)$hook_id
			.(($shop_list) ? ' AND `id_shop` IN('.implode(', ', $shop_list).')' : '');
		return Db::getInstance()->execute($sql);
	}

	/**
	  * Add exceptions for module->Hook
	  *
	  * @param int $id_hook Hook id
	  * @param array $excepts List of file name
	  * @param array $shop_list List of shop
	  * @return boolean result
	  */
	public function registerExceptions($id_hook, $excepts, $shop_list = null)
	{
		// If shop lists is null, we fill it with all shops
		if (is_null($shop_list))
			$shop_list = Shop::getContextListShopID();

		// Save modules exception for each shop
		foreach ($shop_list as $shop_id)
		{
			foreach ($excepts as $except)
			{
				if (!$except)
					continue;
				$insertException = array(
					'id_module' => (int)$this->id,
					'id_hook' => (int)$id_hook,
					'id_shop' => (int)$shop_id,
					'file_name' => pSQL($except),
				);
				$result = Db::getInstance()->insert('hook_module_exceptions', $insertException);
				if (!$result)
					return false;
			}
		}
		return true;
	}

	/**
	  * Edit exceptions for module->Hook
	  *
	  * @param int $hookID Hook id
	  * @param array $excepts List of shopID and file name
	  * @return boolean result
	  */
	public function editExceptions($id_hook, $excepts)
	{
		$result = true;
		foreach ($excepts as $shop_id => $except)
		{
			$shop_list = ($shop_id == 0) ? Shop::getContextListShopID() : array($shop_id);
			$this->unregisterExceptions($id_hook, $shop_list);
			$result &= $this->registerExceptions($id_hook, $except, $shop_list);
		}

		return $result;
	}


	/**
	 * This function is used to determine the module name
	 * of an AdminTab which belongs to a module, in order to keep translation
	 * related to a module in its directory (instead of $_LANGADM)
	 *
	 * @param mixed $currentClass the
	 * @return boolean|string if the class belongs to a module, will return the module name. Otherwise, return false.
	 */
	public static function getModuleNameFromClass($currentClass)
	{
		// Module can now define AdminTab keeping the module translations method,
		// i.e. in modules/[module name]/[iso_code].php
		if (!isset(self::$classInModule[$currentClass]) && class_exists($currentClass))
		{
			global $_MODULES;
			$_MODULE = array();
			$reflectionClass = new ReflectionClass($currentClass);
			$filePath = realpath($reflectionClass->getFileName());
			$realpathModuleDir = realpath(_PS_MODULE_DIR_);
			if (substr(realpath($filePath), 0, strlen($realpathModuleDir)) == $realpathModuleDir)
			{
				// For controllers in module/controllers path
				if (basename(dirname(dirname($filePath))) == 'controllers')
					self::$classInModule[$currentClass] = basename(dirname(dirname(dirname($filePath))));
				// For old AdminTab controllers
				else
					self::$classInModule[$currentClass] = substr(dirname($filePath), strlen($realpathModuleDir) + 1);

				$file = _PS_MODULE_DIR_.self::$classInModule[$currentClass].'/'.Context::getContext()->language->iso_code.'.php';
				if (Tools::file_exists_cache($file) && include_once($file))
					$_MODULES = !empty($_MODULES) ? array_merge($_MODULES, $_MODULE) : $_MODULE;
			}
			else
				self::$classInModule[$currentClass] = false;
		}

		// return name of the module, or false
		return self::$classInModule[$currentClass];
	}

	/**
	  * Return an instance of the specified module
	  *
	  * @param string $module_name Module name
	  * @return Module
	  */
	public static function getInstanceByName($module_name)
	{
		if (!Validate::isModuleName($module_name))
		{
			if (_PS_MODE_DEV_)
				die(Tools::displayError(Tools::safeOutput($module_name).' is not a valid module name.'));
			return false;
		}

		if (!isset(self::$_INSTANCE[$module_name]))
		{
			if (Tools::file_exists_cache(_PS_MODULE_DIR_.$module_name.'/'.$module_name.'.php'))
			{
				include_once(_PS_MODULE_DIR_.$module_name.'/'.$module_name.'.php');

				if (class_exists($module_name, false))
					return self::$_INSTANCE[$module_name] = new $module_name;
			}
			return false;
		}
		return self::$_INSTANCE[$module_name];
	}

	/**
	  * Return an instance of the specified module
	  *
	  * @param integer $id_module Module ID
	  * @return Module instance
	  */
	public static function getInstanceById($id_module)
	{
		static $id2name = null;

		if (is_null($id2name))
		{
			$id2name = array();
			$sql = 'SELECT `id_module`, `name` FROM `'._DB_PREFIX_.'module`';
			if ($results = Db::getInstance()->executeS($sql))
				foreach ($results as $row)
					$id2name[$row['id_module']] = $row['name'];
		}

		if (isset($id2name[$id_module]))
			return Module::getInstanceByName($id2name[$id_module]);

		return false;
	}

	public static function configXmlStringFormat($string)
	{
		return Tools::htmlentitiesDecodeUTF8($string);
	}


	public static function getModuleName($module)
	{
		$iso = substr(Context::getContext()->language->iso_code, 0, 2);

		// Config file
		$configFile = _PS_MODULE_DIR_.$module.'/config_'.$iso.'.xml';
		// For "en" iso code, we keep the default config.xml name
		if ($iso == 'en' || !file_exists($configFile))
		{
			$configFile = _PS_MODULE_DIR_.$module.'/config.xml';
			if (!file_exists($configFile))
				return 'Module '.ucfirst($module);
		}

		// Load config.xml
		libxml_use_internal_errors(true);
		$xml_module = simplexml_load_file($configFile);
		foreach (libxml_get_errors() as $error)
		{
			libxml_clear_errors();
			return 'Module '.ucfirst($module);
		}
		libxml_clear_errors();

		// Find translations
		global $_MODULES;
		$file = _PS_MODULE_DIR_.$module.'/'.Context::getContext()->language->iso_code.'.php';
		if (Tools::file_exists_cache($file) && include_once($file))
			if (isset($_MODULE) && is_array($_MODULE))
				$_MODULES = !empty($_MODULES) ? array_merge($_MODULES, $_MODULE) : $_MODULE;

		// Return Name
		return Translate::getModuleTranslation((string)$xml_module->name, Module::configXmlStringFormat($xml_module->displayName), (string)$xml_module->name);
	}


	/**
	 * Return available modules
	 *
	 * @param boolean $useConfig in order to use config.xml file in module dir
	 * @return array Modules
	 */
	public static function getModulesOnDisk($useConfig = false, $loggedOnAddons = false, $id_employee = false)
	{
		global $_MODULES;

		// Init var
		$module_list = array();
		$module_name_list = array();
		$modulesNameToCursor = array();
		$errors = array();

		// Get modules directory list and memory limit
		$modules_dir = Module::getModulesDirOnDisk();
		$memory_limit = Tools::getMemoryLimit();
		
		$modules_installed = array();
		$result = Db::getInstance()->executeS('
<<<<<<< HEAD
		SELECT m.name, m.version, mp.interest
=======
		SELECT m.name, m.version, mp.interest, module_shop.enable_device
>>>>>>> 411f3dd5
		FROM `'._DB_PREFIX_.'module` m
		'.Shop::addSqlAssociation('module', 'm').'
		LEFT JOIN `'._DB_PREFIX_.'module_preference` mp ON (mp.`module` = m.`name` AND mp.`id_employee` = '.(int)$id_employee.')');
		foreach ($result as $row)
			$modules_installed[$row['name']] = $row;

		foreach ($modules_dir as $module)
		{
			// Memory usage checking
			if (function_exists('memory_get_usage') && $memory_limit != '-1')
			{
				$current_memory = memory_get_usage(true);
				// memory_threshold in MB
				$memory_threshold = (Tools::isX86_64arch() ? 3 : 1.5);
				if (($memory_limit - $current_memory) <= ($memory_threshold * 1024 * 1024))
				{
					$errors[] = Tools::displayError('All modules cannot be loaded due to memory limit restrictions, please increase your memory_limit value on your server configuration');
					break;
				}
			}

			$iso = substr(Context::getContext()->language->iso_code, 0, 2);

			// Check if config.xml module file exists and if it's not outdated
			$xml_exist = true;
			$configFile = _PS_MODULE_DIR_.$module.'/config_'.$iso.'.xml';
			if ($iso == 'en' || !file_exists($configFile))
			{
				$configFile = _PS_MODULE_DIR_.$module.'/config_'.$iso.'.xml';
				if (!file_exists($configFile))
					$xml_exist = false;
			}
			$needNewConfigFile = $xml_exist ? (@filemtime($configFile) < @filemtime(_PS_MODULE_DIR_.$module.'/'.$module.'.php')) : true;

			// If config.xml exists and that the use config flag is at true
			if ($useConfig && $xml_exist)
			{
				// Load config.xml
				libxml_use_internal_errors(true);
				$xml_module = simplexml_load_file($configFile);
				foreach (libxml_get_errors() as $error)
					$errors[] = '['.$module.'] '.Tools::displayError('Error found in config file:').' '.htmlentities($error->message);
				libxml_clear_errors();

				// If no errors in Xml, no need instand and no need new config.xml file, we load only translations
				if (!count($errors) && (int)$xml_module->need_instance == 0 && !$needNewConfigFile)
				{
					$file = _PS_MODULE_DIR_.$module.'/'.Context::getContext()->language->iso_code.'.php';
					if (Tools::file_exists_cache($file) && include_once($file))
						if (isset($_MODULE) && is_array($_MODULE))
							$_MODULES = !empty($_MODULES) ? array_merge($_MODULES, $_MODULE) : $_MODULE;

					$item = new stdClass();
					$item->id = 0;
					$item->warning = '';
					foreach ($xml_module as $k => $v)
						$item->$k = (string)$v;
					$item->displayName = stripslashes(Translate::getModuleTranslation((string)$xml_module->name, Module::configXmlStringFormat($xml_module->displayName), (string)$xml_module->name));
					$item->description = stripslashes(Translate::getModuleTranslation((string)$xml_module->name, Module::configXmlStringFormat($xml_module->description), (string)$xml_module->name));
					$item->author = stripslashes(Translate::getModuleTranslation((string)$xml_module->name, Module::configXmlStringFormat($xml_module->author), (string)$xml_module->name));

					if (isset($xml_module->confirmUninstall))
						$item->confirmUninstall = Translate::getModuleTranslation((string)$xml_module->name, html_entity_decode(Module::configXmlStringFormat($xml_module->confirmUninstall)), (string)$xml_module->name);

					$item->active = 0;
					$item->onclick_option = false;
					
					$module_list[] = $item;
					$module_name_list[] = '\''.pSQL($item->name).'\'';
					$modulesNameToCursor[strval($item->name)] = $item;
				}
			}

			// If use config flag is at false or config.xml does not exist OR need instance OR need a new config.xml file
			if (!$useConfig || !$xml_exist || (isset($xml_module->need_instance) && (int)$xml_module->need_instance == 1) || $needNewConfigFile)
			{
				// If class does not exists, we include the file
				if (!class_exists($module, false))
				{
					// Get content from php file
					$filepath = _PS_MODULE_DIR_.$module.'/'.$module.'.php';
					$file = trim(file_get_contents(_PS_MODULE_DIR_.$module.'/'.$module.'.php'));
					if (substr($file, 0, 5) == '<?php')
						$file = substr($file, 5);
					if (substr($file, -2) == '?>')
						$file = substr($file, 0, -2);

					// If (false) is a trick to not load the class with "eval".
					// This way require_once will works correctly
					if (eval('if (false){	'.$file.' }') !== false)
						require_once( _PS_MODULE_DIR_.$module.'/'.$module.'.php' );
					else
						$errors[] = sprintf(Tools::displayError('%1$s (parse error in %2$s)'), $module, substr($filepath, strlen(_PS_ROOT_DIR_)));
				}

				// If class exists, we just instanciate it
				if (class_exists($module, false))
				{

					$tmp_module = new $module;

					$item = new stdClass();
					$item->id = $tmp_module->id;
					$item->warning = $tmp_module->warning;
					$item->name = $tmp_module->name;
					$item->version = $tmp_module->version;
					$item->tab = $tmp_module->tab;
					$item->displayName = $tmp_module->displayName;
					$item->description = stripslashes($tmp_module->description);
					$item->author = $tmp_module->author;
					$item->limited_countries = $tmp_module->limited_countries;
					$item->parent_class = get_parent_class($module);
					$item->is_configurable = $tmp_module->is_configurable = method_exists($tmp_module, 'getContent') ? 1 : 0;
					$item->need_instance = isset($tmp_module->need_instance) ? $tmp_module->need_instance : 0;
					$item->active = $tmp_module->active;
					$item->currencies = isset($tmp_module->currencies) ? $tmp_module->currencies : null;
					$item->currencies_mode = isset($tmp_module->currencies_mode) ? $tmp_module->currencies_mode : null;
					$item->confirmUninstall = isset($tmp_module->confirmUninstall) ? html_entity_decode($tmp_module->confirmUninstall) : null;
					$item->description_full = stripslashes($tmp_module->description_full);
					$item->additional_description = isset($tmp_module->additional_description) ? stripslashes($tmp_module->additional_description) : null;
					$item->compatibility = isset($tmp_module->compatibility) ? (array)$tmp_module->compatibility : null;
					$item->nb_rates = isset($tmp_module->nb_rates) ? (array)$tmp_module->nb_rates : null;
					$item->avg_rate = isset($tmp_module->avg_rate) ? (array)$tmp_module->avg_rate : null;
					$item->badges = isset($tmp_module->badges) ? (array)$tmp_module->badges : null;
					$item->url = isset($tmp_module->url) ? $tmp_module->url : null;
					
					$item->onclick_option  = method_exists($module, 'onclickOption') ? true : false;
					if ($item->onclick_option)
					{
						$href = Context::getContext()->link->getAdminLink('Module', true).'&module_name='.$tmp_module->name.'&tab_module='.$tmp_module->tab;
						$item->onclick_option_content = array();
						$option_tab = array('desactive', 'reset', 'configure', 'delete');
						foreach ($option_tab as $opt)
							$item->onclick_option_content[$opt] = $tmp_module->onclickOption($opt, $href);					
					}
					
					
					$module_list[] = $item;
					if (!$xml_exist || $needNewConfigFile)
					{
						self::$_generate_config_xml_mode = true;
						$tmp_module->_generateConfigXml();
						self::$_generate_config_xml_mode = false;
					}
					unset($tmp_module);
				}
				else
					$errors[] = sprintf(Tools::displayError('%1$s (class missing in %2$s)'), $module, substr($filepath, strlen(_PS_ROOT_DIR_)));
			}
		}

		// Get modules information from database
		if (!empty($module_name_list))
		{
			$list = Shop::getContextListShopID();

			$sql = 'SELECT m.id_module, m.name, (
						SELECT COUNT(*) FROM '._DB_PREFIX_.'module_shop ms WHERE m.id_module = ms.id_module AND ms.id_shop IN ('.implode(',', $list).')
					) as total
					FROM '._DB_PREFIX_.'module m
					WHERE m.name IN ('.implode(',', $module_name_list).')';
			$results = Db::getInstance()->executeS($sql);
			foreach ($results as $result)
			{
				$moduleCursor = $modulesNameToCursor[$result['name']];
				$moduleCursor->id = $result['id_module'];
				$moduleCursor->active = ($result['total'] == count($list)) ? 1 : 0;
			}
		}

		// Get Default Country Modules and customer module
		$files_list = array(
			array('type' => 'addonsNative', 'file' => _PS_ROOT_DIR_.self::CACHE_FILE_DEFAULT_COUNTRY_MODULES_LIST, 'loggedOnAddons' => 0),
			array('type' => 'addonsBought', 'file' => _PS_ROOT_DIR_.self::CACHE_FILE_CUSTOMER_MODULES_LIST, 'loggedOnAddons' => 1),
			array('type' => 'addonsMustHave', 'file' => _PS_ROOT_DIR_.self::CACHE_FILE_MUST_HAVE_MODULES_LIST, 'loggedOnAddons' => 0),
		);
		foreach ($files_list as $f)
			if (file_exists($f['file']) && ($f['loggedOnAddons'] == 0 || $loggedOnAddons))
			{
				$file = $f['file'];
				$content = Tools::file_get_contents($file);
				$xml = @simplexml_load_string($content, null, LIBXML_NOCDATA);
				if ($xml && isset($xml->module))
					foreach ($xml->module as $modaddons)
					{
						$flag_found = 0;
						foreach ($module_list as $k => $m)
							if ($m->name == $modaddons->name && !isset($m->available_on_addons))
							{
								$flag_found = 1;
								if ($m->version != $modaddons->version && version_compare($m->version, $modaddons->version) === -1)
									$module_list[$k]->version_addons = $modaddons->version;
							}
						if ($flag_found == 0)
						{
							$item = new stdClass();
							$item->id = 0;
							$item->warning = '';
							$item->type = strip_tags((string)$f['type']);
							$item->name = strip_tags((string)$modaddons->name);
							$item->version = strip_tags((string)$modaddons->version);
							$item->tab = strip_tags((string)$modaddons->tab);
							$item->displayName = strip_tags((string)$modaddons->displayName);
							$item->description = stripslashes(strip_tags((string)$modaddons->description));
							$item->description_full = stripslashes(strip_tags((string)$modaddons->description_full));
							$item->author = strip_tags((string)$modaddons->author);
							$item->limited_countries = array();
							$item->parent_class = '';
							$item->onclick_option = false;
							$item->is_configurable = 0;
							$item->need_instance = 0;
							$item->not_on_disk = 1;
							$item->available_on_addons = 1;
							$item->active = 0;
							$item->description_full = stripslashes($modaddons->description_full);
							$item->additional_description = isset($modaddons->additional_description) ? stripslashes($modaddons->additional_description) : null;
							$item->compatibility = isset($modaddons->compatibility) ? (array)$modaddons->compatibility : null;
							$item->nb_rates = isset($modaddons->nb_rates) ? (array)$modaddons->nb_rates : null;
							$item->avg_rate = isset($modaddons->avg_rate) ? (array)$modaddons->avg_rate : null;
							$item->badges = isset($modaddons->badges) ? (array)$modaddons->badges : null;
							$item->url = isset($modaddons->url) ? $modaddons->url : null;
							if (isset($modaddons->img))
							{
								if (!file_exists(_PS_TMP_IMG_DIR_.md5($modaddons->name).'.jpg'))
									if (!file_put_contents(_PS_TMP_IMG_DIR_.md5($modaddons->name).'.jpg', Tools::file_get_contents($modaddons->img)))
										copy(_PS_IMG_DIR_.'404.gif', _PS_TMP_IMG_DIR_.md5($modaddons->name).'.jpg');
								if (file_exists(_PS_TMP_IMG_DIR_.md5($modaddons->name).'.jpg'))
									$item->image = '../img/tmp/'.md5($modaddons->name).'.jpg';
							}
							if ($item->type == 'addonsMustHave')
							{
								$item->addons_buy_url = strip_tags((string)$modaddons->url);
								$prices = (array)$modaddons->price;
								$id_default_currency = Configuration::get('PS_CURRENCY_DEFAULT');
								foreach ($prices as $currency => $price)
									if ($id_currency = Currency::getIdByIsoCode($currency))
									{
										$item->price = (float)$price;
										$item->id_currency = (int)$id_currency;
										if ($id_default_currency == $id_currency)
											break;
									}
							}
							$module_list[] = $item;
						}
					}
			}

		foreach ($module_list as &$module)
			if (isset($modules_installed[$module->name]))
			{
				$module->installed = true;
				$module->database_version = $modules_installed[$module->name]['version'];
				$module->interest = $modules_installed[$module->name]['interest'];
				$module->enable_device = $modules_installed[$module->name]['enable_device'];
			}
			else
			{
				$module->installed = false;
				$module->database_version = 0;
				$module->interest = 0;
			}

		usort($module_list, create_function('$a,$b', 'return strnatcasecmp($a->displayName, $b->displayName);'));
		if ($errors)
		{
			if (!isset(Context::getContext()->controller) && !Context::getContext()->controller->controller_name)
			{
				echo '<div class="alert error"><h3>'.Tools::displayError('The following module(s) could not be loaded').':</h3><ol>';
				foreach ($errors as $error)
					echo '<li>'.$error.'</li>';
				echo '</ol></div>';
			}
			else
				foreach ($errors as $error)
					Context::getContext()->controller->errors[] = $error;
		}

		return $module_list;
	}

	/**
	 * Return modules directory list
	 *
	 * @return array Modules Directory List
	 */
	public static function getModulesDirOnDisk()
	{
		$module_list = array();
		$modules = scandir(_PS_MODULE_DIR_);
		foreach ($modules as $name)
		{
			if (is_file(_PS_MODULE_DIR_.$name))
				continue;
			elseif (is_dir(_PS_MODULE_DIR_.$name.DIRECTORY_SEPARATOR) && Tools::file_exists_cache(_PS_MODULE_DIR_.$name.'/'.$name.'.php'))
			{
				if (!Validate::isModuleName($name))
					throw new PrestaShopException(sprintf('Module %s is not a valid module name', $name));
				$module_list[] = $name;
			}
		}
		return $module_list;
	}


	/**
	 * Return non native module
	 *
	 * @param int $position Take only positionnables modules
	 * @return array Modules
	 */
	public static function getNonNativeModuleList()
	{
		$db = Db::getInstance();

		$module_list_xml = _PS_ROOT_DIR_.self::CACHE_FILE_MODULES_LIST;
		$native_modules = simplexml_load_file($module_list_xml);
		$native_modules = $native_modules->modules;
		foreach ($native_modules as $native_modules_type)
			if (in_array($native_modules_type['type'], array('native', 'partner')))
			{
				$arr_native_modules[] = '""';
				foreach ($native_modules_type->module as $module)
					$arr_native_modules[] = '"'.pSQL($module['name']).'"';
			}

		return $db->executeS('SELECT * FROM `'._DB_PREFIX_.'module` m WHERE `name` NOT IN ('.implode(',', $arr_native_modules).') ');
	}

	public static function getNativeModuleList()
	{
		$module_list_xml = _PS_ROOT_DIR_.self::CACHE_FILE_MODULES_LIST;
		if (!file_exists($module_list_xml))
			return false;

		$native_modules = simplexml_load_file($module_list_xml);
		$native_modules = $native_modules->modules;
		$modules = array();

		foreach ($native_modules as $native_modules_type)
			if (in_array($native_modules_type['type'], array('native', 'partner')))
			{
				foreach ($native_modules_type->module as $module)
					$modules[] = $module['name'];
			}

		return $modules;
	}

	/**
	 * Return installed modules
	 *
	 * @param int $position Take only positionnables modules
	 * @return array Modules
	 */
	public static function getModulesInstalled($position = 0)
	{
		$sql = 'SELECT m.* FROM `'._DB_PREFIX_.'module` m ';
		if ($position)
			$sql .= 'LEFT JOIN `'._DB_PREFIX_.'hook_module` hm ON m.`id_module` = hm.`id_module`
				 LEFT JOIN `'._DB_PREFIX_.'hook` k ON hm.`id_hook` = k.`id_hook`
				 WHERE k.`position` = 1
				 GROUP BY m.id_module';
		return Db::getInstance()->executeS($sql);
	}

	/**
	 * Execute modules for specified hook
	 *
	 * @param string $hook_name Hook Name
	 * @param array $hookArgs Parameters for the functions
	 * @return string modules output
	 */
	public static function hookExec($hook_name, $hookArgs = array(), $id_module = null)
	{
		Tools::displayAsDeprecated();
		return Hook::exec($hook_name, $hookArgs, $id_module);
	}

	public static function hookExecPayment()
	{
		Tools::displayAsDeprecated();
		return Hook::exec('displayPayment');
	}

	public static function preCall($module_name)
	{
		return true;
	}

	/*
		@deprecated since 1.6.0.2
	*/
	public static function getPaypalIgnore()
	{
		Tools::displayAsDeprecated();
	}

	/**
	 * Returns the list of the payment module associated to the current customer
	 * @see PaymentModule::getInstalledPaymentModules() if you don't care about the context
	 *
	 * @return array module informations
	 */
	public static function getPaymentModules()
	{
		$context = Context::getContext();
		if (isset($context->cart))
			$billing = new Address((int)$context->cart->id_address_invoice);

		$use_groups = Group::isFeatureActive();

		$frontend = true;
		$groups = array();
		if (isset($context->employee))
			$frontend = false;
		elseif (isset($context->customer) && $use_groups)
		{
			$groups = $context->customer->getGroups();
			if (!count($groups))
				$groups = array(Configuration::get('PS_UNIDENTIFIED_GROUP'));
		}

		$hookPayment = 'Payment';
		if (Db::getInstance()->getValue('SELECT `id_hook` FROM `'._DB_PREFIX_.'hook` WHERE `name` = \'displayPayment\''))
			$hookPayment = 'displayPayment';

		$list = Shop::getContextListShopID();
			
		return Db::getInstance(_PS_USE_SQL_SLAVE_)->executeS('SELECT DISTINCT m.`id_module`, h.`id_hook`, m.`name`, hm.`position`
		FROM `'._DB_PREFIX_.'module` m
		'.($frontend ? 'LEFT JOIN `'._DB_PREFIX_.'module_country` mc ON (m.`id_module` = mc.`id_module` AND mc.id_shop = '.(int)$context->shop->id.')' : '').'
		'.($frontend && $use_groups ? 'INNER JOIN `'._DB_PREFIX_.'module_group` mg ON (m.`id_module` = mg.`id_module` AND mg.id_shop = '.(int)$context->shop->id.')' : '').'
		'.($frontend && isset($context->customer) && $use_groups ? 'INNER JOIN `'._DB_PREFIX_.'customer_group` cg on (cg.`id_group` = mg.`id_group`AND cg.`id_customer` = '.(int)$context->customer->id.')' : '').'
		LEFT JOIN `'._DB_PREFIX_.'hook_module` hm ON hm.`id_module` = m.`id_module`
		LEFT JOIN `'._DB_PREFIX_.'hook` h ON hm.`id_hook` = h.`id_hook`
		WHERE h.`name` = \''.pSQL($hookPayment).'\'
		'.(isset($billing) && $frontend ? 'AND mc.id_country = '.(int)$billing->id_country : '').'
		AND (SELECT COUNT(*) FROM '._DB_PREFIX_.'module_shop ms WHERE ms.id_module = m.id_module AND ms.id_shop IN('.implode(', ', $list).')) = '.count($list).'
		AND hm.id_shop IN('.implode(', ', $list).')
		'.((count($groups) && $frontend && $use_groups) ? 'AND (mg.`id_group` IN ('.implode(', ', $groups).'))' : '').'
		GROUP BY hm.id_hook, hm.id_module
		ORDER BY hm.`position`, m.`name` DESC');
	}

	/**
	 * @deprecated 1.5.0 Use Translate::getModuleTranslation()
	 */
	public static function findTranslation($name, $string, $source)
	{
		return Translate::getModuleTranslation($name, $string, $source);
	}

	/**
	 * Get translation for a given module text
	 *
	 * Note: $specific parameter is mandatory for library files.
	 * Otherwise, translation key will not match for Module library
	 * when module is loaded with eval() Module::getModulesOnDisk()
	 *
	 * @param string $string String to translate
	 * @param boolean|string $specific filename to use in translation key
	 * @return string Translation
	 */
	public function l($string, $specific = false)
	{
		if (self::$_generate_config_xml_mode)
			return $string;

		return Translate::getModuleTranslation($this, $string, ($specific) ? $specific : $this->name);
	}

	/*
	 * Reposition module
	 *
	 * @param boolean $id_hook Hook ID
	 * @param boolean $way Up (1) or Down (0)
	 * @param int $position
	 */
	public function updatePosition($id_hook, $way, $position = null)
	{
		foreach (Shop::getContextListShopID() as $shop_id)
		{
			$sql = 'SELECT hm.`id_module`, hm.`position`, hm.`id_hook`
					FROM `'._DB_PREFIX_.'hook_module` hm
					WHERE hm.`id_hook` = '.(int)$id_hook.' AND hm.`id_shop` = '.$shop_id.'
					ORDER BY hm.`position` '.($way ? 'ASC' : 'DESC');
			if (!$res = Db::getInstance()->executeS($sql))
				continue;

			foreach ($res as $key => $values)
				if ((int)$values[$this->identifier] == (int)$this->id)
				{
					$k = $key;
					break;
				}
			if (!isset($k) || !isset($res[$k]) || !isset($res[$k + 1]))
				return false;

			$from = $res[$k];
			$to = $res[$k + 1];

			if (isset($position) && !empty($position))
				$to['position'] = (int)$position;

			$sql = 'UPDATE `'._DB_PREFIX_.'hook_module`
				SET `position`= position '.($way ? '-1' : '+1').'
				WHERE position between '.(int)(min(array($from['position'], $to['position']))).' AND '.max(array($from['position'], $to['position'])).'
				AND `id_hook` = '.(int)$from['id_hook'].' AND `id_shop` = '.$shop_id;
			if (!Db::getInstance()->execute($sql))
				return false;

			$sql = 'UPDATE `'._DB_PREFIX_.'hook_module`
				SET `position`='.(int)$to['position'].'
				WHERE `'.pSQL($this->identifier).'` = '.(int)$from[$this->identifier].'
				AND `id_hook` = '.(int)$to['id_hook'].' AND `id_shop` = '.$shop_id;
			if (!Db::getInstance()->execute($sql))
				return false;
		}
		return true;
	}

	/*
	 * Reorder modules position
	 *
	 * @param boolean $id_hook Hook ID
	 * @param array $shop_list List of shop
	 */
	public function cleanPositions($id_hook, $shop_list = null)
	{
		$sql = 'SELECT `id_module`, `id_shop`
			FROM `'._DB_PREFIX_.'hook_module`
			WHERE `id_hook` = '.(int)$id_hook.'
			'.((!is_null($shop_list) && $shop_list) ? ' AND `id_shop` IN('.implode(', ', $shop_list).')' : '').'
			ORDER BY `position`';
		$results = Db::getInstance()->executeS($sql);
		$position = array();
		foreach ($results as $row)
		{
			if (!isset($position[$row['id_shop']]))
				$position[$row['id_shop']] = 1;

			$sql = 'UPDATE `'._DB_PREFIX_.'hook_module`
				SET `position` = '.$position[$row['id_shop']].'
				WHERE `id_hook` = '.(int)$id_hook.'
				AND `id_module` = '.$row['id_module'].' AND `id_shop` = '.$row['id_shop'];
			Db::getInstance()->execute($sql);
			$position[$row['id_shop']]++;
		}

		return true;
	}

	public function displayError($error)
	{
	 	$output = '
	 	<div class="bootstrap">
		<div class="module_error alert alert-danger" >
			<button type="button" class="close" data-dismiss="alert">&times;</button>
			'.$error.'
		</div>
		</div>';
		$this->error = true;
		return $output;
	}

	public function displayConfirmation($string)
	{
	 	$output = '
	 	<div class="bootstrap">
		<div class="module_confirmation conf confirm alert alert-success">
			<button type="button" class="close" data-dismiss="alert">&times;</button>
			'.$string.'
		</div>
		</div>';
		return $output;
	}

	/*
	 * Return exceptions for module in hook
	 *
	 * @param int $id_hook Hook ID
	 * @return array Exceptions
	 */
	public function getExceptions($id_hook, $dispatch = false)
	{
		$cache_id = 'exceptionsCache';
		if (!Cache::isStored($cache_id))
		{
			$exceptionsCache = array();
			$sql = 'SELECT * FROM `'._DB_PREFIX_.'hook_module_exceptions`
				WHERE `id_shop` IN ('.implode(', ', Shop::getContextListShopID()).')';
			$db = Db::getInstance();
			$result = $db->executeS($sql, false);
			while ($row = $db->nextRow($result))
			{
				if (!$row['file_name'])
					continue;
				$key = $row['id_hook'].'-'.$row['id_module'];
				if (!isset($exceptionsCache[$key]))
					$exceptionsCache[$key] = array();
				if (!isset($exceptionsCache[$key][$row['id_shop']]))
					$exceptionsCache[$key][$row['id_shop']] = array();
				$exceptionsCache[$key][$row['id_shop']][] = $row['file_name'];
			}
			Cache::store($cache_id, $exceptionsCache);
		}
		else
			$exceptionsCache = Cache::retrieve($cache_id);

		$key = $id_hook.'-'.$this->id;
		$array_return = array();
		if ($dispatch)
		{
			foreach (Shop::getContextListShopID() as $shop_id)
				if (isset($exceptionsCache[$key], $exceptionsCache[$key][$shop_id]))
					$array_return[$shop_id] = $exceptionsCache[$key][$shop_id];
		}
		else
		{
			foreach (Shop::getContextListShopID() as $shop_id)
				if (isset($exceptionsCache[$key], $exceptionsCache[$key][$shop_id]))
					foreach ($exceptionsCache[$key][$shop_id] as $file)
						if (!in_array($file, $array_return))
							$array_return[] = $file;
		}
		return $array_return;
	}

	public static function isInstalled($module_name)
	{
		if (!Cache::isStored('Module::isInstalled'.$module_name))
		{
			$id_module = Module::getModuleIdByName($module_name);
			Cache::store('Module::isInstalled'.$module_name, (bool)$id_module);
		}
		return Cache::retrieve('Module::isInstalled'.$module_name);
	}

	public function isEnabledForShopContext()
	{
		return (bool)Db::getInstance()->getValue('
			SELECT COUNT(*) n
			FROM `'._DB_PREFIX_.'module_shop`
			WHERE id_module='.(int)$this->id.' AND id_shop IN ('.implode(',', array_map('intval', Shop::getContextListShopID())).')
			GROUP BY id_module
			HAVING n='.(int)count(Shop::getContextListShopID())
		);
	}

	public static function isEnabled($module_name)
	{
		if (!Cache::isStored('Module::isEnabled'.$module_name))
		{
			$active = false;
			$id_module = Module::getModuleIdByName($module_name);
			if (Db::getInstance()->getValue('SELECT `id_module` FROM `'._DB_PREFIX_.'module_shop` WHERE `id_module` = '.(int)$id_module.' AND `id_shop` = '.(int)Context::getContext()->shop->id))
				$active = true;
			Cache::store('Module::isEnabled'.$module_name, (bool)$active);
		}
		return Cache::retrieve('Module::isEnabled'.$module_name);
	}

	public function isRegisteredInHook($hook)
	{
		if (!$this->id)
			return false;

		$sql = 'SELECT COUNT(*)
			FROM `'._DB_PREFIX_.'hook_module` hm
			LEFT JOIN `'._DB_PREFIX_.'hook` h ON (h.`id_hook` = hm.`id_hook`)
			WHERE h.`name` = \''.pSQL($hook).'\' AND hm.`id_module` = '.(int)$this->id;
		return Db::getInstance()->getValue($sql);
	}

	/*
	** Template management (display, overload, cache)
	*/
	protected static function _isTemplateOverloadedStatic($module_name, $template)
	{
		if (Tools::file_exists_cache(_PS_THEME_DIR_.'modules/'.$module_name.'/'.$template))
			return _PS_THEME_DIR_.'modules/'.$module_name.'/'.$template;
		elseif (Tools::file_exists_cache(_PS_THEME_DIR_.'modules/'.$module_name.'/views/templates/hook/'.$template))
			return _PS_THEME_DIR_.'modules/'.$module_name.'/views/templates/hook/'.$template;
		elseif (Tools::file_exists_cache(_PS_THEME_DIR_.'modules/'.$module_name.'/views/templates/front/'.$template))
			return _PS_THEME_DIR_.'modules/'.$module_name.'/views/templates/front/'.$template;
		elseif (Tools::file_exists_cache(_PS_MODULE_DIR_.$module_name.'/views/templates/hook/'.$template))
			return false;
		elseif (Tools::file_exists_cache(_PS_MODULE_DIR_.$module_name.'/views/templates/front/'.$template))
			return false;
		elseif (Tools::file_exists_cache(_PS_MODULE_DIR_.$module_name.'/'.$template))
			return false;
		return null;
	}

	protected function _isTemplateOverloaded($template)
	{
		return Module::_isTemplateOverloadedStatic($this->name, $template);
	}
	
	protected function getCacheId($name = null)
	{
		$cache_array = array();
		$cache_array[] = $name !== null ? $name : $this->name;
		if (Configuration::get('PS_SSL_ENABLED'))
			$cache_array[] = (int)Tools::usingSecureMode();
		if (Shop::isFeatureActive())
			$cache_array[] = (int)$this->context->shop->id;
		if (Group::isFeatureActive())
			$cache_array[] = (int)Group::getCurrent()->id;
		if (Language::isMultiLanguageActivated())
			$cache_array[] = (int)$this->context->language->id;
		if (Currency::isMultiCurrencyActivated())
			$cache_array[] = (int)$this->context->currency->id;
		$cache_array[] = (int)$this->context->country->id;
		return implode('|', $cache_array);
	}

	public function display($file, $template, $cacheId = null, $compileId = null)
	{
		if (($overloaded = Module::_isTemplateOverloadedStatic(basename($file, '.php'), $template)) === null)
			return Tools::displayError('No template found for module').' '.basename($file, '.php');
		else
		{
			if (Tools::getIsset('live_edit'))
				$cacheId = null;
		
			$this->smarty->assign(array(
				'module_dir' =>	__PS_BASE_URI__.'modules/'.basename($file, '.php').'/',
				'module_template_dir' => ($overloaded ? _THEME_DIR_ : __PS_BASE_URI__).'modules/'.basename($file, '.php').'/',
				'allow_push' => $this->allow_push
			));

			if ($cacheId !== null)
				Tools::enableCache();

			$result = $this->getCurrentSubTemplate($template, $cacheId, $compileId)->fetch();

			if ($cacheId !== null)
				Tools::restoreCacheSettings();

			$this->resetCurrentSubTemplate($template, $cacheId, $compileId);

			return $result;
		}
	}
	
	protected function getCurrentSubTemplate($template, $cache_id = null, $compile_id = null)
	{
		if (!isset($this->current_subtemplate[$template.'_'.$cache_id.'_'.$compile_id]))
		{
			$this->current_subtemplate[$template.'_'.$cache_id.'_'.$compile_id] = $this->context->smarty->createTemplate(
				$this->getTemplatePath($template),
				$cache_id,
				$compile_id,
				$this->smarty
			);
		}
		return $this->current_subtemplate[$template.'_'.$cache_id.'_'.$compile_id];
	}
	
	protected function resetCurrentSubTemplate($template, $cache_id, $compile_id)
	{
		$this->current_subtemplate[$template.'_'.$cache_id.'_'.$compile_id] = null;
	}

	/**
	 * Get realpath of a template of current module (check if template is overriden too)
	 *
	 * @since 1.5.0
	 * @param string $template
	 * @return string
	 */
	public function getTemplatePath($template)
	{
		$overloaded = $this->_isTemplateOverloaded($template);
		if ($overloaded === null)
			return null;
		
		if ($overloaded)
			return $overloaded;
		elseif (Tools::file_exists_cache(_PS_MODULE_DIR_.$this->name.'/views/templates/hook/'.$template))
			return _PS_MODULE_DIR_.$this->name.'/views/templates/hook/'.$template;
		elseif (Tools::file_exists_cache(_PS_MODULE_DIR_.$this->name.'/views/templates/front/'.$template))
 			return _PS_MODULE_DIR_.$this->name.'/views/templates/front/'.$template;
		elseif (Tools::file_exists_cache(_PS_MODULE_DIR_.$this->name.'/'.$template))
			return _PS_MODULE_DIR_.$this->name.'/'.$template;
		else
			return null;
	}

	protected function _getApplicableTemplateDir($template)
	{
		return $this->_isTemplateOverloaded($template) ? _PS_THEME_DIR_ : _PS_MODULE_DIR_.$this->name.'/';
	}

	public function isCached($template, $cacheId = null, $compileId = null)
	{
		if (Tools::getIsset('live_edit'))
			return false;

		Tools::enableCache();
		$is_cached = $this->getCurrentSubTemplate($this->getTemplatePath($template), $cacheId, $compileId)->isCached($this->getTemplatePath($template), $cacheId, $compileId);
		Tools::restoreCacheSettings();

		return $is_cached;
	}


	/*
	 * Clear template cache
	 *
	 * @param string $template Template name
	 * @param int null $cache_id
	 * @param int null $compile_id
	 * @return int Number of template cleared
	 */
	protected function _clearCache($template, $cache_id = null, $compile_id = null)
	{
		Tools::enableCache();
		if ($cache_id === null)
			$cache_id = $this->name;
		$number_of_template_cleared = Tools::clearCache(Context::getContext()->smarty, $this->getTemplatePath($template), $cache_id, $compile_id);
		Tools::restoreCacheSettings();

		return $number_of_template_cleared;
	}

	protected function _generateConfigXml()
	{
		$xml = '<?xml version="1.0" encoding="UTF-8" ?>
<module>
	<name>'.$this->name.'</name>
	<displayName><![CDATA['.Tools::htmlentitiesUTF8($this->displayName).']]></displayName>
	<version><![CDATA['.$this->version.']]></version>
	<description><![CDATA['.Tools::htmlentitiesUTF8($this->description).']]></description>
	<author><![CDATA['.Tools::htmlentitiesUTF8($this->author).']]></author>
	<tab><![CDATA['.Tools::htmlentitiesUTF8($this->tab).']]></tab>'.(isset($this->confirmUninstall) ? "\n\t".'<confirmUninstall><![CDATA['.$this->confirmUninstall.']]></confirmUninstall>' : '').'
	<is_configurable>'.(isset($this->is_configurable) ? (int)$this->is_configurable : 0).'</is_configurable>
	<need_instance>'.(int)$this->need_instance.'</need_instance>'.(isset($this->limited_countries) ? "\n\t".'<limited_countries>'.(count($this->limited_countries) == 1 ? $this->limited_countries[0] : '').'</limited_countries>' : '').'
</module>';
		if (is_writable(_PS_MODULE_DIR_.$this->name.'/'))
		{
			$iso = substr(Context::getContext()->language->iso_code, 0, 2);
			$file = _PS_MODULE_DIR_.$this->name.'/'.($iso == 'en' ? 'config.xml' : 'config_'.$iso.'.xml');
			if (!@file_put_contents($file, $xml))
				if (!is_writable($file))
				{
					@unlink($file);
					@file_put_contents($file, $xml);
				}
			@chmod($file, 0664);
		}
	}

	/**
	 * Check if the module is transplantable on the hook in parameter
	 * @param string $hook_name
	 * @return bool if module can be transplanted on hook
	 */
	public function isHookableOn($hook_name)
	{
		$retro_hook_name = Hook::getRetroHookName($hook_name);
		return (is_callable(array($this, 'hook'.ucfirst($hook_name))) || is_callable(array($this, 'hook'.ucfirst($retro_hook_name))));
	}

	/**
	 * Check employee permission for module
	 * @param array $variable (action)
	 * @param object $employee
	 * @return bool if module can be transplanted on hook
	 */
	public function getPermission($variable, $employee = null)
	{
		return Module::getPermissionStatic($this->id, $variable, $employee);
	}

	/**
	 * Check employee permission for module (static method)
	 * @param integer $id_module
	 * @param array $variable (action)
	 * @param object $employee
	 * @return bool if module can be transplanted on hook
	 */
	public static function getPermissionStatic($id_module, $variable, $employee = null)
	{
		if (!in_array($variable, array('view', 'configure')))
			return false;
		if (!$employee)
			$employee = Context::getContext()->employee;

		if ($employee->id_profile == _PS_ADMIN_PROFILE_)
			return true;

		if (!isset(self::$cache_permissions[$employee->id_profile]))
		{
			self::$cache_permissions[$employee->id_profile] = array();
			$result = Db::getInstance(_PS_USE_SQL_SLAVE_)->executeS('SELECT `id_module`, `view`, `configure` FROM `'._DB_PREFIX_.'module_access` WHERE `id_profile` = '.(int)$employee->id_profile);
			foreach ($result as $row)
			{
				self::$cache_permissions[$employee->id_profile][$row['id_module']]['view'] = $row['view'];
				self::$cache_permissions[$employee->id_profile][$row['id_module']]['configure'] = $row['configure'];
			}
		}

		if (!isset(self::$cache_permissions[$employee->id_profile][$id_module]))
			throw new PrestaShopException('No access reference in table module_access for id_module '.$id_module.'.');

		return (bool)self::$cache_permissions[$employee->id_profile][$id_module][$variable];
	}

	/**
	 * Get Unauthorized modules for a client group
	 * @param integer group_id
	 */
	public static function getAuthorizedModules($group_id)
	{
		return Db::getInstance()->executeS('
		SELECT m.`id_module`, m.`name` FROM `'._DB_PREFIX_.'module_group` mg
		LEFT JOIN `'._DB_PREFIX_.'module` m ON (m.`id_module` = mg.`id_module`)
		WHERE mg.`id_group` = '.(int)$group_id);
	}

	/**
	 * Get id module by name
	 * @param string name
	 * @return integer id
	 */
	public static function getModuleIdByName($name)
	{
		$cache_id = 'Module::getModuleIdByName_'.pSQL($name);
		if (!Cache::isStored($cache_id))
		{
			$result = (int)Db::getInstance()->getValue('SELECT `id_module` FROM `'._DB_PREFIX_.'module` WHERE `name` = "'.pSQL($name).'"');
			Cache::store($cache_id, $result);
		}
		return Cache::retrieve($cache_id);
	}

	/**
	 * Get module errors
	 *
	 * @since 1.5.0
	 * @return array errors
	 */
	public function getErrors()
	{
		return $this->_errors;
	}

	/**
	 * Get module messages confirmation
	 *
	 * @since 1.5.0
	 * @return array conf
	 */
	public function getConfirmations()
	{
		return $this->_confirmations;
	}

	/**
	 * Get local path for module
	 *
	 * @since 1.5.0
	 * @return string
	 */
	public function getLocalPath()
	{
		return $this->local_path;
	}

	/**
	 * Get uri path for module
	 *
	 * @since 1.5.0
	 * @return string
	 */
	public function getPathUri()
	{
		return $this->_path;
	}

	/*
	 * Return module position for a given hook
	 *
	 * @param boolean $id_hook Hook ID
	 * @return integer position
	 */
	public function getPosition($id_hook)
	{
		if (isset(Hook::$preloadModulesFromHooks))
			if (isset(Hook::$preloadModulesFromHooks[$id_hook]))
				if (isset(Hook::$preloadModulesFromHooks[$id_hook]['module_position'][$this->id]))
					return Hook::$preloadModulesFromHooks[$id_hook]['module_position'][$this->id];
				else
					return 0;
		$result = Db::getInstance()->getRow('
			SELECT `position`
			FROM `'._DB_PREFIX_.'hook_module`
			WHERE `id_hook` = '.(int)$id_hook.'
			AND `id_module` = '.(int)$this->id.'
			AND `id_shop` = '.(int)Context::getContext()->shop->id);

		return $result['position'];
	}

	/**
	 * add a warning message to display at the top of the admin page
	 *
	 * @param string $msg
	 */
	public function adminDisplayWarning($msg)
	{
		if (!($this->context->controller instanceof AdminController))
			return false;
		$this->context->controller->warnings[] = $msg;
	}

	/**
	 * add a info message to display at the top of the admin page
	 *
	 * @param string $msg
	 */
	protected function adminDisplayInformation($msg)
	{
		if (!($this->context->controller instanceof AdminController))
			return false;
		$this->context->controller->informations[] = $msg;
	}

	/**
	 * Install module's controllers using public property $controllers
	 * @return bool
	 */
	private function installControllers()
	{
		$themes = Theme::getThemes();
		$theme_meta_value = array();
		foreach ($this->controllers as $controller)
		{
			$page = 'module-'.$this->name.'-'.$controller;
			$result = Db::getInstance()->getValue('SELECT * FROM '._DB_PREFIX_.'meta WHERE page="'.pSQL($page).'"');
			if ((int)$result > 0)
				return true;

			$meta = New Meta();
			$meta->page = $page;
			$meta->configurable = 0;
			$meta->save();
			if ((int)$meta->id > 0)
			{
				foreach ($themes as $theme)
				{
					$theme_meta_value[] = array(
						'id_theme' => $theme->id,
						'id_meta' => $meta->id,
						'left_column' => (int)$theme->default_left_column,
						'right_column' => (int)$theme->default_right_column
					);

				}
			}
			else
			{
				$this->_errors[] = sprintf(Tools::displayError('Unable to install controller: %s'), $controller);

				return false;
			}

		}
		if (count($theme_meta_value) > 0)
			return Db::getInstance()->insert('theme_meta', $theme_meta_value);

		return true;
	}

	/**
	 * Install overrides files for the module
	 *
	 * @return bool
	 */
	public function installOverrides()
	{
		if (!is_dir($this->getLocalPath().'override'))
			return true;

		$result = true;
		foreach (Tools::scandir($this->getLocalPath().'override', 'php', '', true) as $file)
		{
			$class = basename($file, '.php');
			if (PrestaShopAutoload::getInstance()->getClassPath($class.'Core'))
				$result &= $this->addOverride($class);
		}

		return $result;
	}

	/**
	 * Uninstall overrides files for the module
	 *
	 * @return bool
	 */
	public function uninstallOverrides()
	{
		if (!is_dir($this->getLocalPath().'override'))
			return true;

		$result = true;
		foreach (Tools::scandir($this->getLocalPath().'override', 'php', '', true) as $file)
		{
			$class = basename($file, '.php');
			if (PrestaShopAutoload::getInstance()->getClassPath($class.'Core'))
				$result &= $this->removeOverride($class);
		}

		return $result;
	}

	/**
	 * Add all methods in a module override to the override class
	 *
	 * @param string $classname
	 * @return bool
	 */
	public function addOverride($classname)
	{
		$path = PrestaShopAutoload::getInstance()->getClassPath($classname.'Core');

		// Check if there is already an override file, if not, we just need to copy the file
		if (PrestaShopAutoload::getInstance()->getClassPath($classname))
		{
			// Check if override file is writable
			$override_path = _PS_ROOT_DIR_.'/'.PrestaShopAutoload::getInstance()->getClassPath($classname);
			if ((!file_exists($override_path) && !is_writable(dirname($override_path))) || (file_exists($override_path) && !is_writable($override_path)))
				throw new Exception(sprintf(Tools::displayError('file (%s) not writable'), $override_path));

			// Get a uniq id for the class, because you can override a class (or remove the override) twice in the same session and we need to avoid redeclaration
			do $uniq = uniqid();
			while (class_exists($classname.'OverrideOriginal_remove', false));
				
			// Make a reflection of the override class and the module override class
			$override_file = file($override_path);
			eval(preg_replace(array('#^\s*<\?php#', '#class\s+'.$classname.'\s+extends\s+([a-z0-9_]+)(\s+implements\s+([a-z0-9_]+))?#i'), array('', 'class '.$classname.'OverrideOriginal'.$uniq), implode('', $override_file)));
			$override_class = new ReflectionClass($classname.'OverrideOriginal'.$uniq);

			$module_file = file($this->getLocalPath().'override'.DIRECTORY_SEPARATOR.$path);
			eval(preg_replace(array('#^\s*<\?php#', '#class\s+'.$classname.'(\s+extends\s+([a-z0-9_]+)(\s+implements\s+([a-z0-9_]+))?)?#i'), array('', 'class '.$classname.'Override'.$uniq), implode('', $module_file)));
			$module_class = new ReflectionClass($classname.'Override'.$uniq);

			// Check if none of the methods already exists in the override class
			foreach ($module_class->getMethods() as $method)
				if ($override_class->hasMethod($method->getName()))
					throw new Exception(sprintf(Tools::displayError('The method %1$s in the class %2$s is already overriden.'), $method->getName(), $classname));

			// Check if none of the properties already exists in the override class
			foreach ($module_class->getProperties() as $property)
				if ($override_class->hasProperty($property->getName()))
					throw new Exception(sprintf(Tools::displayError('The property %1$s in the class %2$s is already defined.'), $property->getName(), $classname));

			// Insert the methods from module override in override
			$copy_from = array_slice($module_file, $module_class->getStartLine() + 1, $module_class->getEndLine() - $module_class->getStartLine() - 2);
			array_splice($override_file, $override_class->getEndLine() - 1, 0, $copy_from);
			$code = implode('', $override_file);
			file_put_contents($override_path, $code);
		}
		else
		{
			$override_src = $this->getLocalPath().'override'.DIRECTORY_SEPARATOR.$path;
			$override_dest = _PS_ROOT_DIR_.DIRECTORY_SEPARATOR.'override'.DIRECTORY_SEPARATOR.$path;
			if (!is_writable(dirname($override_dest)))
				throw new Exception(sprintf(Tools::displayError('directory (%s) not writable'), dirname($override_dest)));
			copy($override_src, $override_dest);
			// Re-generate the class index
			PrestaShopAutoload::getInstance()->generateIndex();
		}
		return true;
	}

	/**
	 * Remove all methods in a module override from the override class
	 *
	 * @param string $classname
	 * @return bool
	 */
	public function removeOverride($classname)
	{
		$path = PrestaShopAutoload::getInstance()->getClassPath($classname.'Core');

		if (!PrestaShopAutoload::getInstance()->getClassPath($classname))
			return true;

		// Check if override file is writable
		$override_path = _PS_ROOT_DIR_.'/'.PrestaShopAutoload::getInstance()->getClassPath($classname);
		if (!is_writable($override_path))
			return false;

		// Get a uniq id for the class, because you can override a class (or remove the override) twice in the same session and we need to avoid redeclaration
		do $uniq = uniqid();
		while (class_exists($classname.'OverrideOriginal_remove', false));
			
		// Make a reflection of the override class and the module override class
		$override_file = file($override_path);
		eval(preg_replace(array('#^\s*<\?php#', '#class\s+'.$classname.'\s+extends\s+([a-z0-9_]+)(\s+implements\s+([a-z0-9_]+))?#i'), array('', 'class '.$classname.'OverrideOriginal_remove'.$uniq), implode('', $override_file)));
		$override_class = new ReflectionClass($classname.'OverrideOriginal_remove'.$uniq);

		$module_file = file($this->getLocalPath().'override/'.$path);
		eval(preg_replace(array('#^\s*<\?php#', '#class\s+'.$classname.'(\s+extends\s+([a-z0-9_]+)(\s+implements\s+([a-z0-9_]+))?)?#i'), array('', 'class '.$classname.'Override_remove'.$uniq), implode('', $module_file)));
		$module_class = new ReflectionClass($classname.'Override_remove'.$uniq);

		// Remove methods from override file
		$override_file = file($override_path);
		foreach ($module_class->getMethods() as $method)
		{
			if (!$override_class->hasMethod($method->getName()))
				continue;

			$method = $override_class->getMethod($method->getName());
			$length = $method->getEndLine() - $method->getStartLine() + 1;
			
			$module_method = $module_class->getMethod($method->getName());
			$module_length = $module_method->getEndLine() - $module_method->getStartLine() + 1;

			$override_file_orig = $override_file;

			$orig_content = preg_replace("/\s/", '', implode('', array_splice($override_file, $method->getStartLine() - 1, $length, array_pad(array(), $length, '#--remove--#'))));
			$module_content = preg_replace("/\s/", '', implode('', array_splice($module_file, $module_method->getStartLine() - 1, $length, array_pad(array(), $length, '#--remove--#'))));

			if (md5($module_content) != md5($orig_content))
				$override_file = $override_file_orig;
		}

		// Remove properties from override file
		foreach ($module_class->getProperties() as $property)
		{
			if (!$override_class->hasProperty($property->getName()))
				continue;

			// Remplacer la ligne de declaration par "remove"
			foreach ($override_file as $line_number => &$line_content)
				if (preg_match('/(public|private|protected|const)\s+(static\s+)?(\$)?'.$property->getName().'/i', $line_content))
				{
					$line_content = '#--remove--#';
					break;
				}
		}

		// Rewrite nice code
		$code = '';
		foreach ($override_file as $line)
		{
			if ($line == '#--remove--#')
				continue;

			$code .= $line;
		}
		file_put_contents($override_path, $code);

		// Re-generate the class index
		PrestaShopAutoload::getInstance()->generateIndex();

		return true;
	}
}

function ps_module_version_sort($a, $b)
{
	return version_compare($a['version'], $b['version']);
}<|MERGE_RESOLUTION|>--- conflicted
+++ resolved
@@ -140,14 +140,11 @@
 	protected $current_subtemplate = null;
 	
 	protected static $update_translations_after_install = true;
-<<<<<<< HEAD
-=======
 
 	/** @var allow push */
 	public $allow_push;
 	
 	public $push_time_limit = 180;
->>>>>>> 411f3dd5
 	
 	const CACHE_FILE_MODULES_LIST = '/config/xml/modules_list.xml';
 	
@@ -322,8 +319,6 @@
 		return true;
 	}
 	
-<<<<<<< HEAD
-=======
 	public function checkCompliancy()
 	{
 		if (version_compare(_PS_VERSION_, $this->ps_versions_compliancy['min'], '<') || version_compare(_PS_VERSION_, $this->ps_versions_compliancy['max'], '>'))
@@ -332,7 +327,6 @@
 			return true;
 	}
 	
->>>>>>> 411f3dd5
 	public static function updateTranslationsAfterInstall($update = true)
 	{
 		Module::$update_translations_after_install = (bool)$update;
@@ -1114,11 +1108,7 @@
 		
 		$modules_installed = array();
 		$result = Db::getInstance()->executeS('
-<<<<<<< HEAD
-		SELECT m.name, m.version, mp.interest
-=======
 		SELECT m.name, m.version, mp.interest, module_shop.enable_device
->>>>>>> 411f3dd5
 		FROM `'._DB_PREFIX_.'module` m
 		'.Shop::addSqlAssociation('module', 'm').'
 		LEFT JOIN `'._DB_PREFIX_.'module_preference` mp ON (mp.`module` = m.`name` AND mp.`id_employee` = '.(int)$id_employee.')');
