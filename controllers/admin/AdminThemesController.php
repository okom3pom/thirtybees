--- conflicted
+++ resolved
@@ -114,7 +114,6 @@
 		parent::init();
 		$this->can_display_themes = (!Shop::isFeatureActive() || Shop::getContext() == Shop::CONTEXT_SHOP) ? true : false;
 
-<<<<<<< HEAD
 		$all_themes = Theme::getThemes();
 		$themes = array();
 		foreach ($all_themes as $key => $theme)
@@ -124,7 +123,8 @@
 
 		}
 		
-		libxml_use_internal_errors(true);
+		/*
+libxml_use_internal_errors(true);
 				
 		//get addons themes
 		if ($this->logged_on_addons)
@@ -141,12 +141,23 @@
 		}
 		
 		//get must have themes
-		if (!$this->isFresh(Theme::CACHE_FILE_MUST_HAVE_THEMES_LIST, 86400))
-=======
-		$themes = Theme::getThemes();
+		foreach ($themes as $key => $theme)
+		{
+			if (!$this->isFresh(Theme::CACHE_FILE_MUST_HAVE_THEMES_LIST, 86400))
+				file_put_contents(_PS_ROOT_DIR_.Theme::CACHE_FILE_MUST_HAVE_THEMES_LIST, Tools::addonsRequest('must-have-theme'));
+			$must_have_themes_list = file_get_contents(_PS_ROOT_DIR_.Theme::CACHE_FILE_CUSTOMER_THEMES_LIST);
+			if (!empty($must_have_themes_list) && $must_have_themes_list_xml = simplexml_load_string($customer_themes_list))
+			{			
+				$must_have_module_list_array = array();
+				
+			}
+		}
+*/
+				
+		$_themes = Theme::getThemes();
 
 		$themes_directory = array();
-		foreach ($themes as $theme)
+		foreach ($_themes as $theme)
 			$themes_directory[] = $theme->directory;
 
 		foreach (scandir(_PS_ALL_THEMES_DIR_) as $theme_dir)
@@ -176,20 +187,6 @@
 				}
 			}
 		}
-
-		foreach ($themes as $key => $theme)
->>>>>>> f63df98d
-		{
-			file_put_contents(_PS_ROOT_DIR_.Theme::CACHE_FILE_MUST_HAVE_THEMES_LIST, Tools::addonsRequest('native'));
-			$must_have_themes_list = file_get_contents(_PS_ROOT_DIR_.Theme::CACHE_FILE_CUSTOMER_THEMES_LIST);
-			if (!empty($must_have_themes_list) && $must_have_themes_list_xml = simplexml_load_string($customer_themes_list))
-			{			
-				$must_have_module_list_array = array();
-				
-			}
-			
-		}
-		
 		
 		$this->fields_options = array(
 			'theme' => array(
