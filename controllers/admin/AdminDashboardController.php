<?php
/*
* 2007-2014 PrestaShop
*
* NOTICE OF LICENSE
*
* This source file is subject to the Open Software License (OSL 3.0)
* that is bundled with this package in the file LICENSE.txt.
* It is also available through the world-wide-web at this URL:
* http://opensource.org/licenses/osl-3.0.php
* If you did not receive a copy of the license and are unable to
* obtain it through the world-wide-web, please send an email
* to license@prestashop.com so we can send you a copy immediately.
*
* DISCLAIMER
*
* Do not edit or add to this file if you wish to upgrade PrestaShop to newer
* versions in the future. If you wish to customize PrestaShop for your
* needs please refer to http://www.prestashop.com for more information.
*
*  @author PrestaShop SA <contact@prestashop.com>
*  @copyright  2007-2014 PrestaShop SA
*  @license    http://opensource.org/licenses/osl-3.0.php  Open Software License (OSL 3.0)
*  International Registered Trademark & Property of PrestaShop SA
*/

class AdminDashboardControllerCore extends AdminController
{
	public function __construct()
	{
		$this->bootstrap = true;
		$this->display = 'view';

		parent::__construct();
		
		if (Tools::isSubmit('profitability_conf') || Tools::isSubmit('submitOptionsconfiguration'))
			$this->fields_options = $this->getOptionFields();
	}

	public function setMedia()
	{
		parent::setMedia();

		$this->addJqueryUI('ui.datepicker');
		$this->addJS(array(
			_PS_JS_DIR_.'vendor/d3.v3.min.js',
			__PS_BASE_URI__.$this->admin_webpath.'/themes/'.$this->bo_theme.'/js/vendor/nv.d3.min.js',
			_PS_JS_DIR_.'/admin-dashboard.js',
		));
		$this->addCSS(__PS_BASE_URI__.$this->admin_webpath.'/themes/'.$this->bo_theme.'/css/vendor/nv.d3.css');
	}

	public function initPageHeaderToolbar()
	{
		parent::initPageHeaderToolbar();

		$this->page_header_toolbar_title = $this->l('Dashboard');
		$this->page_header_toolbar_btn = array();
	}
	
	protected function getOptionFields()
	{
		$forms = array();
		$currency = new Currency(Configuration::get('PS_CURRENCY_DEFAULT'));
		$carriers = Carrier::getCarriers($this->context->language->id, true);
		$modules = Module::getModulesOnDisk(true);
		
		$forms = array(
			'payment' => array('title' => $this->l('Average bank fees per payment method'), 'id' => 'payment'),
			'carriers' => array('title' => $this->l('Average shipping fees per shipping method'), 'id' => 'carriers'),
			'other' => array('title' => $this->l('Other settings'), 'id' => 'other'),
			'expenses' => array('title' => $this->l('Other expenses (monthly)'), 'id' => 'expenses')
		);
		foreach ($forms as &$form)
		{
			$form['icon'] = 'tab-preferences';
			$form['fields'] = array();
			$form['submit'] = array('title' => $this->l('Save'));
		}

		foreach ($modules as $module)
			if (isset($module->tab) && $module->tab == 'payments_gateways' && $module->id)
			{
				$moduleClass = Module::getInstanceByName($module->name);
				if (!$moduleClass->isEnabledForShopContext())
					continue;

				$forms['payment']['fields']['CONF_'.strtoupper($module->name).'_FIXED'] = array(
					'title' => $module->displayName,
					'desc' => sprintf($this->l('Choose a fixed fee for each order placed in %1$s with %2$s.'), $currency->iso_code, $module->displayName),
					'validation' => 'isPrice',
					'cast' => 'floatval',
					'type' => 'text',
					'defaultValue' => '0',
					'suffix' => $currency->iso_code
				);
				$forms['payment']['fields']['CONF_'.strtoupper($module->name).'_VAR'] = array(
					'title' => $module->displayName,
					'desc' => sprintf($this->l('Choose a variable fee for each order placed in %1$s with %2$s. It will be applied on the total paid with taxes.'), $currency->iso_code, $module->displayName),
					'validation' => 'isPercentage',
					'cast' => 'floatval',
					'type' => 'text',
					'defaultValue' => '0',
					'suffix' => '%'
				);
				
				if (Currency::isMultiCurrencyActivated())
				{
					$forms['payment']['fields']['CONF_'.strtoupper($module->name).'_FIXED_FOREIGN'] = array(
						'title' => $module->displayName,
						'desc' => sprintf($this->l('Choose a fixed fee for each order placed with a foreign currency with %s.'), $module->displayName),
						'validation' => 'isPrice',
						'cast' => 'floatval',
						'type' => 'text',
						'defaultValue' => '0',
						'suffix' => $currency->iso_code
					);
					$forms['payment']['fields']['CONF_'.strtoupper($module->name).'_VAR_FOREIGN'] = array(
						'title' => $module->displayName,
						'desc' => sprintf($this->l('Choose a variable fee for each order placed with a foreign currency with %s. It will be applied on the total paid with taxes.'), $module->displayName),
						'validation' => 'isPercentage',
						'cast' => 'floatval',
						'type' => 'text',
						'defaultValue' => '0',
						'suffix' => '%'
					);
				}
			}

		foreach ($carriers as $carrier)
		{
			$forms['carriers']['fields']['CONF_'.strtoupper($carrier['id_reference']).'_SHIP'] = array(
				'title' => $carrier['name'],
				'desc' => sprintf($this->l('For the carrier named %s, indicate the domestic delivery costs  in percentage of the price charged to customers.'), $carrier['name']),
				'validation' => 'isPercentage',
				'cast' => 'floatval',
				'type' => 'text',
				'defaultValue' => '0',
				'suffix' => '%'
			);
			$forms['carriers']['fields']['CONF_'.strtoupper($carrier['id_reference']).'_SHIP_OVERSEAS'] = array(
				'title' => $carrier['name'],
				'desc' => sprintf($this->l('For the carrier named %s, indicate the overseas delivery costs in percentage of the price charged to customers.'), $carrier['name']),
				'validation' => 'isPercentage',
				'cast' => 'floatval',
				'type' => 'text',
				'defaultValue' => '0',
				'suffix' => '%'
			);
		}

		$forms['carriers']['description'] = $this->l('Method: Indicate the percentage of your carrier margin. For example, if you charge $10 of shipping fees to your customer for each shipment, but you really pay $4 to this carrier, then you should indicate "40" in the percentage field.');

		$forms['other']['fields']['CONF_AVERAGE_PRODUCT_MARGIN'] = array(
			'title' => $this->l('Average gross margin'),
<<<<<<< HEAD
			'desc' => $this->l('This percentage is calculated like this: ((total sales revenue) - (cost of goods sold)) / (total sales revenue) * 100. This value is only used if you do not specify the wholesale price for each product.'),
=======
			'desc' => $this->l('This percentage is calculated as follows: ((total sales revenue) - (cost of goods sold)) / (total sales revenue) * 100.'.$this->l('This value is only used if you do not specify the wholesale price for each product.'),
>>>>>>> 3120dad3
			'validation' => 'isPercentage',
			'cast' => 'intval',
			'type' => 'text',
			'defaultValue' => '0',
			'suffix' => '%'
		);

		$forms['other']['fields']['CONF_ORDER_FIXED'] = array(
			'title' => $this->l('Other fees per order'),
			'desc' => $this->l('Add up all of your additional costs per order.'),
			'validation' => 'isPrice',
			'cast' => 'floatval',
			'type' => 'text',
			'defaultValue' => '0',
			'suffix' => $currency->iso_code
		);

		$expense_types = array(
			'hosting' => $this->l('Hosting'),
			'tools' => $this->l('Tools (E-mailing, etc.)'),
			'acounting' => $this->l('Accounting'),
			'development' => $this->l('Development'),
			'marketing' => $this->l('Marketing (Adwords, etc.)'),
			'others' => $this->l('Others')
		);

		foreach ($expense_types as $expense_type => $expense_label)
			$forms['expenses']['fields']['CONF_MONTHLY_'.strtoupper($expense_type)] = array(
				'title' => $expense_label,
				'validation' => 'isPrice',
				'cast' => 'floatval',
				'type' => 'text',
				'defaultValue' => '0',
				'suffix' => $currency->iso_code
			);

		return $forms;
	}

	public function renderView()
	{
		if (Tools::isSubmit('profitability_conf'))
			return parent::renderOptions();

		// $translations = array(
		// 	'Calendar' => $this->l('Calendar', 'AdminStatsTab'),
		// 	'Day' => $this->l('Day', 'AdminStatsTab'),
		// 	'Month' => $this->l('Month', 'AdminStatsTab'),
		// 	'Year' => $this->l('Year', 'AdminStatsTab'),
		// 	'From' => $this->l('From:', 'AdminStatsTab'),
		// 	'To' => $this->l('To:', 'AdminStatsTab'),
		// 	'Save' => $this->l('Save', 'AdminStatsTab')
		// );

		$calendar_helper = new HelperCalendar();

		$calendar_helper->setDateFrom(Tools::getValue('date_from', $this->context->employee->stats_date_from));
		$calendar_helper->setDateTo(Tools::getValue('date_to', $this->context->employee->stats_date_to));

		$stats_compare_from = $this->context->employee->stats_compare_from;
		$stats_compare_to = $this->context->employee->stats_compare_to;

		if (is_null($stats_compare_from) || $stats_compare_from == '0000-00-00')
			$stats_compare_from = null;

		if (is_null($stats_compare_to) || $stats_compare_to == '0000-00-00')
			$stats_compare_to = null;

		$calendar_helper->setCompareDateFrom($stats_compare_from);
		$calendar_helper->setCompareDateTo($stats_compare_to);
		$calendar_helper->setCompareOption(Tools::getValue('compare_date_option', $this->context->employee->stats_compare_option));

		$params = array(
			'date_from' => $this->context->employee->stats_date_from,
			'date_to' => $this->context->employee->stats_date_to
		);
		
		$this->tpl_view_vars = array(
			'date_from' => $this->context->employee->stats_date_from,
			'date_to' => $this->context->employee->stats_date_to,
			'hookDashboardZoneOne' => Hook::exec('dashboardZoneOne', $params),
			'hookDashboardZoneTwo' => Hook::exec('dashboardZoneTwo', $params),
			//'translations' => $translations,
			'action' => '#',
			'warning' => $this->getWarningDomainName(),
			'new_version_url' => Tools::getCurrentUrlProtocolPrefix().'api.prestashop.com/version/check_version.php?v='._PS_VERSION_.'&lang='.$this->context->language->iso_code,
			'dashboard_use_push' => Configuration::get('PS_DASHBOARD_USE_PUSH'),
			'calendar' => $calendar_helper->generate(),
			'PS_DASHBOARD_SIMULATION' => Configuration::get('PS_DASHBOARD_SIMULATION'),
			'datepickerFrom' => Tools::getValue('datepickerFrom', $this->context->employee->stats_date_from),
			'datepickerTo' => Tools::getValue('datepickerTo', $this->context->employee->stats_date_to),
			'preselect_date_range' => Tools::getValue('preselectDateRange', $this->context->employee->preselect_date_range)
		);
		return parent::renderView();
	}

	public function postProcess()
	{
		if (Tools::isSubmit('submitDateRealTime'))
		{
			if ($use_realtime = (int)Tools::getValue('submitDateRealTime'))
			{
				$this->context->employee->stats_date_from = date('Y-m-d');
				$this->context->employee->stats_date_to = date('Y-m-d');
				$this->context->employee->stats_compare_option = HelperCalendar::DEFAULT_COMPARE_OPTION;
				$this->context->employee->stats_compare_from = null;
				$this->context->employee->stats_compare_to = null;
				$this->context->employee->update();
			}
			Configuration::updateValue('PS_DASHBOARD_USE_PUSH', $use_realtime);
		}

		if (Tools::isSubmit('submitDateRange'))
		{
			$this->context->employee->stats_date_from = Tools::getValue('date_from');
			$this->context->employee->stats_date_to = Tools::getValue('date_to');
			$this->context->employee->preselect_date_range = Tools::getValue('preselectDateRange');

			if (Tools::getValue('datepicker_compare'))
			{
				$this->context->employee->stats_compare_from = Tools::getValue('compare_date_from');
				$this->context->employee->stats_compare_to = Tools::getValue('compare_date_to');
				$this->context->employee->stats_compare_option = Tools::getValue('compare_date_option');
			}
			else
			{
				$this->context->employee->stats_compare_from = null;
				$this->context->employee->stats_compare_to = null;
				$this->context->employee->stats_compare_option = HelperCalendar::DEFAULT_COMPARE_OPTION;
			}

			$this->context->employee->update();
		}

		parent::postProcess();
	}
	
	protected function getWarningDomainName()
	{
		$warning = false;
		if (Shop::isFeatureActive())
			return;

		$shop = Context::getContext()->shop;
		if ($_SERVER['HTTP_HOST'] != $shop->domain && $_SERVER['HTTP_HOST'] != $shop->domain_ssl && Tools::getValue('ajax') == false)
		{
			$warning = $this->l('You are currently connected under the following domain name:').' <span style="color: #CC0000;">'.$_SERVER['HTTP_HOST'].'</span><br />';
			if (Configuration::get('PS_MULTISHOP_FEATURE_ACTIVE'))
				$warning .= sprintf($this->l('This is different from the shop domain name set in the Multistore settings: "%s".'), $shop->domain).'
				'.preg_replace('@{link}(.*){/link}@', '<a href="index.php?controller=AdminShopUrl&id_shop_url='.(int)$shop->id.'&updateshop_url&token='.Tools::getAdminTokenLite('AdminShopUrl').'">$1</a>', $this->l('If this is your main domain, please {link}change it now{/link}.'));
			else
				$warning .= $this->l('This is different from the domain name set in the "SEO & URLs" tab.').'
				'.preg_replace('@{link}(.*){/link}@', '<a href="index.php?controller=AdminMeta&token='.Tools::getAdminTokenLite('AdminMeta').'#conf_id_domain">$1</a>', $this->l('If this is your main domain, please {link}change it now{/link}.'));
		}
		return $warning;
	}
	
	public function ajaxProcessRefreshDashboard()
	{
		$id_module = null;
		if ($module = Tools::getValue('module'))
		{
			$module_obj = Module::getInstanceByName($module);
			if (Validate::isLoadedObject($module_obj))
				$id_module = $module_obj->id;
		}

		$params = array(
			'date_from' => $this->context->employee->stats_date_from,
			'date_to' => $this->context->employee->stats_date_to,
			'compare_from' => $this->context->employee->stats_compare_from,
			'compare_to' => $this->context->employee->stats_compare_to,
			'dashboard_use_push' => (int)Tools::getValue('dashboard_use_push'),
			'extra' => (int)Tools::getValue('extra')
		);
		
		die(Tools::jsonEncode(Hook::exec('dashboardData', $params, $id_module, true, true, (int)Tools::getValue('dashboard_use_push'))));
	}

	public function ajaxProcessSetSimulationMode()
	{
		Configuration::updateValue('PS_DASHBOARD_SIMULATION', (int)Tools::getValue('PS_DASHBOARD_SIMULATION'));
		die ('k'.Configuration::get('PS_DASHBOARD_SIMULATION').'k');
	}

	public function ajaxProcessGetBlogRss()
	{
		$return = array('has_errors' => false, 'rss' => array());
		if (!$this->isFresh('/config/xml/blog-'.$this->context->language->iso_code.'.xml', 86400))
			if (!$this->refresh('/config/xml/blog-'.$this->context->language->iso_code.'.xml', 'https://api.prestashop.com/rss/blog/blog-'.$this->context->language->iso_code.'.xml'))
				$return['has_errors'] = true;
		
		if (!$return['has_errors'])
		{
			$rss = simpleXML_load_file(_PS_ROOT_DIR_.'/config/xml/blog-'.$this->context->language->iso_code.'.xml');
			$articles_limit = 2;
			foreach ($rss->channel->item as $item)
			{
				if ($articles_limit > 0 && Validate::isCleanHtml((string)$item->title) && Validate::isCleanHtml((string)$item->description))
					$return['rss'][] = array(
						'date' => Tools::displayDate(date('Y-m-d', strtotime((string)$item->pubDate))),
						'title' => (string)$item->title,
						'short_desc' => substr((string)$item->description, 0, 100).'...',
						'link' => (string)$item->link,
					);
				else
					break;
				$articles_limit --;
			}
		}
		die(Tools::jsonEncode($return));
	}
	
	public function ajaxProcessSaveDashConfig()
	{
		$return = array('has_errors' => false, 'errors' => array());
		$module = Tools::getValue('module');
		$hook = Tools::getValue('hook');
		$configs = Tools::getValue('configs');

		$params = array(
			'date_from' => $this->context->employee->stats_date_from,
			'date_to' => $this->context->employee->stats_date_to
		);
		
		if (Validate::isModuleName($module) && $module_obj = Module::getInstanceByName($module))
		{
			if (Validate::isLoadedObject($module_obj) && method_exists($module_obj, 'validateDashConfig'))
				$return['errors'] = $module_obj->validateDashConfig($configs);
			if (!count($return['errors']))
			{
				if (Validate::isLoadedObject($module_obj) && method_exists($module_obj, 'saveDashConfig'))
					$return['has_errors'] = $module_obj->saveDashConfig($configs);
				else if (is_array($configs) && count($configs))
					foreach ($configs as $name => $value)
						if (Validate::isConfigName($name))
							Configuration::updateValue($name, $value);
			}
			else
				$return['has_errors'] = true;
		}
		
		if (Validate::isHookName($hook) && method_exists($module_obj, $hook))
			$return['widget_html'] = $module_obj->$hook($params);

		die(Tools::jsonEncode($return));
	}	
}<|MERGE_RESOLUTION|>--- conflicted
+++ resolved
@@ -153,11 +153,7 @@
 
 		$forms['other']['fields']['CONF_AVERAGE_PRODUCT_MARGIN'] = array(
 			'title' => $this->l('Average gross margin'),
-<<<<<<< HEAD
-			'desc' => $this->l('This percentage is calculated like this: ((total sales revenue) - (cost of goods sold)) / (total sales revenue) * 100. This value is only used if you do not specify the wholesale price for each product.'),
-=======
-			'desc' => $this->l('This percentage is calculated as follows: ((total sales revenue) - (cost of goods sold)) / (total sales revenue) * 100.'.$this->l('This value is only used if you do not specify the wholesale price for each product.'),
->>>>>>> 3120dad3
+			'desc' => $this->l('This percentage is calculated as follows: ((total sales revenue) - (cost of goods sold)) / (total sales revenue) * 100.').$this->l('This value is only used if you do not specify the wholesale price for each product.'),
 			'validation' => 'isPercentage',
 			'cast' => 'intval',
 			'type' => 'text',
