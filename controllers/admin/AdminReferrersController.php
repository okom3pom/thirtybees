<?php
/*
* 2007-2014 PrestaShop
*
* NOTICE OF LICENSE
*
* This source file is subject to the Open Software License (OSL 3.0)
* that is bundled with this package in the file LICENSE.txt.
* It is also available through the world-wide-web at this URL:
* http://opensource.org/licenses/osl-3.0.php
* If you did not receive a copy of the license and are unable to
* obtain it through the world-wide-web, please send an email
* to license@prestashop.com so we can send you a copy immediately.
*
* DISCLAIMER
*
* Do not edit or add to this file if you wish to upgrade PrestaShop to newer
* versions in the future. If you wish to customize PrestaShop for your
* needs please refer to http://www.prestashop.com for more information.
*
*  @author PrestaShop SA <contact@prestashop.com>
*  @copyright  2007-2014 PrestaShop SA
*  @license    http://opensource.org/licenses/osl-3.0.php  Open Software License (OSL 3.0)
*  International Registered Trademark & Property of PrestaShop SA
*/

if (!defined('_PS_ADMIN_DIR_')) define('_PS_ADMIN_DIR_', getcwd().'/..');

if (Tools::getValue('token') == Tools::getAdminToken('AdminReferrers'.(int)Tab::getIdFromClassName('AdminReferrers').(int)Tools::getValue('id_employee')))
{
	if (Tools::isSubmit('ajaxProductFilter'))
		Referrer::getAjaxProduct(
			(int)Tools::getValue('id_referrer'),
			(int)Tools::getValue('id_product'),
			new Employee((int)Tools::getValue('id_employee'))
		);
	else if (Tools::isSubmit('ajaxFillProducts'))
	{
		$json_array = array();
		$result = Db::getInstance()->executeS('
			SELECT p.id_product, pl.name
			FROM '._DB_PREFIX_.'product p
			LEFT JOIN '._DB_PREFIX_.'product_lang pl
				ON (p.id_product = pl.id_product AND pl.id_lang = '.(int)Tools::getValue('id_lang').')
			'.(Tools::getValue('filter') != 'undefined' ? 'WHERE name LIKE "%'.pSQL(Tools::getValue('filter')).'%"' : '')
		);

		foreach ($result as $row)
			$json_array[] = '{id_product:'.(int)$row['id_product'].',name:\''.addslashes($row['name']).'\'}';

		die ('['.implode(',', $json_array).']');
	}
}

class AdminReferrersControllerCore extends AdminController
{
	public function __construct()
	{
		$this->bootstrap = true;
	 	$this->table = 'referrer';
		$this->className = 'Referrer';
		$this->fields_list = array(
			'id_referrer' => array(
				'title' => $this->l('ID'),
				'width' => 25,
				'align' => 'center'
			),
			'name' => array(
				'title' => $this->l('Name'),
				'width' => 80
			),
			'cache_visitors' => array(
				'title' => $this->l('Visitors'),
				'width' => 30,
				'align' => 'center'
			),
			'cache_visits' => array(
				'title' => $this->l('Visits'),
				'width' => 30,
				'align' => 'center'
			),
			'cache_pages' => array(
				'title' => $this->l('Pages'),
				'width' => 30,
				'align' => 'center'
			),
			'cache_registrations' => array(
				'title' => $this->l('Reg.'),
				'width' => 30,
				'align' => 'center'
			),
			'cache_orders' => array(
				'title' => $this->l('Ord.'),
				'width' => 30,
				'align' => 'center'
			),
			'cache_sales' => array(
				'title' => $this->l('Sales'),
				'width' => 80,
				'align' => 'right',
				'prefix' => '<b>',
				'suffix' => '</b>',
				'price' => true
			),
			'cart' => array(
				'title' => $this->l('Avg. cart'),
				'width' => 50,
				'align' => 'right',
				'price' => true,
				'havingFilter' => true
			),
			'cache_reg_rate' => array(
				'title' => $this->l('Reg. rate'),
				'width' => 30,
				'align' => 'center'
			),
			'cache_order_rate' => array(
				'title' => $this->l('Order rate'),
				'width' => 30,
				'align' => 'center'
			),
			'fee0' => array(
				'title' => $this->l('Click'),
				'width' => 30,
				'align' => 'right',
				'price' => true,
				'havingFilter' => true
			),
			'fee1' => array(
				'title' => $this->l('Base'),
				'width' => 30,
				'align' => 'right',
				'price' => true,
				'havingFilter' => true
			),
			'fee2' => array(
				'title' => $this->l('Percent'),
				'width' => 30,
				'align' => 'right',
				'price' => true,
				'havingFilter' => true
			)
		);

	 	$this->bulk_actions = array('delete' => array('text' => $this->l('Delete selected'), 'confirm' => $this->l('Delete selected items?')));

		parent::__construct();
	}

	public function setMedia()
	{
		parent::setMedia();
		$this->context->controller->addJqueryUI('ui.datepicker');
	}

	public function initPageHeaderToolbar()
	{
		if(empty($this->display))
			$this->page_header_toolbar_btn['new_referrer'] = array(
				'href' => self::$currentIndex.'&addreferrer&token='.$this->token,
				'desc' => $this->l('Add new referrer', null, null, false),
				'icon' => 'process-icon-new'
			);
		
		parent::initPageHeaderToolbar();
	}

	public function renderList()
	{
		// Display list Referrers:
		$this->addRowAction('view');
		$this->addRowAction('edit');
		$this->addRowAction('delete');

		$this->_select = 'SUM(sa.cache_visitors) AS cache_visitors, SUM(sa.cache_visits) AS cache_visits, SUM(sa.cache_pages) AS cache_pages,
							SUM(sa.cache_registrations) AS cache_registrations, SUM(sa.cache_orders) AS cache_orders, SUM(sa.cache_sales) AS cache_sales,
							IF(sa.cache_orders > 0, ROUND(sa.cache_sales/sa.cache_orders, 2), 0) as cart, (sa.cache_visits*click_fee) as fee0,
							(sa.cache_orders*base_fee) as fee1, (sa.cache_sales*percent_fee/100) as fee2';
		$this->_join = '
			LEFT JOIN `'._DB_PREFIX_.'referrer_shop` sa
				ON (sa.'.$this->identifier.' = a.'.$this->identifier.' AND sa.id_shop IN ('.implode(', ', Shop::getContextListShopID()).'))';

		$this->_group = 'GROUP BY sa.id_referrer';

		$this->tpl_list_vars = array(
			'enable_calendar' => $this->enableCalendar(),
			'calendar_form' => $this->displayCalendar(),
			'settings_form' => $this->displaySettings()
		);

		return parent::renderList();
	}

	public function renderForm()
	{
		$uri = Tools::getHttpHost(true, true).__PS_BASE_URI__;

		$this->fields_form[0] = array('form' => array(
			'legend' => array(
				'title' => $this->l('Affiliate'),
				'icon' => 'icon-group'
			),
			'input' => array(
				array(
					'type' => 'text',
					'label' => $this->l('Name'),
					'name' => 'name',
					'required' => true,
					'autocomplete' => false
				),
				array(
					'type' => 'password',
					'label' => $this->l('Password'),
					'name' => 'passwd',
<<<<<<< HEAD
					'desc' => $this->l('Leave blank if no change'),
					'autocomplete' => false
=======
					'desc' => $this->l('Leave blank if no change.')
>>>>>>> accb0d91
				)
			),
			'submit' => array('title' => $this->l('Save')),
		));

		if (Module::isInstalled('trackingfront'))
			$this->fields_form[0]['form']['desc'] = array(
				$this->l('Affiliates can access their data with this name and password.'),
				$this->l('Front access:').' <a class="btn btn-link" href="'.$uri.'modules/trackingfront/stats.php" onclick="return !window.open(this.href);"><i class="icon-external-link-sign"></i> '.$uri.'modules/trackingfront/stats.php</a>'
			);
		else
			$this->fields_form[0]['form']['desc'] = array(
				sprintf($this->l('Please install the "%s" module in order to let your affiliates access their own statistics.'), Module::getModuleName('trackingfront'))
			);

		$this->fields_form[1] = array('form' => array(
			'legend' => array(
				'title' => $this->l('Commission plan'),
				'icon' => 'icon-dollar'
			),
			'input' => array(
				array(
					'type' => 'text',
					'label' => $this->l('Click fee'),
					'name' => 'click_fee',
					'desc' => $this->l('Fee given for each visit.')
				),
				array(
					'type' => 'text',
					'label' => $this->l('Base fee'),
					'name' => 'base_fee',
					'desc' => $this->l('Fee given for each order placed.')
				),
				array(
					'type' => 'text',
					'label' => $this->l('Percent fee'),
					'name' => 'percent_fee',
					'desc' => $this->l('Percent of the sales.')
				)
			),
			'submit' => array('title' => $this->l('Save'))
		));

		if (Shop::isFeatureActive())
		{
			$this->fields_form[1]['form']['input'][] = array(
				'type' => 'shop',
				'label' => $this->l('Shop association'),
				'name' => 'checkBoxShopAsso',
			);
		}

		$this->fields_form[2] = array('form' => array(
			'legend' => array(
				'title' => $this->l('Technical information -- Simple mode.'),
				'icon' => 'icon-cogs'
			),
			'help' => true,
			'input' => array(
				array(
					'type' => 'textarea',
					'label' => $this->l('Include'),
					'name' => 'http_referer_like',
					'cols' => 40,
					'rows' => 1,
					'legend' => $this->l('HTTP referrer.')
				),
				array(
					'type' => 'textarea',
					'label' => $this->l('Exclude'),
					'name' => 'http_referer_like_not',
					'cols' => 40,
					'rows' => 1
				),
				array(
					'type' => 'textarea',
					'label' => $this->l('Include'),
					'name' => 'request_uri_like',
					'cols' => 40,
					'rows' => 1,
					'legend' => $this->l('Request URI.')
				),
				array(
					'type' => 'textarea',
					'label' => $this->l('Exclude'),
					'name' => 'request_uri_like_not',
					'cols' => 40,
					'rows' => 1
				)
			),
			'desc' => $this->l('If you know how to use MySQL regular expressions, you can use the').' 
					<a style="cursor: pointer; font-weight: bold;" onclick="$(\'#tracking_expert\').slideToggle();">'.$this->l('expert mode').'.</a>',
			'submit' => array(
				'title' => $this->l('Save'),
			)
		));

		$this->fields_form[3] = array('form' => array(
			'legend' => array(
				'title' => $this->l('Technical information -- Expert mode'),
				'icon' => 'icon-cogs'
			),
			'input' => array(
				array(
					'type' => 'textarea',
					'label' => $this->l('Include'),
					'name' => 'http_referer_regexp',
					'cols' => 40,
					'rows' => 1,
					'legend' => $this->l('HTTP referrer.')
				),
				array(
					'type' => 'textarea',
					'label' => $this->l('Exclude'),
					'name' => 'http_referer_regexp_not',
					'cols' => 40,
					'rows' => 1
				),
				array(
					'type' => 'textarea',
					'label' => $this->l('Include'),
					'name' => 'request_uri_regexp',
					'cols' => 40,
					'rows' => 1,
					'legend' => $this->l('Request URI.')
				),
				array(
					'type' => 'textarea',
					'label' => $this->l('Exclude'),
					'name' => 'request_uri_regexp_not',
					'cols' => 40,
					'rows' => 1
				)
			)
		));

		$this->multiple_fieldsets = true;

		if (!($obj = $this->loadObject(true)))
			return;

		$this->fields_value = array(
			'click_fee' => number_format((float)($this->getFieldValue($obj, 'click_fee')), 2),
			'base_fee' => number_format((float)($this->getFieldValue($obj, 'base_fee')), 2),
			'percent_fee' => number_format((float)($this->getFieldValue($obj, 'percent_fee')), 2),
			'http_referer_like' => str_replace('\\', '\\\\', htmlentities($this->getFieldValue($obj, 'http_referer_like'), ENT_COMPAT, 'UTF-8')),
			'http_referer_like_not' => str_replace('\\', '\\\\', htmlentities($this->getFieldValue($obj, 'http_referer_like_not'), ENT_COMPAT, 'UTF-8')),
			'request_uri_like' => str_replace('\\', '\\\\', htmlentities($this->getFieldValue($obj, 'request_uri_like'), ENT_COMPAT, 'UTF-8')),
			'request_uri_like_not' => str_replace('\\', '\\\\', htmlentities($this->getFieldValue($obj, 'request_uri_like_not'), ENT_COMPAT, 'UTF-8'))
		);

		$this->tpl_form_vars = array('uri' => $uri);

		return parent::renderForm();
	}

	public function displayCalendar($action = null, $table = null, $identifier = null, $id = null)
	{
		return AdminReferrersController::displayCalendarForm(array(
			'Calendar' => $this->l('Calendar'),
			'Day' => $this->l('Today'),
			'Month' => $this->l('Month'),
			'Year' => $this->l('Year')
		), $this->token, $action, $table, $identifier, $id);
	}

	public static function displayCalendarForm($translations, $token, $action = null, $table = null, $identifier = null, $id = null)
	{
		$context = Context::getContext();
		$tpl = $context->controller->createTemplate('calendar.tpl');

		$context->controller->addJqueryUI('ui.datepicker');

		$tpl->assign(array(
			'current' => self::$currentIndex,
			'token' => $token,
			'action' => $action,
			'table' => $table,
			'identifier' => $identifier,
			'id' => $id,
			'translations' => $translations,
			'datepickerFrom' => Tools::getValue('datepickerFrom', $context->employee->stats_date_from),
			'datepickerTo' => Tools::getValue('datepickerTo', $context->employee->stats_date_to)
		));

		return $tpl->fetch();
	}

	public function displaySettings()
	{
		if (!Tools::isSubmit('viewreferrer'))
		{
			$tpl = $this->createTemplate('form_settings.tpl');

			$tpl->assign(array(
				'current' => self::$currentIndex,
				'token' => $this->token,
				'tracking_dt' => (int)Tools::getValue('tracking_dt', Configuration::get('TRACKING_DIRECT_TRAFFIC'))
			));

			return $tpl->fetch();
		}
	}

	protected function enableCalendar()
	{
		return (!Tools::isSubmit('add'.$this->table) && !Tools::isSubmit('submitAdd'.$this->table) && !Tools::isSubmit('update'.$this->table));
	}

	public function postProcess()
	{
		if ($this->enableCalendar())
		{
			$calendar_tab = new AdminStatsController();
			$calendar_tab->postProcess();
		}

		if (Tools::isSubmit('submitSettings'))
			if ($this->tabAccess['edit'] === '1')
				if (Configuration::updateValue('TRACKING_DIRECT_TRAFFIC', (int)Tools::getValue('tracking_dt')))
					Tools::redirectAdmin(self::$currentIndex.'&conf=4&token='.Tools::getValue('token'));

		if (ModuleGraph::getDateBetween() != Configuration::get('PS_REFERRERS_CACHE_LIKE') || Tools::isSubmit('submitRefreshCache'))
			Referrer::refreshCache();
		if (Tools::isSubmit('submitRefreshIndex'))
			Referrer::refreshIndex();

		return parent::postProcess();
	}

	public function renderView()
	{
		$referrer = new Referrer((int)Tools::getValue('id_referrer'));

		$display_tab = array(
			'uniqs' => $this->l('Unique visitors'),
			'visitors' => $this->l('Visitors'),
			'visits' => $this->l('Visits'),
			'pages' => $this->l('Pages viewed'),
			'registrations' => $this->l('Registrations'),
			'orders' => $this->l('Orders'),
			'sales' => $this->l('Sales'),
			'reg_rate' => $this->l('Registration rate'),
			'order_rate' => $this->l('Order rate'),
			'click_fee' => $this->l('Click fee'),
			'base_fee' => $this->l('Base fee'),
			'percent_fee' => $this->l('Percent fee'));

		$this->tpl_view_vars = array(
			'enable_calendar' => $this->enableCalendar(),
			'calendar_form' => $this->displayCalendar($this->action, $this->table, $this->identifier, (int)Tools::getValue($this->identifier)),
			'referrer' => new Referrer((int)Tools::getValue('id_referrer')),
			'display_tab' => $display_tab,
			'id_employee' => (int)$this->context->employee->id,
			'id_lang' => (int)$this->context->language->id
		);

		return parent::renderView();
	}
}

<|MERGE_RESOLUTION|>--- conflicted
+++ resolved
@@ -212,12 +212,8 @@
 					'type' => 'password',
 					'label' => $this->l('Password'),
 					'name' => 'passwd',
-<<<<<<< HEAD
-					'desc' => $this->l('Leave blank if no change'),
+					'desc' => $this->l('Leave blank if no change.'),
 					'autocomplete' => false
-=======
-					'desc' => $this->l('Leave blank if no change.')
->>>>>>> accb0d91
 				)
 			),
 			'submit' => array('title' => $this->l('Save')),
