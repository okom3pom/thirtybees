--- conflicted
+++ resolved
@@ -192,7 +192,6 @@
 		$('#bo_query').focus();
 	});
 
-<<<<<<< HEAD
 	//build confirmation modal
 	function confirm_modal(heading, question, left_button_txt, right_button_txt, left_button_callback, right_button_callback) {
 		var confirmModal =
@@ -227,7 +226,7 @@
 		});
 		confirmModal.modal('show');
 	}
-=======
+
 	// open contextual help into popup
 	$('a.btn-help').on('click', function(e){
 		e.preventDefault();
@@ -238,7 +237,6 @@
 			'width=500,height=600,toolbar=0,menubar=0,location=0,status=1,scrollbars=1,resizable=1,left=50,top=50'
 		);
 	});
->>>>>>> 01e1d2db
 
 	// reset form
 	$(".reset_ready").click(function () {
@@ -460,11 +458,9 @@
 			}
 		}
 	}
-<<<<<<< HEAD
+
 	//scroll_if_anchor(window.location.hash);
 	$("body").on("click", "a.anchor", scroll_if_anchor);
-});
-=======
 }
 
 //build error modal
@@ -540,5 +536,4 @@
 		formGroup.addClass('hide');
 		formGroup.find('input').each(function(){$(this).prop('checked', '');});
 	}
-}
->>>>>>> 01e1d2db
+}