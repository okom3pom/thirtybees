--- conflicted
+++ resolved
@@ -64,13 +64,8 @@
 				height: 16px
 				width: 16px
 				position: absolute
-<<<<<<< HEAD
-				top: 18px
+				top: 8px
 				@include left(6px)
-=======
-				top: 8px
-				left: 6px
->>>>>>> 57e640b8
 			.btn-group
 			.positions
 				display: inline-block
