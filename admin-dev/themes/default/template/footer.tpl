{*
* 2007-2013 PrestaShop
*
* NOTICE OF LICENSE
*
* This source file is subject to the Academic Free License (AFL 3.0)
* that is bundled with this package in the file LICENSE.txt.
* It is also available through the world-wide-web at this URL:
* http://opensource.org/licenses/afl-3.0.php
* If you did not receive a copy of the license and are unable to
* obtain it through the world-wide-web, please send an email
* to license@prestashop.com so we can send you a copy immediately.
*
* DISCLAIMER
*
* Do not edit or add to this file if you wish to upgrade PrestaShop to newer
* versions in the future. If you wish to customize PrestaShop for your
* needs please refer to http://www.prestashop.com for more information.
*
*  @author PrestaShop SA <contact@prestashop.com>
*  @copyright  2007-2013 PrestaShop SA
*  @license    http://opensource.org/licenses/afl-3.0.php  Academic Free License (AFL 3.0)
*  International Registered Trademark & Property of PrestaShop SA
*}

	</div>
</div>
{if $display_footer}
{hook h="displayBackOfficeFooter"}
<<<<<<< HEAD
	<div id="footer" class="affix" data-offset-bottom="0">
		<div class="col-sm-3 hidden-xs">
			<a href="http://www.prestashop.com/" target="_blank">PrestaShop&trade; {$ps_version}</a><br />
			<span>{l s='Load time: '} {number_format(microtime(true) - $timer_start, 3, '.', '')}s</span>
		</div>
		<div class="col-sm-2  hidden-xs">
			<a class="link-social link-twitter" href="#" title="Twitter">
				<i class="icon-twitter"></i>
			</a>
			<a class="link-social link-facebook" href="#" title="Facebook">
				<i class="icon-facebook"></i>
			</a>
			<a class="link-social link-github" href="#" title="Github">
				<i class="icon-github"></i>
			</a>
			<a class="link-social link-google" href="#" title="Google">
				<i class="icon-google-plus"></i>
			</a>
		</div>	

		<div class="col-sm-7">
			<a href="http://www.prestashop.com/en/contact_us/" target="_blank" class="footer_link">{l s='Contact'}</a>
			|&nbsp;<a href="http://forge.prestashop.com" target="_blank" class="footer_link">{l s='Bug Tracker'}</a>
			|&nbsp;<a href="http://www.prestashop.com/forums/" target="_blank" class="footer_link">{l s='Forum'}</a>
			{if $iso_is_fr}
			<p>Questions / Renseignements / Formations : 
				<strong>+33 (0)1.40.18.30.04</strong> de 09h &agrave; 18h
			<p>
			{/if}
=======
			<div id="footer">
				<div class="footerLeft">
					<a href="http://www.prestashop.com/" target="_blank">PrestaShop&trade; {$ps_version}</a><br />
					<span>{l s='Load time: '}{number_format(microtime(true) - $timer_start, 3, '.', '')}s</span>
				</div>
				<div class="footerRight">
					{if $iso_is_fr}
						<span>Questions / Renseignements / Formations :</span> <strong>+33 (0)1.40.18.30.04</strong>
					{/if}
					|&nbsp;<a href="http://www.prestashop.com/en/contact-us?utm_source=backoffice_footer" target="_blank" class="footer_link">{l s='Contact'}</a>
					|&nbsp;<a href="http://forge.prestashop.com/?utm_source=backoffice_footer" target="_blank" class="footer_link">{l s='Bug Tracker'}</a>
					|&nbsp;<a href="http://www.prestashop.com/forums/?utm_source=backoffice_footer" target="_blank" class="footer_link">{l s='Forum'}</a>
					|&nbsp;<a href="http://addons.prestashop.com/?utm_source=backoffice_footer" target="_blank" class="footer_link">{l s='Addons'}</a>
				</div>
			</div>
>>>>>>> db4b69d1
		</div>
		<div id="go-top"><i class="icon-arrow-up"></i></div>
		<script>
			$("#go-top").click(function() {
  				$("html, body").animate({ scrollTop: 0 }, "slow");
  				return false;
			});
		</script>
	</div>
	<div id="ajax_confirmation" style="display:none"></div>
{* ajaxBox allows*}	<div id="ajaxBox" style="display:none"></div>
{/if}
</body>
</html><|MERGE_RESOLUTION|>--- conflicted
+++ resolved
@@ -27,7 +27,6 @@
 </div>
 {if $display_footer}
 {hook h="displayBackOfficeFooter"}
-<<<<<<< HEAD
 	<div id="footer" class="affix" data-offset-bottom="0">
 		<div class="col-sm-3 hidden-xs">
 			<a href="http://www.prestashop.com/" target="_blank">PrestaShop&trade; {$ps_version}</a><br />
@@ -49,31 +48,15 @@
 		</div>	
 
 		<div class="col-sm-7">
-			<a href="http://www.prestashop.com/en/contact_us/" target="_blank" class="footer_link">{l s='Contact'}</a>
-			|&nbsp;<a href="http://forge.prestashop.com" target="_blank" class="footer_link">{l s='Bug Tracker'}</a>
-			|&nbsp;<a href="http://www.prestashop.com/forums/" target="_blank" class="footer_link">{l s='Forum'}</a>
+			<a href="http://www.prestashop.com/en/contact_us?utm_source=backoffice_footer" target="_blank" class="footer_link">{l s='Contact'}</a>
+			|&nbsp;<a href="http://forge.prestashop.com/?utm_source=backoffice_footer" target="_blank" class="footer_link">{l s='Bug Tracker'}</a>
+			|&nbsp;<a href="http://www.prestashop.com/forums/?utm_source=backoffice_footer" target="_blank" class="footer_link">{l s='Forum'}</a>
+			|&nbsp;<a href="http://addons.prestashop.com/?utm_source=backoffice_footer" target="_blank" class="footer_link">{l s='Addons'}</a>
 			{if $iso_is_fr}
 			<p>Questions / Renseignements / Formations : 
-				<strong>+33 (0)1.40.18.30.04</strong> de 09h &agrave; 18h
+				<strong>+33 (0)1.40.18.30.04</strong>
 			<p>
 			{/if}
-=======
-			<div id="footer">
-				<div class="footerLeft">
-					<a href="http://www.prestashop.com/" target="_blank">PrestaShop&trade; {$ps_version}</a><br />
-					<span>{l s='Load time: '}{number_format(microtime(true) - $timer_start, 3, '.', '')}s</span>
-				</div>
-				<div class="footerRight">
-					{if $iso_is_fr}
-						<span>Questions / Renseignements / Formations :</span> <strong>+33 (0)1.40.18.30.04</strong>
-					{/if}
-					|&nbsp;<a href="http://www.prestashop.com/en/contact-us?utm_source=backoffice_footer" target="_blank" class="footer_link">{l s='Contact'}</a>
-					|&nbsp;<a href="http://forge.prestashop.com/?utm_source=backoffice_footer" target="_blank" class="footer_link">{l s='Bug Tracker'}</a>
-					|&nbsp;<a href="http://www.prestashop.com/forums/?utm_source=backoffice_footer" target="_blank" class="footer_link">{l s='Forum'}</a>
-					|&nbsp;<a href="http://addons.prestashop.com/?utm_source=backoffice_footer" target="_blank" class="footer_link">{l s='Addons'}</a>
-				</div>
-			</div>
->>>>>>> db4b69d1
 		</div>
 		<div id="go-top"><i class="icon-arrow-up"></i></div>
 		<script>
