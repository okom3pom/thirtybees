{*
* 2007-2013 PrestaShop
*
* NOTICE OF LICENSE
*
* This source file is subject to the Academic Free License (AFL 3.0)
* that is bundled with this package in the file LICENSE.txt.
* It is also available through the world-wide-web at this URL:
* http://opensource.org/licenses/afl-3.0.php
* If you did not receive a copy of the license and are unable to
* obtain it through the world-wide-web, please send an email
* to license@prestashop.com so we can send you a copy immediately.
*
* DISCLAIMER
*
* Do not edit or add to this file if you wish to upgrade PrestaShop to newer
* versions in the future. If you wish to customize PrestaShop for your
* needs please refer to http://www.prestashop.com for more information.
*
*  @author PrestaShop SA <contact@prestashop.com>
*  @copyright  2007-2013 PrestaShop SA
*  @license    http://opensource.org/licenses/afl-3.0.php  Academic Free License (AFL 3.0)
*  International Registered Trademark & Property of PrestaShop SA
*}
{if $check_product_association_ajax}
	{assign var=class_input_ajax value='check_product_name '}
{else}
	{assign var=class_input_ajax value=''}
{/if}

<input type="hidden" name="submitted_tabs[]" value="Informations" />
<<<<<<< HEAD
<legend class="tab">{l s='Info.'}</legend>
<div class="alert alert-info">{l s='Product global information'}</div>
<script type="text/javascript">
	{if isset($PS_ALLOW_ACCENTED_CHARS_URL) && $PS_ALLOW_ACCENTED_CHARS_URL}
		var PS_ALLOW_ACCENTED_CHARS_URL = 1;
	{else}
		var PS_ALLOW_ACCENTED_CHARS_URL = 0;
	{/if}
	{$combinationImagesJs}
	{if $check_product_association_ajax}
			var search_term = '';
			$('document').ready( function() {
				$(".check_product_name")
					.autocomplete(
						'{$link->getAdminLink('AdminProducts', true)|escape:'html'}', {
							minChars: 3,
							max: 10,
							width: $(".check_product_name").width(),
							selectFirst: false,
							scroll: false,
							dataType: "json",
							formatItem: function(data, i, max, value, term) {
								search_term = term;
								// adding the little
								if ($('.ac_results').find('.separation').length == 0)
									$('.ac_results').css('background-color', '#EFEFEF')
										.prepend('<div style="color:#585A69; padding:2px 5px">{l s='Use a product from the list'}<div class="separation"></div></div>');
								return value;
							},
							parse: function(data) {
								var mytab = new Array();
								for (var i = 0; i < data.length; i++)
									mytab[mytab.length] = { data: data[i], value: data[i].name };
								return mytab;
							},
							extraParams: {
								ajax: 1,
								action: 'checkProductName',
								id_lang: {$id_lang}
=======
<div id="step1">
	<h4 class="tab">1. {l s='Info.'}</h4>
	<h4>{l s='Product global information'}</h4>
	<script type="text/javascript">
		{if isset($PS_ALLOW_ACCENTED_CHARS_URL) && $PS_ALLOW_ACCENTED_CHARS_URL}
			var PS_ALLOW_ACCENTED_CHARS_URL = 1;
		{else}
			var PS_ALLOW_ACCENTED_CHARS_URL = 0;
		{/if}
		{$combinationImagesJs}
		{if $check_product_association_ajax}
				var search_term = '';
				$('document').ready( function() {
					$(".check_product_name")
						.autocomplete(
							'{$link->getAdminLink('AdminProducts', true)|addslashes}', {
								minChars: 3,
								max: 10,
								width: $(".check_product_name").width(),
								selectFirst: false,
								scroll: false,
								dataType: "json",
								formatItem: function(data, i, max, value, term) {
									search_term = term;
									// adding the little
									if ($('.ac_results').find('.separation').length == 0)
										$('.ac_results').css('background-color', '#EFEFEF')
											.prepend('<div style="color:#585A69; padding:2px 5px">{l s='Use a product from the list'}<div class="separation"></div></div>');
									return value;
								},
								parse: function(data) {
									var mytab = new Array();
									for (var i = 0; i < data.length; i++)
										mytab[mytab.length] = { data: data[i], value: data[i].name };
									return mytab;
								},
								extraParams: {
									ajax: 1,
									action: 'checkProductName',
									id_lang: {$id_lang}
								}
>>>>>>> 6ac3f113
							}
						}
					)
					.result(function(event, data, formatted) {
						// keep the searched term in the input
						$('#name_{$id_lang}').val(search_term);
						jConfirm('{l s='Do you want to use this product?'}&nbsp;<strong>'+data.name+'</strong>', '{l s='Confirmation'}', function(confirm){
							if (confirm == true)
								document.location.href = '{$link->getAdminLink('AdminProducts', true)}&updateproduct&id_product='+data.id_product;
							else
								return false;
						});
					});
			});
	{/if}
</script>

{if isset($display_common_field) && $display_common_field}
<div class="alert alert-block" style="display: block">{l s='Warning, if you change the value of fields with an orange bullet %s, the value will be changed for all other shops for this product' sprintf=$bullet_common_field}</div>
{/if}

{include file="controllers/products/multishop/check_fields.tpl" product_tab="Informations"}

<div id="warn_virtual_combinations" class="alert alert-block" style="display:none">{l s='You cannot use combinations with a virtual product.'}</div>

<div class="row">
	<label class="control-label col-lg-3">{$bullet_common_field} {l s='Type:'}</label>
	<div class="col-lg-9">
		<div class="radio">
			<label for="simple_product">
				<input type="radio" name="type_product" id="simple_product" value="{Product::PTYPE_SIMPLE}" {if $product_type == Product::PTYPE_SIMPLE}checked="checked"{/if} />
				{l s='Product'}
			</label>
		</div>
		<div class="radio">
			<label for="pack_product">
				<input type="radio" name="type_product" {if $is_in_pack}disabled="disabled"{/if} id="pack_product" value="{Product::PTYPE_PACK}" {if $product_type == Product::PTYPE_PACK}checked="checked"{/if} />
				{l s='Pack'}
			</label>
		</div>
		<div class="radio">
			<label for="virtual_product">
				<input type="radio" name="type_product" id="virtual_product" {if $is_in_pack}disabled="disabled"{/if} value="{Product::PTYPE_VIRTUAL}" {if $product_type == Product::PTYPE_VIRTUAL}checked="checked"{/if} />
				{l s='Virtual Product (services, booking or downloadable products)'}
			</label>
		</div>
	</div>
</div>

<hr/>

<div class="row">
	<label class="control-label col-lg-3 required">
		<span class="label-tooltip" data-toggle="tooltip"
			title="{l s='Invalid characters:'} &lt;&gt;;=#{}">
			{l s='Name:'}
		</span>
	</label>
	<div class="col-lg-5">
		<div class="row">
			{include file="controllers/products/input_text_lang.tpl"
				languages=$languages
				input_class="{$class_input_ajax}{if !$product->id}copy2friendlyUrl{/if} updateCurrentText"
				input_value=$product->name
				input_name="name"
			}
		</div>
	</div>
</div>

<div class="row">
	<label class="control-label col-lg-3">
		<span class="label-tooltip" data-toggle="tooltip"
		title="{l s='Special characters allowed:'} .-_#\">
			{$bullet_common_field} {l s='Reference:'}
		</span>
	</label>
	<div class="col-lg-5">
		<input type="text" name="reference" value="{$product->reference|htmlentitiesUTF8}" />
	</div>
</div>

<div class="row">
	<label class="control-label col-lg-3">
		<span class="label-tooltip" data-toggle="tooltip"
			title="{l s='(Europe, Japan)'}">
			{$bullet_common_field} {l s='EAN13 or JAN:'}
		</span>
	</label>
	<div class="col-lg-3">
		<input maxlength="13" type="text" name="ean13" value="{$product->ean13|htmlentitiesUTF8}" />
	</div>
</div>

<div class="row">
	<label class="control-label col-lg-3">
		<span class="label-tooltip" data-toggle="tooltip"
			title="{l s='(US, Canada)'}">
			{$bullet_common_field} {l s='UPC:'}
		</span>
	</label>
	<div class="col-lg-3">
		<input maxlength="12" type="text" name="upc" value="{$product->upc|escape:html:'UTF-8'}" />
	</div>
</div>

<hr/>

{* status informations *}
{include file="controllers/products/multishop/checkbox.tpl" field="active" type="radio" onclick=""}
<div class="row">
	<label class="control-label col-lg-3">{l s='Status:'}</label>
	<div class="input-group col-lg-3">
		<span class="switch prestashop-switch">
			<input onclick="toggleDraftWarning(false);showOptions(true);showRedirectProductOptions(false);" type="radio" name="active" id="active_on" value="1" {if $product->active || !$product->isAssociatedToShop()}checked="checked" {/if} />
			<label for="active_on" class="radioCheck">
				<i class="icon-check-sign"></i> {l s='Enabled'}
			</label>
			<input onclick="toggleDraftWarning(true);showOptions(false);showRedirectProductOptions(true);"  type="radio" name="active" id="active_off" value="0" {if !$product->active && $product->isAssociatedToShop()}checked="checked"{/if} />
			<label for="active_off" class="radioCheck">
				<i class="icon-ban-circle"></i> {l s='Disabled'}
			</label>
			<span class="slide-button btn btn-default"></span>
		</span>
	</div>
</div>

<div class="row redirect_product_options" style="display:none">
	{include file="controllers/products/multishop/checkbox.tpl" field="active" type="radio" onclick=""}
	<label class="control-label col-lg-3">{l s='Redirect:'}</label>
	<div class="col-lg-5">
		<select name="redirect_type" id="redirect_type">
			<option value="404" {if $product->redirect_type == '404'} selected="selected" {/if}>{l s='No redirect (404)'}</option>
			<option value="301" {if $product->redirect_type == '301'} selected="selected" {/if}>{l s='Redirect permanently (301)'}</option>
			<option value="302" {if $product->redirect_type == '302'} selected="selected" {/if}>{l s='Redirect temporarily (302)'}</option>
		</select>
	</div>
</div>
<div class="row redirect_product_options" style="display:none">
	<div class="col-lg-9 col-offset-3">
		<div class="alert alert-info">
			{l s='404 : Not Found = Product does not exist and no redirect'}<br/>
			{l s='301 : Moved Permanently = Product Moved Permanently'}<br/>
			{l s='302 : Moved Temporarily = Product moved temporarily'}
		</div>	
	</div>
</div>

<div class="row redirect_product_options redirect_product_options_product_choise" style="display:none">
	{include file="controllers/products/multishop/checkbox.tpl" field="active" type="radio" onclick=""}
	<label class="control-label col-lg-3">{l s='Related product:'}</label>
	<div class="col-lg-7">
		<input type="hidden" value="" name="id_product_redirected" />

		<div class="input-group">
			<input type="text" id="related_product_autocomplete_input" autocomplete="off" class="ac_input" />
			<span class="input-group-addon"><i class="icon-search"></i></span>
		</div>
		
		<span id="related_product_remove" style="display:none">
			<a class="btn btn-default" href="#" onclick="removeRelatedProduct(); return false" id="related_product_remove_link">
				<i class="icon-trash"></i>
			</a>
		</span>
		<span id="related_product_name">{l s='No related product'}</span>
	</div>
	<script>
		var no_related_product = '{l s='No related product'}';
		var id_product_redirected = {$product->id_product_redirected|intval};
		var product_name_redirected = '{$product_name_redirected|escape:html:'UTF-8'}';
	</script>
</div>

<div class="row">
	{include file="controllers/products/multishop/checkbox.tpl" field="visibility" type="default"}
	<label class="control-label col-lg-3">{l s='Visibility:'}</label>
	<div class="col-lg-3">
		<select name="visibility" id="visibility">
			<option value="both" {if $product->visibility == 'both'}selected="selected"{/if} >{l s='Everywhere'}</option>
			<option value="catalog" {if $product->visibility == 'catalog'}selected="selected"{/if} >{l s='Catalog only'}</option>
			<option value="search" {if $product->visibility == 'search'}selected="selected"{/if} >{l s='Search only'}</option>
			<option value="none" {if $product->visibility == 'none'}selected="selected"{/if}>{l s='Nowhere'}</option>
		</select>
	</div>
</div>

<div id="product_options" class="row" {if !$product->active}style="display:none"{/if} >
	<div class="col-lg-12">
		{if isset($display_multishop_checkboxes) && $display_multishop_checkboxes}
		<div class="row multishop_product_checkbox">
			{include file="controllers/products/multishop/checkbox.tpl" only_checkbox="true" field="available_for_order" type="default"}
			{include file="controllers/products/multishop/checkbox.tpl" only_checkbox="true" field="show_price" type="show_price"}
			{include file="controllers/products/multishop/checkbox.tpl" only_checkbox="true" field="online_only" type="default"}
		</div>
		{/if}
		<div class="row">
			<label class="control-label col-lg-3">{l s='Options:'}</label>
			<div class="col-lg-5">
				<p class="checkbox">
					<input type="checkbox" name="available_for_order" id="available_for_order" value="1" {if $product->available_for_order}checked="checked"{/if}  />
					<label for="available_for_order" class="t">{l s='Available for order'}</label>
				</p>
				<p class="checkbox">	
					<input type="checkbox" name="show_price" id="show_price" value="1" {if $product->show_price}checked="checked"{/if} {if $product->available_for_order}disabled="disabled"{/if}/>
					<label for="show_price" class="t">{l s='show price'}</label>
				</p>
				<p class="checkbox">
					<input type="checkbox" name="online_only" id="online_only" value="1" {if $product->online_only}checked="checked"{/if} />
					<label for="online_only" class="t">{l s='Online only (not sold in store)'}</label>
				</p>
			</div>
		</div>
		<div class="row">
			{include file="controllers/products/multishop/checkbox.tpl" field="condition" type="default"}
			<label class="control-label col-lg-3">{l s='Condition:'}</label>
			<div class="col-lg-3">
				<select name="condition" id="condition">
					<option value="new" {if $product->condition == 'new'}selected="selected"{/if} >{l s='New'}</option>
					<option value="used" {if $product->condition == 'used'}selected="selected"{/if} >{l s='Used'}</option>
					<option value="refurbished" {if $product->condition == 'refurbished'}selected="selected"{/if}>{l s='Refurbished'}</option>
				</select>
			</div>	
		</div>
	</div>
</div>

<hr/>

<div class="row">
	{include file="controllers/products/multishop/checkbox.tpl" field="description_short" type="tinymce" multilang="true"}
	<label class="control-label col-lg-3">
		<span class="label-tooltip" data-toggle="tooltip"
			title="{l s='Appears in the product list(s), and on the top of the product page.'}">
			{l s='Short description:'}
		</span>
	</label>
	<div class="col-lg-9">
		{include
			file="controllers/products/textarea_lang.tpl"
			languages=$languages
			input_name='description_short'
			input_value=$product->description_short
			max=$PS_PRODUCT_SHORT_DESC_LIMIT}
	</div>
</div>

<div class="row">
	{include file="controllers/products/multishop/checkbox.tpl" field="description" type="tinymce" multilang="true"}
	<label class="control-label col-lg-3">
		<span class="label-tooltip" data-toggle="tooltip"
			title="{l s='Appears in the body of the product page'}">
			{l s='Description:'}
		</span>
	</label>
	<div class="col-lg-9">
		{include
			file="controllers/products/textarea_lang.tpl"
			languages=$languages input_name='description'
			input_value=$product->description}
	</div>
</div>

{if $images}
<div class="row">
	<div class="col-lg-9 col-offset-3">
		<div class="alert">
			{l s='Do you want an image associated with the product in your description?'}
			<a class="addImageDescription" href="javascript:void(0);">{l s='Click here'}</a>.
		</div>
	</div>
</div>

<div id="createImageDescription" class="panel" style="display:none">
	<div class="row">
		<label class="control-label col-lg-3">{l s='Select your image:'}</label>
		<div class="col-lg-9">
			<ul class="list-inline">
				{foreach from=$images item=image key=key}
				<li>
					<input type="radio" name="smallImage" id="smallImage_{$key}" value="{$image.id_image}" {if $key == 0}checked="checked"{/if} >
					<label for="smallImage_{$key}" class="t">
						<img src="{$image.src}" alt="{$image.legend}" />
					</label>
				</li>
				{/foreach}
			</ul>
		</div>
	</div>
	<div class="row">
		<label class="control-label col-lg-3">{l s='Position:'}</label>
		<div class="col-lg-5">
			<p class="checkbox">
				<input type="radio" name="leftRight" id="leftRight_1" value="left" checked>							
				<label for="leftRight_1" class="t">{l s='left'}</label>
			</p>
			<p class="checkbox">
				<input type="radio" name="leftRight" id="leftRight_2" value="right">
				<label for="leftRight_2" class="t">{l s='right'}</label>
			</p>
		</div>
	</div>
	<div class="row">
		<label class="control-label col-lg-3">{l s='Select the type of picture:'}</label>
		<div class="col-lg-5">
			{foreach from=$imagesTypes key=key item=type}
			<p class="checkbox">
				<input type="radio" name="imageTypes" id="imageTypes_{$key}" value="{$type.name}" {if $key == 0}checked="checked"{/if}>
				<label for="imageTypes_{$key}" class="t">
					{$type.name} <span>({$type.width}px {l s='by'} {$type.height}px)</span>
				</label>
			</p>
			{/foreach}
		</div>
	</div>
	<div class="row">
		<label class="control-label col-lg-3">
			<span class="label-tooltip" data-toggle="tooltip"
			title="{l s='The tag to copy/paste into the description.'}">
				{l s='Image tag to insert:'}
			</span>
		</label>
		<div class="col-lg-4">
			<input type="text" id="resultImage" name="resultImage" />
		</div>
		<p class="help-block"></p>
	</div>
</div>
{/if}

<div class="row">
	<label class="control-label col-lg-3">
		<span class="label-tooltip" data-toggle="tooltip"
			title="{l s='Tags separated by commas (e.g. dvd, dvd player, hifi)'} - {l s='Forbidden characters:'} !&lt;;&gt;;?=+#&quot;&deg;{}_$%">
			{l s='Tags:'}
		</span>
	</label>
	<div class="col-lg-8 translatable">
		{foreach from=$languages item=language}
		<div class="lang_{$language.id_lang}" style="{if !$language.is_default}display: none;{/if}">
			<input type="text" id="tags_{$language.id_lang}" name="tags_{$language.id_lang}"
				value="{$product->getTags($language.id_lang, true)|htmlentitiesUTF8}" />
		</div>
		{/foreach}
	</div>
</div><|MERGE_RESOLUTION|>--- conflicted
+++ resolved
@@ -29,7 +29,6 @@
 {/if}
 
 <input type="hidden" name="submitted_tabs[]" value="Informations" />
-<<<<<<< HEAD
 <legend class="tab">{l s='Info.'}</legend>
 <div class="alert alert-info">{l s='Product global information'}</div>
 <script type="text/javascript">
@@ -44,7 +43,7 @@
 			$('document').ready( function() {
 				$(".check_product_name")
 					.autocomplete(
-						'{$link->getAdminLink('AdminProducts', true)|escape:'html'}', {
+						'{$link->getAdminLink('AdminProducts', true)|addslashes}', {
 							minChars: 3,
 							max: 10,
 							width: $(".check_product_name").width(),
@@ -69,49 +68,6 @@
 								ajax: 1,
 								action: 'checkProductName',
 								id_lang: {$id_lang}
-=======
-<div id="step1">
-	<h4 class="tab">1. {l s='Info.'}</h4>
-	<h4>{l s='Product global information'}</h4>
-	<script type="text/javascript">
-		{if isset($PS_ALLOW_ACCENTED_CHARS_URL) && $PS_ALLOW_ACCENTED_CHARS_URL}
-			var PS_ALLOW_ACCENTED_CHARS_URL = 1;
-		{else}
-			var PS_ALLOW_ACCENTED_CHARS_URL = 0;
-		{/if}
-		{$combinationImagesJs}
-		{if $check_product_association_ajax}
-				var search_term = '';
-				$('document').ready( function() {
-					$(".check_product_name")
-						.autocomplete(
-							'{$link->getAdminLink('AdminProducts', true)|addslashes}', {
-								minChars: 3,
-								max: 10,
-								width: $(".check_product_name").width(),
-								selectFirst: false,
-								scroll: false,
-								dataType: "json",
-								formatItem: function(data, i, max, value, term) {
-									search_term = term;
-									// adding the little
-									if ($('.ac_results').find('.separation').length == 0)
-										$('.ac_results').css('background-color', '#EFEFEF')
-											.prepend('<div style="color:#585A69; padding:2px 5px">{l s='Use a product from the list'}<div class="separation"></div></div>');
-									return value;
-								},
-								parse: function(data) {
-									var mytab = new Array();
-									for (var i = 0; i < data.length; i++)
-										mytab[mytab.length] = { data: data[i], value: data[i].name };
-									return mytab;
-								},
-								extraParams: {
-									ajax: 1,
-									action: 'checkProductName',
-									id_lang: {$id_lang}
-								}
->>>>>>> 6ac3f113
 							}
 						}
 					)
