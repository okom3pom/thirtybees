--- conflicted
+++ resolved
@@ -35,13 +35,8 @@
 {/block}
 {block name=leadin}
 	{if isset($delete_customer) && $delete_customer}
-<<<<<<< HEAD
-		<form action="{$REQUEST_URI}" method="post">
+		<form action="{$REQUEST_URI|escape:'htmlall':'UTF-8'}" method="post">
 			<div class="alert alert-block">
-=======
-		<form action="{$REQUEST_URI|escape:'htmlall':'UTF-8'}" method="post">
-			<div class="warn">
->>>>>>> 6ac3f113
 				<h2>{l s='How do you want to delete these customer(s)?'}</h2>
 				<p>{l s='There are two ways of deleting a customer. Please choose your preferred method.'}</p>
 				<ul class="listForm">
