--- conflicted
+++ resolved
@@ -27,7 +27,7 @@
 
 {block name="override_tpl"}
 	<script type="text/javascript">
-	var admin_order_tab_link = "{$link->getAdminLink('AdminOrders')|escape:'html'}";
+	var admin_order_tab_link = "{$link->getAdminLink('AdminOrders')|addslashes}";
 	var id_order = {$order->id};
 	var id_lang = {$current_id_lang};
 	var id_currency = {$order->id_currency};
@@ -59,433 +59,213 @@
 
 	{assign var="hook_invoice" value={hook h="displayInvoice" id_order=$order->id}}
 	{if ($hook_invoice)}
-	<div>{$hook_invoice}</div>
+	<div style="float: right; margin: -40px 40px 10px 0;">{$hook_invoice}</div><br class="clear" />
 	{/if}
 
-<div class="row">
-	<!-- Global informations -->
-	<div class="col-lg-12">
-		<div class="well">
-			<span>
-				{l s='Date:'} {dateFormat date=$order->date_add full=true} 
-			</span>
-			<span>
-				| {l s='Messages:'} {sizeof($messages)}
-			</span>
-			<span>
-				| <a href="{$link->getAdminLink('AdminCustomerThreads')|escape:'htmlall':'UTF-8'}">{l s='New Customer Messages:'}</a> 
-				<a href="{$link->getAdminLink('AdminCustomerThreads')|escape:'htmlall':'UTF-8'}">{sizeof($customer_thread_message)}</a>
-			</span>
-			<span>
-				| {l s='Products:'} {sizeof($products)}
-			</span>
-			<span>
-				| {l s='Total:'} {displayPrice price=$order->total_paid_tax_incl currency=$currency->id}
-			</span>
-			<span class="pull-right">
-				{if (count($invoices_collection))}
-					<a href="{$link->getAdminLink('AdminPdf')|escape:'htmlall':'UTF-8'}&submitAction=generateInvoicePDF&id_order={$order->id}" target="_blank">
-						<i class="icon-file"></i> 
-						{l s='View invoice'}
-					</a>
+<div class="bloc-command">
+	<div class="button-command">
+			{if (count($invoices_collection))}
+				<a class="button" href="{$link->getAdminLink('AdminPdf')|escape:'htmlall':'UTF-8'}&submitAction=generateInvoicePDF&id_order={$order->id}" target="_blank">
+					<img src="../img/admin/charged_ok.gif" alt="{l s='View invoice'}" /> {l s='View invoice'}
+				</a>
+			{else}
+				<img src="../img/admin/charged_ko.gif" alt="{l s='No invoice'}" /> {l s='No invoice'}
+			{/if}
+			 |
+			{if (($currentState && $currentState->delivery) || $order->delivery_number)}
+				<a class="button"  href="{$link->getAdminLink('AdminPdf')|escape:'htmlall':'UTF-8'}&submitAction=generateDeliverySlipPDF&id_order={$order->id}" target="_blank">
+					<img src="../img/admin/delivery.gif" alt="{l s='View delivery slip'}" /> {l s='View delivery slip'}
+				</a>
+			{else}
+				<img src="../img/admin/delivery_ko.gif" alt="{l s='No delivery slip'}" /> {l s='No delivery slip'}
+			{/if}
+			 |
+			<a class="button" href="javascript:window.print()"><img src="../img/admin/printer.gif" alt="{l s='Print order'}" title="{l s='Print order'}" /> {l s='Print order'}</a>
+		</div>
+		<div class="metadata-command">
+			<dl>
+				<dt>{l s='Date'} </dt>
+				<dd>{dateFormat date=$order->date_add full=true}</dd>
+			|</dl>
+			<dl>
+				<dt>{l s='Messages:'}</dt>
+				<dd>{sizeof($messages)}</dd>
+			|</dl>
+			<dl>
+				<dt><a href="{$link->getAdminLink('AdminCustomerThreads')|escape:'htmlall':'UTF-8'}">{l s='New Customer Messages:'}</a></dt>
+				<dd><a href="{$link->getAdminLink('AdminCustomerThreads')|escape:'htmlall':'UTF-8'}">{sizeof($customer_thread_message)}</a></dd>
+			|</dl>
+			<dl>
+				<dt>{l s='Products:'}</dt>
+				<dd id="product_number">{sizeof($products)}</dd>
+			|</dl>
+			<dl>
+				<dt>{l s='Total'}</dt>
+				<dd class="total_paid">{displayPrice price=$order->total_paid_tax_incl currency=$currency->id}</dd>
+			</dl>
+		<div class="clear"></div>
+	</div>
+</div>
+	<div class="container-command">
+		<!-- Left column -->
+		<div style="width: 49%; float:left;">
+			<!-- Change status form -->
+			<form action="{$currentIndex}&vieworder&token={$smarty.get.token}" method="post">
+				<select id="id_order_state" name="id_order_state">
+				{foreach from=$states item=state}
+					<option value="{$state['id_order_state']}"{if $state['id_order_state'] == $currentState->id} selected="selected" disabled="disabled"{/if}>{$state['name']|stripslashes}</option>
+				{/foreach}
+				</select>
+				<input type="hidden" name="id_order" value="{$order->id}" />
+				<input type="submit" name="submitState" value="{l s='Add'}" class="button" />
+			</form>
+			<br />
+
+			<!-- History of status -->
+			<table cellspacing="0" cellpadding="0" class="table history-status" style="width: 100%;">
+				<colgroup>
+					<col width="1%">
+					<col width="">
+					<col width="20%">
+					<col width="20%">
+				</colgroup>
+			{foreach from=$history item=row key=key}
+				{if ($key == 0)}
+				<tr>
+					<th><img src="../img/os/{$row['id_order_state']}.gif" /></th>
+					<th>{$row['ostate_name']|stripslashes}</th>
+					<th>{if $row['employee_lastname']}{$row['employee_firstname']|stripslashes} {$row['employee_lastname']|stripslashes}{/if}</th>
+					<th>{dateFormat date=$row['date_add'] full=true}</th>
+				</tr>
 				{else}
-					<i class="icon-file"></i> {l s='No invoice'}
-				{/if}
-				 |
-				{if (($currentState && $currentState->delivery) || $order->delivery_number)}
-					<a href="{$link->getAdminLink('AdminPdf')|escape:'htmlall':'UTF-8'}&submitAction=generateDeliverySlipPDF&id_order={$order->id}" target="_blank">
-						<i class="icon-suitcase"></i> {l s='View delivery slip'}
-					</a>
+				<tr class="{if ($key % 2)}alt_row{/if}">
+					<td><img src="../img/os/{$row['id_order_state']}.gif" /></td>
+					<td>{$row['ostate_name']|stripslashes}</td>
+					<td>{if $row['employee_lastname']}{$row['employee_firstname']|stripslashes} {$row['employee_lastname']|stripslashes}{else}&nbsp;{/if}</td>
+					<td>{dateFormat date=$row['date_add'] full=true}</td>
+				</tr>
+				{/if}
+			{/foreach}
+			</table>
+
+			{if $customer->id}
+			<!-- Customer informations -->
+			<br />
+			<fieldset>
+				<legend><img src="../img/admin/tab-customers.gif" /> {l s='Customer information'}</legend>
+				<span style="font-weight: bold; font-size: 14px;"><a href="?tab=AdminCustomers&id_customer={$customer->id}&viewcustomer&token={getAdminToken tab='AdminCustomers'}"> {$customer->firstname} {$customer->lastname}</a></span> ({l s='#'}{$customer->id})<br />
+				(<a href="mailto:{$customer->email}">{$customer->email}</a>)<br /><br />
+				{if ($customer->isGuest())}
+					{l s='This order has been placed by a guest.'}
+					{if (!Customer::customerExists($customer->email))}
+					<form method="post" action="index.php?tab=AdminCustomers&id_customer={$customer->id}&token={getAdminToken tab='AdminCustomers'}">
+						<input type="hidden" name="id_lang" value="{$order->id_lang}" />
+						<p class="center"><input class="button" type="submit" name="submitGuestToCustomer" value="{l s='Transform a guest into a customer'}" /></p>
+						{l s='This feature will generate a random password and send an email to the customer.'}
+					</form>
+					{else}
+						<div><b style="color:red;">{l s='A registered customer account has already claimed this email address'}</b></div>
+					{/if}
 				{else}
-					<i class="icon-suitcase"></i> {l s='No delivery slip'}
-				{/if}
-				 |
-				<a href="javascript:window.print()">
-					<i class="icon-print"></i> 
-					{l s='Print order'}
-				</a>
-			</span>
-		</div>
-	</div>
-
-	<!-- Breadcrumb -->
-	<div class="col-lg-12">
-		<div class="breadcrumb">
-			<span><strong>{l s='Orders'}</strong></span> :
-			{if $previousOrder}
-				<a class="button" href="{$link->getAdminLink('AdminOrders')|escape:'htmlall':'UTF-8'}&vieworder&id_order={$previousOrder}">
-					{l s='< Prev'}
-				</a>
+					{l s='Account registered:'} <b>{dateFormat date=$customer->date_add full=true}</b><br />
+					{l s='Valid orders placed:'} <b>{$customerStats['nb_orders']}</b><br />
+					{l s='Total spent since registration:'} <b>{displayPrice price=Tools::ps_round(Tools::convertPrice($customerStats['total_orders'], $currency), 2) currency=$currency->id}</b><br />
+				{/if}
 			{/if}
-			{if $nextOrder}
-				<a class="button" href="{$link->getAdminLink('AdminOrders')|escape:'htmlall':'UTF-8'}&vieworder&id_order={$nextOrder}">
-					{l s='Next >'}
-				</a>
-			{/if}
-		</div>
-	</div>
-
-	<!-- Status -->
-	<div class="col-lg-12">
-		<!-- Change status form -->
-		<form action="{$currentIndex}&vieworder&token={$smarty.get.token}" method="post">
+			</fieldset>
+
+			<!-- Sources block -->
+			{if (sizeof($sources))}
+			<br />
 			<fieldset>
-				<h3>
-					<i class="icon-table"></i>
-					{l s='Order status'}
-				</h3>
-				<label class="control-label col-lg-1 text-right">
-					{l s='Status:'}
-				</label>
-				<div class="col-lg-10">
-					<select id="id_order_state" name="id_order_state">
-						{foreach from=$states item=state}
-							{if $state['id_order_state'] != $currentState->id}
-							<option value="{$state['id_order_state']}">{$state['name']|stripslashes}</option>
-							{/if}
-						{/foreach}
-					</select>
-				</div>
-				<input type="hidden" name="id_order" value="{$order->id}" />
-				<button type="submit" name="submitState" class="btn btn-default"> 
-					{l s='Add'}
-				</button>
-
-				<!-- History of status -->
-				<table class="table">
-					<colgroup>
-						<col width="1%">
-						<col width="">
-						<col width="20%">
-						<col width="20%">
-					</colgroup>
-					{foreach from=$history item=row key=key}
-						{if ($key == 0)}
-						<thead>
-							<tr>
-								<th>
-									<img src="../img/os/{$row['id_order_state']}.gif" />
-								</th>
-								<th>
-									<span class="title_box ">{$row['ostate_name']|stripslashes}</span>
-								</th>
-								<th>
-									<span class="title_box ">{if $row['employee_lastname']}{$row['employee_firstname']|stripslashes} {$row['employee_lastname']|stripslashes}{/if}</span>
-								</th>
-								<th>
-									<span class="title_box ">{dateFormat date=$row['date_add'] full=true}</span>
-								</th>
-							</tr>
-						</thead>
-						{else}
-						<tbody>
-							<tr class="{if ($key % 2)}alt_row{/if}">
-								<td><img src="../img/os/{$row['id_order_state']}.gif" /></td>
-								<td>{$row['ostate_name']|stripslashes}</td>
-								<td>{if $row['employee_lastname']}{$row['employee_firstname']|stripslashes} {$row['employee_lastname']|stripslashes}{else}&nbsp;{/if}</td>
-								<td>{dateFormat date=$row['date_add'] full=true}</td>
-							</tr>
-						</tbody>
-						{/if}
-					{/foreach}
-				</table>
-			</fieldset>
-		</form>
-	</div>
-
-	{if $customer->id}
-	<!-- Customer informations -->
-	<div class="col-lg-6">
-		<fieldset>
-			<h3>
-				<i class="icon-user"></i>
-				{l s='Customer information'}
-			</h3>
-			<span>
-				<a href="?tab=AdminCustomers&id_customer={$customer->id}&viewcustomer&token={getAdminToken tab='AdminCustomers'}"> 
-					{$customer->firstname} {$customer->lastname}
-				</a>
-			</span> ({l s='#'}{$customer->id})
-			(<a href="mailto:{$customer->email}">{$customer->email}</a>)
-			{if ($customer->isGuest())}
-				{l s='This order has been placed by a guest.'}
-				{if (!Customer::customerExists($customer->email))}
-				<form method="post" action="index.php?tab=AdminCustomers&id_customer={$customer->id}&token={getAdminToken tab='AdminCustomers'}">
-					<input type="hidden" name="id_lang" value="{$order->id_lang}" />
-					<p class="text-center"><input class="button" type="submit" name="submitGuestToCustomer" value="{l s='Transform a guest into a customer'}" /></p>
-					{l s='This feature will generate a random password and send an email to the customer.'}
-				</form>
-				{else}
-					<div><b style="color:red;">{l s='A registered customer account has already claimed this email address'}</strong></div>
-				{/if}
-			{else}
-				{l s='Account registered:'} <strong>{dateFormat date=$customer->date_add full=true}</strong>
-				{l s='Valid orders placed:'} <strong>{$customerStats['nb_orders']}</strong>
-				{l s='Total spent since registration:'} <strong>{displayPrice price=Tools::ps_round(Tools::convertPrice($customerStats['total_orders'], $currency), 2) currency=$currency->id}</strong>
-			{/if}
-		</fieldset>
-
-		<!-- Sources block -->
-		{if (sizeof($sources))}
-			<fieldset>
-				<h3>
-					<i class="icon-signal"></i>
-					{l s='Sources'}
-				</h3>
+				<legend><img src="../img/admin/tab-stats.gif" /> {l s='Sources'}</legend>
 				<ul {if sizeof($sources) > 3}style="height: 200px; overflow-y: scroll;"{/if}>
 				{foreach from=$sources item=source}
 					<li>
-						{dateFormat date=$source['date_add'] full=true}
-						<strong>{l s='From'}</strong>{if $source['http_referer'] != ''}<a href="{$source['http_referer']}">{parse_url($source['http_referer'], $smarty.const.PHP_URL_HOST)|regex_replace:'/^www./':''}</a>{else}-{/if}
-						<strong>{l s='To'}</strong> <a href="http://{$source['request_uri']}">{$source['request_uri']|truncate:100:'...'}</a>
-						{if $source['keywords']}<strong>{l s='Keywords'}</strong> {$source['keywords']}{/if}
+						{dateFormat date=$source['date_add'] full=true}<br />
+						<b>{l s='From'}</b>{if $source['http_referer'] != ''}<a href="{$source['http_referer']}">{parse_url($source['http_referer'], $smarty.const.PHP_URL_HOST)|regex_replace:'/^www./':''}</a>{else}-{/if}<br />
+						<b>{l s='To'}</b> <a href="http://{$source['request_uri']}">{$source['request_uri']|truncate:100:'...'}</a><br />
+						{if $source['keywords']}<b>{l s='Keywords'}</b> {$source['keywords']}<br />{/if}<br />
 					</li>
 				{/foreach}
 				</ul>
 			</fieldset>
-		{/if}
-
-		<!-- Admin order hook -->
-		{hook h="displayAdminOrder" id_order=$order->id}
-	</div>
-	{/if}
-
-	<!-- New message -->
-	<div class="col-lg-6">
-		<form action="{$smarty.server.REQUEST_URI}&token={$smarty.get.token}" method="post" onsubmit="if (getE('visibility').checked == true) return confirm('{l s='Do you want to send this message to the customer?'}');">
+			{/if}
+
+			<!-- Admin order hook -->
+			{hook h="displayAdminOrder" id_order=$order->id}
+		</div>
+		<!-- END Left column -->
+
+		<!-- Right column -->
+		<div style="width: 49%; float:right;">
+			<div class="button-command-prev-next">
+				<b>{l s='Orders'}</b> :
+				{if $previousOrder}<a class="button" href="{$link->getAdminLink('AdminOrders')|escape:'htmlall':'UTF-8'}&vieworder&id_order={$previousOrder}">{l s='< Prev'}</a>{/if}
+				{if $nextOrder}<a class="button" href="{$link->getAdminLink('AdminOrders')|escape:'htmlall':'UTF-8'}&vieworder&id_order={$nextOrder}">{l s='Next >'}</a>{/if}
+			</div>
+			<div class="clear"></div>
+			
+			<!-- linked orders block -->
+			{if count($order->getBrother()) > 0}
+				<fieldset>
+					<legend><img src="../img/admin/tab-orders.gif" /> {l s='Linked orders'}</legend>
+					<table class="table" width="100%;" cellspacing="0" cellpadding="0">
+						<thead>
+							<tr>
+								<th width="10%">
+									{l s='Order no. '}
+								</th>
+								<th>
+									{l s='Status'}
+								</th>
+								<th width="10%">
+									{l s='Amount'}
+								</th>
+								<th width="5%">
+								</th>
+							</tr>
+						</thead>
+						<tbody>
+							{foreach $order->getBrother() as $brother_order}
+								<tr>
+									<td>
+										<a href="{$current_index}&vieworder&id_order={$brother_order->id}&token={$smarty.get.token|escape:'htmlall':'UTF-8'}">#{'%06d'|sprintf:$brother_order->id}</a>
+									</td>
+									<td>
+										{$brother_order->getCurrentOrderState()->name[$current_id_lang]}
+									</td>
+									<td>
+										{displayPrice price=$brother_order->total_paid_tax_incl currency=$currency->id}
+									</td>
+									<td>
+										<a href="{$current_index}&vieworder&id_order={$brother_order->id}&token={$smarty.get.token|escape:'htmlall':'UTF-8'}"><img alt="{l s='See the order'}" src="../img/admin/details.gif"></a>
+									</td>
+								</tr>
+							{/foreach}
+						</tbody>
+					</table>
+				</fieldset>
+				<br />
+			{/if}
+			
+			<!-- Documents block -->
 			<fieldset>
-				<h3 onclick="$('#message').slideToggle();$('#message_m').slideToggle();return false">
-					<i class="icon-envelope"></i>
-					{l s='New message'}
-				</h3>
-				<p id="message_m" style="display: {if Tools::getValue('message')}none{else}block{/if};">
-					<a href="#" onclick="$('#message').slideToggle();$('#message_m').slideToggle();return false">
-						<strong>{l s='Click here'}</strong> {l s='to add a comment or send a message to the customer.'}
-					</a>
-				</p>
-				<p>
-					<a href="{$link->getAdminLink('AdminCustomerThreads')|escape:'htmlall':'UTF-8'}">
-						<strong>{l s='Click here'}</strong> {l s='to see all messages.'}
-					</a>
-				</p>
-				<div id="message" style="display: {if Tools::getValue('message')}block{else}none{/if}">
-					<p>
-						<select name="order_message" id="order_message" onchange="orderOverwriteMessage(this, '{l s='Do you want to overwrite your existing message?'}')">
-							<option value="0" selected="selected">-- {l s='Choose a standard message'} --</option>
-							{foreach from=$orderMessages item=orderMessage}
-								<option value="{$orderMessage['message']|escape:'htmlall':'UTF-8'}">{$orderMessage['name']}</option>
-							{/foreach}
-						</select>
-					</p>
-					<div class="row">
-						<label class="control-label col-lg-4">{l s='Display to customer?'}</label>
-						<div class="col-lg-8">
-							<label for="visibility" class="radio-inline">
-								<input type="radio" name="visibility" id="visibility" value="0" /> {l s='Yes'}
-							</label>
-							<label for="visibility" class="radio-inline">
-								<input type="radio" name="visibility" value="1" checked="checked" /> {l s='No'}
-							</label>
-						</div>
-					</div>
-
-					<p id="nbchars" style="display:inline;font-size:10px;color:#666;"></p>
-					<textarea id="txt_msg" name="message" cols="50" rows="8" onKeyUp="var length = document.getElementById('txt_msg').value.length; if (length > 600) length = '600+'; document.getElementById('nbchars').innerHTML = '{l s='600 characters, max.'} (' + length + ')';">{Tools::getValue('message')|escape:'htmlall':'UTF-8'}</textarea>
-					<input type="hidden" name="id_order" value="{$order->id}" />
-					<input type="hidden" name="id_customer" value="{$order->id_customer}" />
-					<button type="submit" class="btn btn-default pull-right" name="submitMessage">
-						{l s='Send'}
-					</button>
-				</div>
+				<legend><img src="../img/admin/details.gif" /> {l s='Documents'}</legend>
+
+				{* Include document template *}
+				{include file='controllers/orders/_documents.tpl'}
 			</fieldset>
-		</form>
-
-		{if (sizeof($messages))}
+			<br />
+
+			<!-- Payments block -->
 			<fieldset>
-				<h3>
-					<i class="icon-envelope"></i>
-					{l s='Messages'}
-				</h3>
-				{foreach from=$messages item=message}
-					<div {if $message['is_new_for_me']}class="new_message"{/if}>
-						{if ($message['is_new_for_me'])}
-							<a class="new_message" title="{l s='Mark this message as \'viewed\''}" href="{$smarty.server.REQUEST_URI}&token={$smarty.get.token}&messageReaded={$message['id_message']}">
-								<i class="icon-ok"></i>
-								{l s='Mark this message as \'viewed\''}
-							</a>
-						{/if}
-						<p>
-							{l s='At'} 
-							<i>{dateFormat date=$message['date_add']}</i> 
-							{l s='from'} 
-							<strong>{if ($message['elastname']|escape:'htmlall':'UTF-8')}{$message['efirstname']|escape:'htmlall':'UTF-8'} {$message['elastname']|escape:'htmlall':'UTF-8'}{else}{$message['cfirstname']|escape:'htmlall':'UTF-8'} {$message['clastname']|escape:'htmlall':'UTF-8'}{/if}</strong>
-						</p>
-						{if ($message['private'] == 1)}<span>{l s='Private'}</span>{/if}
-						<p>{$message['message']|escape:'htmlall':'UTF-8'|nl2br}</p>
-					</div>
-				{/foreach}
-			</fieldset>
-		{/if}
-	</div>
-
-	<!-- Addresses -->
-	<div class="col-lg-6">
-		{if !$order->isVirtual()}
-			<!-- Shipping address -->
-			<fieldset>
-				<h3>
-					<i class="icon-truck"></i>
-					{l s='Shipping address'}
-				</h3>
-				{if $can_edit}
-				<form method="post" action="{$link->getAdminLink('AdminOrders')|escape:'htmlall':'UTF-8'}&vieworder&id_order={$order->id}">
-					<div class="col-lg-10">
-						<select name="id_address">
-							{foreach from=$customer_addresses item=address}
-							<option value="{$address['id_address']}"{if $address['id_address'] == $order->id_address_delivery} selected="selected"{/if}>{$address['alias']} - {$address['address1']} {$address['postcode']} {$address['city']}{if !empty($address['state'])} {$address['state']}{/if}, {$address['country']}</option>
-							{/foreach}
-						</select>
-					</div>
-					<button class="btn btn-default" type="submit" name="submitAddressShipping">
-						{l s='Change'}
-					</button>
-				</form>
-				{/if}
-				<hr/>
-				<div class="col-lg-6">
-					{displayAddressDetail address=$addresses.delivery newLine=''}
-					{if $addresses.delivery->other}<hr />{$addresses.delivery->other}{/if}
-				</div>
-				<div class="col-lg-6 btn-group btn-group-action">
-					<span class="btn btn-default btn-small">{l s='Choose an action'}</span>
-					<button class="btn btn-default btn-small dropdown-toggle" data-toggle="dropdown">
-						<span class="caret"></span>&nbsp;
-					</button>
-					<ul class="dropdown-menu">
-						<li>
-							<a href="?tab=AdminAddresses&id_address={$addresses.delivery->id}&addaddress&realedit=1&id_order={$order->id}{if ($addresses.delivery->id == $addresses.invoice->id)}&address_type=1{/if}&token={getAdminToken tab='AdminAddresses'}&back={$smarty.server.REQUEST_URI|urlencode}">
-								<i class="icon-pencil"></i>
-								{l s='Edit'}
-							</a>
-						</li>
-						<li>
-							<a href="http://maps.google.com/maps?f=q&hl={$iso_code_lang}&geocode=&q={$addresses.delivery->address1} {$addresses.delivery->postcode} {$addresses.delivery->city} {if ($addresses.delivery->id_state)} {$addresses.deliveryState->name}{/if}" target="_blank">
-								<i class="icon-map-marker"></i>
-								{l s='Map'}
-							</a>
-						</li>
-					</ul>
-				</div>
-			</fieldset>
-		{/if}
-	</div>
-
-	<!-- Invoice address -->
-	<div class="col-lg-6">
-		<fieldset>
-			<h3>
-				<i class="icon-file"></i>
-				{l s='Invoice address'}
-			</h3>
-			{if $can_edit}
-			<form method="post" action="{$link->getAdminLink('AdminOrders')|escape:'htmlall':'UTF-8'}&vieworder&id_order={$order->id}">
-				<div class="col-lg-10">
-					<select name="id_address">
-						{foreach from=$customer_addresses item=address}
-						<option value="{$address['id_address']}"{if $address['id_address'] == $order->id_address_invoice} selected="selected"{/if}>{$address['alias']} - {$address['address1']} {$address['postcode']} {$address['city']}{if !empty($address['state'])} {$address['state']}{/if}, {$address['country']}</option>
-						{/foreach}
-					</select>
-				</div>
-					<button class="btn btn-default" type="submit" name="submitAddressInvoice">
-						{l s='Change'}
-					</button>
-			</form>
-			{/if}
-			<hr/>
-			<div class="col-lg-6">
-				{displayAddressDetail address=$addresses.invoice newLine=''}
-				{if $addresses.invoice->other}<hr />{$addresses.invoice->other}{/if}
-			</div>
-			<div class="col-lg-6">
-				<a class="btn btn-default"  href="?tab=AdminAddresses&id_address={$addresses.invoice->id}&addaddress&realedit=1&id_order={$order->id}{if ($addresses.delivery->id == $addresses.invoice->id)}&address_type=2{/if}&back={$smarty.server.REQUEST_URI|urlencode}&token={getAdminToken tab='AdminAddresses'}">
-					<i class="icon-pencil"></i>
-					{l s='Edit'}
-				</a>
-				</div>
-		</fieldset>
-	</div>
-
-	<!-- linked orders block -->
-	{if count($order->getBrother()) > 0}
-		<div class="col-lg-6">
-			<fieldset>
-				<h3>
-					<i class="icon-shopping-cart"></i>
-					{l s='Linked orders'}
-				</h3>
-				<table class="table">
-					<thead>
-						<tr>
-							<th width="15%">
-								<span class="title_box ">{l s='Order no. '}</span>
-							</th>
-							<th>
-								<span class="title_box ">{l s='Status'}</span>
-							</th>
-							<th width="10%">
-								<span class="title_box ">{l s='Amount'}</span>
-							</th>
-							<th width="5%">
-							</th>
-						</tr>
-					</thead>
-					<tbody>
-						{foreach $order->getBrother() as $brother_order}
-							<tr>
-								<td>
-									<a href="{$current_index}&vieworder&id_order={$brother_order->id}&token={$smarty.get.token|escape:'htmlall':'UTF-8'}">#{'%06d'|sprintf:$brother_order->id}</a>
-								</td>
-								<td>
-									{$brother_order->getCurrentOrderState()->name[$current_id_lang]}
-								</td>
-								<td>
-									{displayPrice price=$brother_order->total_paid_tax_incl currency=$currency->id}
-								</td>
-								<td>
-									<a href="{$current_index}&vieworder&id_order={$brother_order->id}&token={$smarty.get.token|escape:'htmlall':'UTF-8'}"><img alt="{l s='See the order'}" src="../img/admin/details.gif"></a>
-								</td>
-							</tr>
-						{/foreach}
-					</tbody>
-				</table>
-			</fieldset>
-		</div>
-	{/if}
-
-	<!-- Documents block -->
-	<div class="col-lg-12">
-		<fieldset>
-			<h3>
-				<i class="icon-file-text"></i>
-				{l s='Documents'}
-			</h3>
-			{* Include document template *}
-			{include file='controllers/orders/_documents.tpl'}
-		</fieldset>
-	</div>
-
-	<!-- Payments block -->
-	<div class="col-lg-12">
-		<fieldset>
-			<h3>
-				<i class="icon-money"></i>
-				{l s='Payment'}
-			</h3>
-
-			{if (!$order->valid && sizeof($currencies) > 1)}
-			<form method="post" action="{$currentIndex}&vieworder&id_order={$order->id}&token={$smarty.get.token|escape:'htmlall':'UTF-8'}">
-				<p class="alert alert-warning">{l s='Don\'t forget to update your conversion rate before making this change.'}</p>
-				<div class="col-lg-10">
+				<legend><img src="../img/admin/money.gif" /> {l s='Payment: '}</legend>
+
+				{if (!$order->valid && sizeof($currencies) > 1)}
+				<form method="post" action="{$currentIndex}&vieworder&id_order={$order->id}&token={$smarty.get.token|escape:'htmlall':'UTF-8'}">
+					<p class="warn">{l s='Do not forget to update your exchange rate before making this change.'}</p>
+					<label>{l s='Do not forget to update your exchange rate before making this change.'}</label>
 					<select name="new_currency">
 						{foreach from=$currencies item=currency_change}
 							{if $currency_change['id_currency'] != $order->id_currency}
@@ -493,308 +273,317 @@
 							{/if}
 						{/foreach}
 					</select>
+					<input type="submit" class="button" name="submitChangeCurrency" value="{l s='Change'}" />
+				</form>
+				<hr class="clear"/>
+				{/if}
+				
+				{if count($order->getOrderPayments()) > 0}
+				<p class="error" style="{if round($orders_total_paid_tax_incl, 2) == round($total_paid, 2) || $currentState->id == 6}display: none;{/if}">
+					{l s='Warning'} {displayPrice price=$total_paid currency=$currency->id}
+					{l s='paid instead of'} <span class="total_paid">{displayPrice price=$orders_total_paid_tax_incl currency=$currency->id}</span>
+					
+					{foreach $order->getBrother() as $brother_order}
+						{if $brother_order@first}
+							{if count($order->getBrother()) == 1}
+								<br />{l s='This warning also concerns order '}
+							{else}
+								<br />{l s='This warning also concerns the next orders:'}
+							{/if}
+						{/if}
+						<a href="{$current_index}&vieworder&id_order={$brother_order->id}&token={$smarty.get.token|escape:'htmlall':'UTF-8'}">#{'%06d'|sprintf:$brother_order->id}</a>
+					{/foreach}
+				</p>
+				{/if}
+
+				<form id="formAddPayment" method="post" action="{$current_index}&vieworder&id_order={$order->id}&token={$smarty.get.token|escape:'htmlall':'UTF-8'}">
+					<table class="table" width="100%" cellspacing="0" cellpadding="0">
+						<colgroup>
+							<col width="15%">
+							<col width="">
+							<col width="20%">
+							<col width="10%">
+							<col width="10%">
+							<col width="1%">
+						</colgroup>
+						<thead>
+							<tr>
+								<th>{l s='Date'}</th>
+								<th>{l s='Payment method'}</th>
+								<th>{l s='Transaction ID'}</th>
+								<th>{l s='Amount'}</th>
+								<th>{l s='Invoice'}</th>
+								<th>&nbsp;</th>
+							</tr>
+						</thead>
+						<tbody>
+							{foreach from=$order->getOrderPaymentCollection() item=payment}
+							<tr>
+								<td>{dateFormat date=$payment->date_add full=true}</td>
+								<td>{$payment->payment_method}</td>
+								<td>{$payment->transaction_id}</td>
+								<td>{displayPrice price=$payment->amount currency=$payment->id_currency}</td>
+								<td>
+								{if $invoice = $payment->getOrderInvoice($order->id)}
+									{$invoice->getInvoiceNumberFormatted($current_id_lang, $order->id_shop)}
+								{else}
+									{l s='No invoice'}
+								{/if}
+								</td>
+								<td class="right">
+									<a href="#" class="open_payment_information"><img src="../img/admin/details.gif" title="{l s='See payment information'}" alt="{l s='See payment information'}" /></a>
+								</td>
+							</tr>
+							<tr class="payment_information" style="display: none;">
+								<td colspan="6">
+									<p>
+										<b>{l s='Card Number'}</b>&nbsp;
+										{if $payment->card_number}
+											{$payment->card_number}
+										{else}
+											<i>{l s='Not defined'}</i>
+										{/if}
+									</p>
+
+									<p>
+										<b>{l s='Card Brand'}</b>&nbsp;
+										{if $payment->card_brand}
+											{$payment->card_brand}
+										{else}
+											<i>{l s='Not defined'}</i>
+										{/if}
+									</p>
+
+									<p>
+										<b>{l s='Card Expiration'}</b>&nbsp;
+										{if $payment->card_expiration}
+											{$payment->card_expiration}
+										{else}
+											<i>{l s='Not defined'}</i>
+										{/if}
+									</p>
+
+									<p>
+										<b>{l s='Card Holder'}</b>&nbsp;
+										{if $payment->card_holder}
+											{$payment->card_holder}
+										{else}
+											<i>{l s='Not defined'}</i>
+										{/if}
+									</p>
+								</td>
+							</tr>
+							{foreachelse}
+							<tr>
+								<td colspan="6" class="center">
+									<h3>{l s='No payments are available'}</h3>
+								</td>
+							</tr>
+							{/foreach}
+							<tr class="current-edit">
+								<td><input type="text" name="payment_date" class="datepicker" size="17" value="{date('Y-m-d H:i:s')}" /></td>
+								<td>
+									<select name="payment_method" class="payment_method">
+									{foreach from=$payment_methods item=payment_method}
+										<option value="{$payment_method}">{$payment_method}</option>
+									{/foreach}
+									</select>
+								</td>
+								<td>
+									<input type="text" name="payment_transaction_id" value="" />
+								</td>
+								<td>
+									<input type="text" name="payment_amount" size="5" value="" />
+									<select name="payment_currency" class="payment_currency">
+									{foreach from=$currencies item=current_currency}
+										<option value="{$current_currency['id_currency']}"{if $current_currency['id_currency'] == $currency->id} selected="selected"{/if}>{$current_currency['sign']}</option>
+									{/foreach}
+									</select>
+								</td>
+								{if count($invoices_collection) > 0}
+								<td>
+									<select name="payment_invoice" id="payment_invoice">
+									{foreach from=$invoices_collection item=invoice}
+										<option value="{$invoice->id}" selected="selected">{$invoice->getInvoiceNumberFormatted($current_id_lang, $order->id_shop)}</option>
+									{/foreach}
+									</select>
+								</td>
+								{/if}
+								<td><input class="button" type="submit" name="submitAddPayment" value="{l s='Add'}" /></td>
+							</tr>
+						</tbody>
+					</table>
+				</form>
+			</fieldset>
+			<br />
+
+			<!-- Shipping block -->
+			{if !$order->isVirtual()}
+				<fieldset>
+					<legend><img src="../img/admin/delivery.gif" /> {l s='Shipping'}</legend>
+
+					<div class="clear" style="float: left; margin-right: 10px;">
+						<span>{l s='Recycled packaging'}</span>
+						{if $order->recyclable}
+						<img src="../img/admin/enabled.gif" />
+						{else}
+						<img src="../img/admin/disabled.gif" />
+						{/if}
+					</div>
+					<div style="float: left;">
+						<span>{l s='Gift wrapping'}</span>
+						{if $order->gift}
+						<img src="../img/admin/enabled.gif" />
+						</div>
+						<div style="clear: left; margin: 0px 42px 0px 42px; padding-top: 2px;">
+							{if $order->gift_message}
+							<div style="border: 1px dashed #999; padding: 5px; margin-top: 8px;"><b>{l s='Message'}</b><br />{$order->gift_message|nl2br}</div>
+							{/if}
+						{else}
+						<img src="../img/admin/disabled.gif" />
+						{/if}
+					</div>
+					<div class="clear" style="margin-bottom: 10px;"></div>
+
+					{include file='controllers/orders/_shipping.tpl'}
+
+					{if $carrierModuleCall}
+						{$carrierModuleCall}
+					{/if}
+				</fieldset>
+				<br />
+
+				<!-- Return block -->
+				<fieldset>
+					<legend><img src="../img/admin/delivery.gif" /> {l s='Merchandise returns'}</legend>
+
+					{if $order->getReturn()|count > 0}
+					<table class="table" width="100%" cellspacing="0" cellpadding="0">
+						<thead>
+							<tr>
+								<th style="width:30%">Date</th>
+								<th>Type</th>
+								<th style="width:20%">Carrier</th>
+								<th style="width:30%">Tracking number</th>
+							</tr>
+						</thead>
+						<tbody>
+							{foreach from=$order->getReturn() item=line}
+							<tr>
+								<td>{$line.date_add}</td>
+								<td>{$line.type}</td>
+								<td>{$line.state_name}</td>
+								<td>
+									<span id="shipping_number_show">{if isset($line.url) && isset($line.tracking_number)}<a href="{$line.url|replace:'@':$line.tracking_number}">{$line.tracking_number}</a>{elseif isset($line.tracking_number)}{$line.tracking_number}{/if}</span>
+									{if $line.can_edit}
+									<form style="display: inline;" method="post" action="{$link->getAdminLink('AdminOrders')|escape:'htmlall':'UTF-8'}&vieworder&id_order={$order->id}&id_order_invoice={if $line.id_order_invoice}{$line.id_order_invoice|escape:'htmlall':'UTF-8'}{else}0{/if}&id_carrier={if $line.id_carrier}{$line.id_carrier|escape:'htmlall':'UTF-8'}{else}0{/if}">
+										<span class="shipping_number_edit" style="display:none;">
+											<input type="text" name="tracking_number" value="{$line.tracking_number|htmlentities}" />
+											<input type="submit" class="button" name="submitShippingNumber" value="{l s='Update'}" />
+										</span>
+										<a href="#" class="edit_shipping_number_link"><img src="../img/admin/edit.gif" alt="{l s='Edit'}" /></a>
+										<a href="#" class="cancel_shipping_number_link" style="display: none;"><img src="../img/admin/disabled.gif" alt="{l s='Cancel'}" /></a>
+									</form>
+									{/if}
+								</td>
+							</tr>
+							{/foreach}
+						</tbody>
+					</table>
+					{else}
+					{l s='No merchandise returned yet.'}
+					{/if}
+
+					{if $carrierModuleCall}
+						{$carrierModuleCall}
+					{/if}
+				</fieldset>
+			{/if}
+		</div>
+		<!-- END Right column -->
+		<div class="clear" style="margin-bottom: 10px;"></div>
+	</div>
+
+	<div class="container-command container-command-top-spacing">
+		<!-- Addresses -->
+		{if !$order->isVirtual()}
+			<div style="width: 49%; float:left;">
+				<!-- Shipping address -->
+				<fieldset>
+					<legend><img src="../img/admin/delivery.gif" alt="{l s='Shipping address'}" />{l s='Shipping address'}</legend>
+
+					{if $can_edit}
+					<form method="post" action="{$link->getAdminLink('AdminOrders')|escape:'htmlall':'UTF-8'}&vieworder&id_order={$order->id}">
+						<div style="margin-bottom:5px;">
+							<p>
+								<select name="id_address">
+									{foreach from=$customer_addresses item=address}
+									<option value="{$address['id_address']}"{if $address['id_address'] == $order->id_address_delivery} selected="selected"{/if}>{$address['alias']} - {$address['address1']} {$address['postcode']} {$address['city']}{if !empty($address['state'])} {$address['state']}{/if}, {$address['country']}</option>
+									{/foreach}
+								</select>
+								<input class="button" type="submit" name="submitAddressShipping" value="{l s='Change'}" />
+							</p>
+						</div>
+					</form>
+					{/if}
+
+					<div style="float: right">
+						<a href="?tab=AdminAddresses&id_address={$addresses.delivery->id}&addaddress&realedit=1&id_order={$order->id}{if ($addresses.delivery->id == $addresses.invoice->id)}&address_type=1{/if}&token={getAdminToken tab='AdminAddresses'}&back={$smarty.server.REQUEST_URI|urlencode}"><img src="../img/admin/edit.gif" /></a>
+						<a href="http://maps.google.com/maps?f=q&hl={$iso_code_lang}&geocode=&q={$addresses.delivery->address1} {$addresses.delivery->postcode} {$addresses.delivery->city} {if ($addresses.delivery->id_state)} {$addresses.deliveryState->name}{/if}" target="_blank"><img src="../img/admin/google.gif" alt="" class="middle" /></a>
+					</div>
+
+					{displayAddressDetail address=$addresses.delivery newLine='<br />'}
+					{if $addresses.delivery->other}<hr />{$addresses.delivery->other}<br />{/if}
+				</fieldset>
+			</div>
+		{/if}
+		<div style="width: 49%; float:right;">
+			<!-- Invoice address -->
+			<fieldset>
+				<legend><img src="../img/admin/invoice.gif" alt="{l s='Invoice address'}" />{l s='Invoice address'}</legend>
+
+				{if $can_edit}
+				<form method="post" action="{$link->getAdminLink('AdminOrders')|escape:'htmlall':'UTF-8'}&vieworder&id_order={$order->id}">
+					<div style="margin-bottom:5px;">
+						<p>
+							<select name="id_address">
+								{foreach from=$customer_addresses item=address}
+								<option value="{$address['id_address']}"{if $address['id_address'] == $order->id_address_invoice} selected="selected"{/if}>{$address['alias']} - {$address['address1']} {$address['postcode']} {$address['city']}{if !empty($address['state'])} {$address['state']}{/if}, {$address['country']}</option>
+								{/foreach}
+							</select>
+							<input class="button" type="submit" name="submitAddressInvoice" value="{l s='Change'}" />
+						</p>
+					</div>
+				</form>
+				{/if}
+
+				<div style="float: right">
+					<a href="?tab=AdminAddresses&id_address={$addresses.invoice->id}&addaddress&realedit=1&id_order={$order->id}{if ($addresses.delivery->id == $addresses.invoice->id)}&address_type=2{/if}&back={$smarty.server.REQUEST_URI|urlencode}&token={getAdminToken tab='AdminAddresses'}"><img src="../img/admin/edit.gif" /></a>
 				</div>
-				<input type="submit" class="btn btn-default" name="submitChangeCurrency" value="{l s='Change'}" />
-			</form>
-			<hr/>
-			{/if}
-			
-			{if count($order->getOrderPayments()) > 0}
-			<p class="alert alert-warning " style="{if round($orders_total_paid_tax_incl, 2) == round($total_paid, 2) || $currentState->id == 6}display: none;{/if} clear: both;">
-				{l s='Warning'} {displayPrice price=$total_paid currency=$currency->id} {l s='paid instead of'} <strong>{displayPrice price=$orders_total_paid_tax_incl currency=$currency->id}</strong>
-				{foreach $order->getBrother() as $brother_order}
-					{if $brother_order@first}
-						{if count($order->getBrother()) == 1}
-							{l s='This warning also concerns order '}
-						{else}
-							{l s='This warning also concerns the next orders:'}
-						{/if}
-					{/if}
-					<a href="{$current_index}&vieworder&id_order={$brother_order->id}&token={$smarty.get.token|escape:'htmlall':'UTF-8'}">#{'%06d'|sprintf:$brother_order->id}</a>
-				{/foreach}
-			</p>
-			{/if}
-			
-			<form id="formAddPayment" method="post" action="{$current_index}&vieworder&id_order={$order->id}&token={$smarty.get.token|escape:'htmlall':'UTF-8'}">
-				<table class="table">
-					<colgroup>
-						<col width="15%">
-						<col width="39%">
-						<col width="20%">
-						<col width="15%">
-						<col width="10%">
-						<col width="1%">
-					</colgroup>
-					<thead>
-						<tr>
-							<th>
-								<span class="title_box ">{l s='Date'}</span>
-							</th>
-							<th>
-								<span class="title_box ">{l s='Payment method'}</span>
-							</th>
-							<th>
-								<span class="title_box ">{l s='Transaction ID'}</span>
-							</th>
-							<th>
-								<span class="title_box ">{l s='Amount'}</span>
-							</th>
-							<th>
-								<span class="title_box ">{l s='Invoice'}</span>
-							</th>
-							<th>&nbsp;</th>
-						</tr>
-					</thead>
-					<tbody>
-						{foreach from=$order->getOrderPaymentCollection() item=payment}
-						<tr>
-							<td>{dateFormat date=$payment->date_add full=true}</td>
-							<td>{$payment->payment_method}</td>
-							<td>{$payment->transaction_id}</td>
-							<td>{displayPrice price=$payment->amount currency=$payment->id_currency}</td>
-							<td>
-							{if $invoice = $payment->getOrderInvoice($order->id)}
-								{$invoice->getInvoiceNumberFormatted($current_id_lang)}
-							{else}
-								{l s='No invoice'}
-							{/if}
-							</td>
-							<td class="text-right">
-								<a href="#" class="open_payment_information btn btn-default">
-									<i class="icon-search"></i>
-									{l s='See payment information'}
-								</a>
-							</td>
-						</tr>
-						<tr class="payment_information" style="display: none;">
-							<td colspan="6">
-								<p>
-									<strong>{l s='Card Number'}</strong>&nbsp;
-									{if $payment->card_number}
-										{$payment->card_number}
-									{else}
-										<i>{l s='Not defined'}</i>
-									{/if}
-								</p>
-
-								<p>
-									<strong>{l s='Card Brand'}</strong>&nbsp;
-									{if $payment->card_brand}
-										{$payment->card_brand}
-									{else}
-										<i>{l s='Not defined'}</i>
-									{/if}
-								</p>
-
-								<p>
-									<strong>{l s='Card Expiration'}</strong>&nbsp;
-									{if $payment->card_expiration}
-										{$payment->card_expiration}
-									{else}
-										<i>{l s='Not defined'}</i>
-									{/if}
-								</p>
-
-								<p>
-									<strong>{l s='Card Holder'}</strong>&nbsp;
-									{if $payment->card_holder}
-										{$payment->card_holder}
-									{else}
-										<i>{l s='Not defined'}</i>
-									{/if}
-								</p>
-							</td>
-						</tr>
-						{foreachelse}
-						<tr>
-							<td colspan="6" class="text-center">
-								<h4>{l s='No payments are available'}</h4>
-							</td>
-						</tr>
-						{/foreach}
-						<tr>
-							<td>
-								<input type="text" name="payment_date" class="datepicker" size="17" value="{date('Y-m-d H:i:s')}" />
-							</td>
-							<td>
-								<select name="payment_method" class="payment_method">
-								{foreach from=$payment_methods item=payment_method}
-									<option value="{$payment_method}">{$payment_method}</option>
-								{/foreach}
-								</select>
-							</td>
-							<td>
-								<input type="text" name="payment_transaction_id" value="" />
-							</td>
-							<td>
-								<input type="text" name="payment_amount" size="5" value="" />
-								<select name="payment_currency" class="payment_currency">
-								{foreach from=$currencies item=current_currency}
-									<option value="{$current_currency['id_currency']}"{if $current_currency['id_currency'] == $currency->id} selected="selected"{/if}>{$current_currency['sign']}</option>
-								{/foreach}
-								</select>
-							</td>
-							{if count($invoices_collection) > 0}
-							<td>
-								<select name="payment_invoice" id="payment_invoice">
-								{foreach from=$invoices_collection item=invoice}
-									<option value="{$invoice->id}" selected="selected">{$invoice->getInvoiceNumberFormatted($current_id_lang)}</option>
-								{/foreach}
-								</select>
-							</td>
-							{/if}
-							<td>
-								<input class="btn btn-default" type="submit" name="submitAddPayment" value="{l s='Add'}" />
-							</td>
-						</tr>
-					</tbody>
-				</table>
-			</form>
-		</fieldset>
-	</div>
-
-	{if !$order->isVirtual()}
-		<!-- Shipping block -->
-		<div class="col-lg-6">
-			<fieldset>
-				<h3>
-					<i class="icon-truck"></i>
-					{l s='Shipping'}
-				</h3>
-				{if $order->recyclable}
-					<p>
-						<span class="label label-success">
-							<i class="icon-ok"></i>
-							{l s='Recycled packaging'}
-						</span>
-					</p>
-				{else}
-					<p>
-						<span class="label label-danger">
-							<i class="icon-remove"></i>
-							{l s='Recycled packaging'}
-						</span>
-					</p>
-				{/if}
-				{if $order->gift}
-					<p>
-						<span class="label label-success">
-							<i class="icon-ok"></i>
-							{l s='Gift wrapping'}
-						</span>
-						{if $order->gift_message}
-							<div class="alert alert-warning">
-								<p>
-									<strong>{l s='Message'}</strong>
-								</p>
-								<p>
-									{$order->gift_message|nl2br}
-								</p>
-							</div>
-						{/if}
-					</p>
-				{else}
-					<p>
-						<span class="label label-danger">
-							<i class="icon-remove"></i>
-							{l s='Gift wrapping'}
-						</span>
-					</p>
-				{/if}
-
-				{include file='controllers/orders/_shipping.tpl'}
-
-				{if $carrierModuleCall}
-					{$carrierModuleCall}
-				{/if}
+
+				{displayAddressDetail address=$addresses.invoice newLine='<br />'}
+				{if $addresses.invoice->other}<hr />{$addresses.invoice->other}<br />{/if}
 			</fieldset>
 		</div>
-
-		<!-- Return block -->
-		<div class="col-lg-6">	
-			<fieldset>
-				<h3>
-					<i class="icon-suitcase"></i>
-					{l s='Merchandise returns'}
-				</h3>
-
-				{if $order->getReturn()|count > 0}
-				<table class="table">
-					<thead>
-						<tr>
-							<th width="30%">
-								<span class="title_box ">{l s='Date'}</span>
-							</th>
-							<th>
-								<span class="title_box ">{l s='Type'}</span>
-							</th>
-							<th width="20%">
-								<span class="title_box ">{l s='Carrier'}</span>
-							</th>
-							<th width="30%">
-								<span class="title_box ">{l s='Tracking number'}</span>
-							</th>
-						</tr>
-					</thead>
-					<tbody>
-						{foreach from=$order->getReturn() item=line}
-						<tr>
-							<td>{$line.date_add}</td>
-							<td>{$line.type}</td>
-							<td>{$line.state_name}</td>
-							<td>
-								<span id="shipping_number_show">
-									{if isset($line.url) && isset($line.tracking_number)}
-									<a href="{$line.url|replace:'@':$line.tracking_number}">{$line.tracking_number}</a>
-									{elseif isset($line.tracking_number)}{$line.tracking_number}{/if}
-								</span>
-								{if $line.can_edit}
-								<form method="post" action="{$link->getAdminLink('AdminOrders')|escape:'htmlall':'UTF-8'}&vieworder&id_order={$order->id}&id_order_invoice={if $line.id_order_invoice}{$line.id_order_invoice|escape:'htmlall':'UTF-8'}{else}0{/if}&id_carrier={if $line.id_carrier}{$line.id_carrier|escape:'htmlall':'UTF-8'}{else}0{/if}">
-									<span class="shipping_number_edit" style="display:none;">
-										<input type="text" name="tracking_number" value="{$line.tracking_number|htmlentities}" />
-										<input type="submit" class="button" name="submitShippingNumber" value="{l s='Update'}" />
-									</span>
-									<a href="#" class="edit_shipping_number_link btn btn-default">
-										<i class="icon-pencil"></i>
-										{l s='Edit'}
-									</a>
-									<a href="#" class="cancel_shipping_number_link btn btn-default" style="display: none;">
-										<i class="icon-remove"></i>
-										{l s='Cancel'}
-									</a>
-								</form>
-								{/if}
-							</td>
-						</tr>
-						{/foreach}
-					</tbody>
-				</table>
-				{else}
-				{l s='No merchandise returned yet.'}
-				{/if}
-
-				{if $carrierModuleCall}
-					{$carrierModuleCall}
-				{/if}
-			</fieldset>
-		</div>
-	{/if}
-	
-	<div class="col-lg-12">
-		<form class="container-command-top-spacing" action="{$current_index}&vieworder&token={$smarty.get.token}&id_order={$order->id}" method="post" onsubmit="return orderDeleteProduct('{l s='This product cannot be returned.'}', '{l s='Quantity to cancel is greater than quantity available.'}');">
-			<input type="hidden" name="id_order" value="{$order->id}" />
-			<fieldset>
-				<div style="display: none">
-					<input type="hidden" value="{$order->getWarehouseList()|implode}" id="warehouse_list" />
+		<div class="clear" style="margin-bottom: 10px;"></div>
+	</div>
+
+	<form style="width: 98%" class="container-command-top-spacing" action="{$current_index}&vieworder&token={$smarty.get.token}&id_order={$order->id}" method="post" onsubmit="return orderDeleteProduct('{l s='This product cannot be returned.'}', '{l s='Quantity to cancel is greater than quantity available.'}');">
+		<input type="hidden" name="id_order" value="{$order->id}" />
+		<fieldset style="width: 100%; ">
+			<div style="display: none">
+				<input type="hidden" value="{$order->getWarehouseList()|implode}" id="warehouse_list" />
+			</div>
+			<legend><img src="../img/admin/cart.gif" alt="{l s='Products:'}" />{l s='Products:'}</legend>
+			<div style="float:left;width: 100%;">
+				{if $can_edit}
+				{if !$order->hasBeenDelivered()}<div style="float: left;"><a href="#" class="add_product button"><img src="../img/admin/add.gif" alt="{l s='Add a product'}" /> {l s='Add a product'}</a></div>{/if}
+				<div style="float: right; margin-right: 10px" id="refundForm">
+				<!--
+					<a href="#" class="standard_refund"><img src="../img/admin/add.gif" alt="{l s='Process a standard refund'}" /> {l s='Process a standard refund'}</a>
+					<a href="#" class="partial_refund"><img src="../img/admin/add.gif" alt="{l s='Process a partial refund'}" /> {l s='Process a partial refund'}</a>
+				-->
 				</div>
-<<<<<<< HEAD
-				<h3>
-					<i class="icon-shopping-cart"></i>
-					{l s='Products:'}
-				</h3>
-				<div class="col-lg-12">
-					{if $can_edit}
-=======
 				<br clear="left" /><br />
 				{/if}
 				<table style="width: 100%;" cellspacing="0" cellpadding="0" class="table" id="orderProducts">
@@ -822,279 +611,184 @@
 						<th style="width: 12%;text-align:right;display:none" class="partial_refund_fields">
 							{l s='Partial refund'}
 						</th>
->>>>>>> db4b69d1
 						{if !$order->hasBeenDelivered()}
-							<a href="#" class="add_product btn btn-default">
-								<i class="icon-plus-sign-alt"></i>
-								{l s='Add a product'}
-							</a>
+						<th style="width: 8%;text-align:center;">
+							{l s='Action'}
+						</th>
 						{/if}
-						<div id="refundForm">
-							<!--<a href="#" class="standard_refund"><img src="../img/admin/add.gif" alt="{l s='Process a standard refund'}" /> {l s='Process a standard refund'}</a>
-							<a href="#" class="partial_refund"><img src="../img/admin/add.gif" alt="{l s='Process a partial refund'}" /> {l s='Process a partial refund'}</a>-->
-						</div>
+					</tr>
+
+					{foreach from=$products item=product key=k}
+						{* Include customized datas partial *}
+						{include file='controllers/orders/_customized_data.tpl'}
+
+						{* Include product line partial *}
+						{include file='controllers/orders/_product_line.tpl'}
+					{/foreach}
+					{if $can_edit}
+						{include file='controllers/orders/_new_product.tpl'}
+					{/if}
+				</table>
+
+				<div style="float:left; width:280px; margin-top:15px;">
+					<sup>*</sup> {l s='For this customer group, prices are displayed as:'}
+					{if ($order->getTaxCalculationMethod() == $smarty.const.PS_TAX_EXC)}
+						{l s='tax excluded.'}
+					{else}
+						{l s='tax included.'}
+					{/if}
+
+					{if !Configuration::get('PS_ORDER_RETURN')}
+						<br /><br />{l s='Merchandise returns are disabled'}
 					{/if}
 				</div>
-				<div class="col-lg-12">
-					<table class="table" id="orderProducts">
-						<thead>
-							<tr>
-								<th height="39" width="7%">&nbsp;</th>
-								<th>
-									<span class="title_box ">{l s='Product'}</span>
-								</th>
-								<th width="15%">
-									<span class="title_box ">{l s='Unit Price'} <sup>*</sup></span>
-								</th>
-								<th width="4%">
-									<span class="title_box ">{l s='Qty'}</span>
-								</th>
-								{if ($order->hasBeenPaid())}
-									<th width="3%">
-										<span class="title_box ">{l s='Refunded'}</span>
-									</th>
-								{/if}
-								{if ($order->hasBeenDelivered() || $order->hasProductReturned())}
-									<th width="3%">
-										<span class="title_box ">{l s='Returned'}</span>
-									</th>
-								{/if}
-								{if $stock_management}
-									<th width="10%">
-										<span class="title_box ">{l s='Available quantity'}</span>
-									</th>
-								{/if}
-								<th width="10%" class="text-right">
-									<span class="title_box ">{l s='Total'} <sup>*</sup></span>
-								</th>
-								<th colspan="2" style="display: none;" class="add_product_fields">&nbsp;</th>
-								<th colspan="2" style="display: none;" class="edit_product_fields">&nbsp;</th>
-								<th colspan="2" style="display: none;" class="standard_refund_fields">
-									<span class="title_box ">
-										<i class="icon-remove"></i>
-										{if ($order->hasBeenDelivered() || $order->hasBeenShipped())}
-											{l s='Return'}
-										{elseif ($order->hasBeenPaid())}
-											{l s='Refund'}
-										{else}
-											{l s='Cancel'}
-										{/if}
-									</span>
-								</th>
-								<th widht="12%" style="display:none" class="partial_refund_fields right">
-									<span class="title_box ">{l s='Partial refund'}</span>
-								</th>
-								{if !$order->hasBeenDelivered()}
-								<th width="8%" class="text-center">
-									<span class="title_box ">{l s='Action'}</span>
-								</th>
-								{/if}
-							</tr>
-						</thead>
-						<tbody>
-							{foreach from=$products item=product key=k}
-								{* Include customized datas partial *}
-								{include file='controllers/orders/_customized_data.tpl'}
-
-								{* Include product line partial *}
-								{include file='controllers/orders/_product_line.tpl'}
-							{/foreach}
-							{if $can_edit}
-								{include file='controllers/orders/_new_product.tpl'}
-							{/if}
-						</tbody>
+				<div style="float:right; margin-top: 20px;">
+					<table class="table" width="450px;" style="border-radius:0px;"cellspacing="0" cellpadding="0">
+						<tr id="total_products">
+							<td width="150px;"><b>{l s='Products:'}</b></td>
+							<td class="amount" align="right">{displayPrice price=$order->total_products_wt currency=$currency->id}</td>
+							<td class="partial_refund_fields current-edit" style="display:none;">&nbsp;</td>
+						</tr>
+						<tr id="total_discounts" {if $order->total_discounts_tax_incl == 0}style="display: none;"{/if}>
+							<td><b>{l s='Discounts'}</b></td>
+							<td class="amount" align="right">-{displayPrice price=$order->total_discounts_tax_incl currency=$currency->id}</td>
+							<td class="partial_refund_fields current-edit" style="display:none;">&nbsp;</td>
+						</tr>
+						<tr id="total_wrapping" {if $order->total_wrapping_tax_incl == 0}style="display: none;"{/if}>
+							<td><b>{l s='Wrapping'}</b></td>
+							<td class="amount" align="right">{displayPrice price=$order->total_wrapping_tax_incl currency=$currency->id}</td>
+							<td class="partial_refund_fields current-edit" style="display:none;">&nbsp;</td>
+						</tr>
+						<tr id="total_shipping">
+							<td><b>{l s='Shipping'}</b></td>
+							<td class="amount" align="right">{displayPrice price=$order->total_shipping_tax_incl currency=$currency->id}</td>
+							<td class="partial_refund_fields current-edit" style="display:none;">{$currency->prefix}<input type="text" size="3" name="partialRefundShippingCost" value="0" />{$currency->suffix}</td>
+						</tr>
+						<tr style="font-size: 20px" id="total_order">
+							<td style="font-size: 20px">{l s='Total'}</td>
+							<td class="amount" style="font-size: 20px" align="right">
+								{displayPrice price=$order->total_paid_tax_incl currency=$currency->id}
+							</td>
+							<td class="partial_refund_fields current-edit" style="display:none;">&nbsp;</td>
+						</tr>
 					</table>
 				</div>
-				<div class="col-lg-12">
-					<p class="text-muted">
-						<sup>*</sup> {l s='For this customer group, prices are displayed as:'}
-						{if ($order->getTaxCalculationMethod() == $smarty.const.PS_TAX_EXC)}
-							{l s='tax excluded.'}
-						{else}
-							{l s='tax included.'}
-						{/if}
-					</p>
-					<p class="text-danger">
-						{if !Configuration::get('PS_ORDER_RETURN')}
-							{l s='Merchandise returns are disabled'}
-						{/if}
-					</p>
-				</div>
-				<div class="col-lg-7 pull-right">
-					<table class="table">
-						<tr id="total_products">
-							<td width="150">
-								<span><strong>{l s='Products:'}</strong></span>
+				<div class="clear"></div>
+
+				{if (sizeof($discounts) || $can_edit)}
+				<div style="float:right; width:450px; margin-top:15px;">
+					<table cellspacing="0" cellpadding="0" class="table" style="width:100%;">
+						<tr>
+							<th><img src="../img/admin/coupon.gif" alt="{l s='Discounts'}" />{l s='Discount name'}</th>
+							<th align="center" style="width: 100px">{l s='Value'}</th>
+							{if $can_edit}<th align="center" style="width: 30px">{l s='Action'}</th>{/if}
+						</tr>
+						{foreach from=$discounts item=discount}
+						<tr>
+							<td>{$discount['name']}</td>
+							<td align="center">
+							{if $discount['value'] != 0.00}
+								-
+							{/if}
+							{displayPrice price=$discount['value'] currency=$currency->id}
 							</td>
-							<td class="text-right">
-								<span>{displayPrice price=$order->total_products_wt currency=$currency->id}</span>
+							{if $can_edit}
+							<td class="center">
+								<a href="{$current_index}&submitDeleteVoucher&id_order_cart_rule={$discount['id_order_cart_rule']}&id_order={$order->id}&token={$smarty.get.token|escape:'htmlall':'UTF-8'}"><img src="../img/admin/delete.gif" alt="{l s='Delete voucher'}" /></a>
 							</td>
-							<td class="partial_refund_fields current-edit" style="display:none;">&nbsp;</td>
-						</tr>
-						<tr id="total_discounts" {if $order->total_discounts_tax_incl == 0}style="display: none;"{/if}>
-							<td>
-								<span><strong>{l s='Discounts'}</strong></span>
+							{/if}
+						</tr>
+						{/foreach}
+					{if $can_edit}
+						<tr>
+							<td colspan="3" class="center">
+								<a class="button" href="#" id="add_voucher"><img src="../img/admin/add.gif" alt="{l s='Add'}" /> {l s='Add a new discount'}</a>
 							</td>
-							<td class="text-right">
-								<span>-{displayPrice price=$order->total_discounts_tax_incl currency=$currency->id}</span>
+						</tr>
+						<tr style="display: none" >
+							<td colspan="3" class="current-edit" id="voucher_form">
+								{include file='controllers/orders/_discount_form.tpl'}
 							</td>
-							<td class="partial_refund_fields current-edit" style="display:none;">&nbsp;</td>
-						</tr>
-						<tr id="total_wrapping" {if $order->total_wrapping_tax_incl == 0}style="display: none;"{/if}>
-							<td>
-								<span><strong>{l s='Wrapping'}</strong></span>
-							</td>
-							<td class="text-right">
-								<span>{displayPrice price=$order->total_wrapping_tax_incl currency=$currency->id}</span>
-							</td>
-							<td class="partial_refund_fields current-edit" style="display:none;">&nbsp;</td>
-						</tr>
-						<tr id="total_shipping">
-							<td>
-								<span><strong>{l s='Shipping'}</strong></span>
-							</td>
-							<td class="text-right">
-								<span>{displayPrice price=$order->total_shipping_tax_incl currency=$currency->id}</span>
-							</td>
-							<td class="partial_refund_fields current-edit" style="display:none;">
-								<span class="col-lg-2">{$currency->prefix}</span>
-								<span class="col-lg-8"><input type="text" size="3" name="partialRefundShippingCost" value="0" /></span>
-								<span class="col-lg-2">{$currency->suffix}</span>
-							</td>
-						</tr>
-						<tr id="total_order">
-							<td>
-								<span>{l s='Total'}</span>
-							</td>
-							<td class="text-right">
-								<span>{displayPrice price=$order->total_paid_tax_incl currency=$currency->id}</span>
-							</td>
-							<td class="partial_refund_fields current-edit" style="display:none;">&nbsp;</td>
-						</tr>
+						</tr>
+					{/if}
 					</table>
 				</div>
-				
-				<!-- Partial refund -->
-				<div style="display:none;" class="partial_refund_fields col-lg-7 pull-right">
-					<div class="checkbox">
-						<label for="reinjectQuantities" class="control-label">
-							<input type="checkbox" name="reinjectQuantities" class="button" />
-							{l s='Re-stock products'}
-						</label>
+				{/if}
+			</div>
+
+			<div style="clear:both; height:15px;">&nbsp;</div>
+			<div style="float: right; width: 160px; display: none;" class="standard_refund_fields">
+				{if ($order->hasBeenDelivered() && Configuration::get('PS_ORDER_RETURN'))}
+					<input type="checkbox" name="reinjectQuantities" class="button" />&nbsp;<label for="reinjectQuantities" style="float:none; font-weight:normal;">{l s='Re-stock products'}</label><br />
+				{/if}
+				{if ((!$order->hasBeenDelivered() && $order->hasBeenPaid()) || ($order->hasBeenDelivered() && Configuration::get('PS_ORDER_RETURN')))}
+					<input type="checkbox" id="generateCreditSlip" name="generateCreditSlip" class="button" onclick="toggleShippingCost(this)" />&nbsp;<label for="generateCreditSlip" style="float:none; font-weight:normal;">{l s='Generate a credit card slip'}</label><br />
+					<input type="checkbox" id="generateDiscount" name="generateDiscount" class="button" onclick="toggleShippingCost(this)" />&nbsp;<label for="generateDiscount" style="float:none; font-weight:normal;">{l s='Generate a voucher'}</label><br />
+					<span id="spanShippingBack" style="display:none;"><input type="checkbox" id="shippingBack" name="shippingBack" class="button" />&nbsp;<label for="shippingBack" style="float:none; font-weight:normal;">{l s='Repay shipping costs'}</label><br /></span>
+				{/if}
+				{if (!$order->hasBeenDelivered() || ($order->hasBeenDelivered() && Configuration::get('PS_ORDER_RETURN')))}
+					<div style="text-align:center; margin-top:5px;">
+						<input type="submit" name="cancelProduct" value="{if $order->hasBeenDelivered()}{l s='Return products'}{elseif $order->hasBeenPaid()}{l s='Refund products'}{else}{l s='Cancel products'}{/if}" class="button" style="margin-top:8px;" />
 					</div>
-					<div class="checkbox">
-						<label for="generateDiscount" class="control-label">
-							<input type="checkbox" id="generateDiscountRefund" name="generateDiscountRefund" class="button" onclick="toggleShippingCost(this)" />
-							{l s='Generate a voucher'}
-						</label>
-					</div>
-					<input type="submit" name="partialRefund" value="{l s='Partial refund'}" class="btn btn-default"/>
-				</div>
-				
-				<!-- Standard refund -->
-				<div style="display: none;" class="standard_refund_fields col-lg-7 pull-right">
-					{if ($order->hasBeenDelivered() && Configuration::get('PS_ORDER_RETURN'))}
-						<div class="checkbox">
-							<label for="reinjectQuantities" class="control-label">
-								<input type="checkbox" name="reinjectQuantities" class="button" />
-								{l s='Re-stock products'}
-							</label>
-						</div>
-					{/if}
-					{if ((!$order->hasBeenDelivered() && $order->hasBeenPaid()) || ($order->hasBeenDelivered() && Configuration::get('PS_ORDER_RETURN')))}
-							
-						<input type="checkbox" id="generateCreditSlip" name="generateCreditSlip" onclick="toggleShippingCost(this)" />
-						<label for="generateCreditSlip" class="control-label">{l s='Generate a credit card slip'}</label>
-
-						<input type="checkbox" id="generateDiscount" name="generateDiscount" onclick="toggleShippingCost(this)" />
-						<label for="generateCreditSlip" class="control-label">{l s='Generate a voucher'}</label>
-
-						<span id="spanShippingBack" style="display:none;">
-							<input type="checkbox" id="shippingBack" name="shippingBack" />
-							<label for="shippingBack" class="control-label">{l s='Repay shipping costs'}</label>
-						</span>
-					{/if}
-					{if (!$order->hasBeenDelivered() || ($order->hasBeenDelivered() && Configuration::get('PS_ORDER_RETURN')))}
-						<div>
-							<input type="submit" name="cancelProduct" value="{if $order->hasBeenDelivered()}{l s='Return products'}{elseif $order->hasBeenPaid()}{l s='Refund products'}{else}{l s='Cancel products'}{/if}" class="btn btn-default" />
-						</div>
-					{/if}
-					</fieldset>
-				</div>
-
-				<!-- Discount block -->
-				{if (sizeof($discounts) || $can_edit)}
-				<div class="col-lg-12">
-					<fieldset>
-					<h3>
-						<i class="icon-tag"></i>
-						{l s='Discounts'}
-					</h3>
-					{*
-						TO DO - Je voudrais placer le bouton ici mais l'apparition du formulaire ne fonctionne plus....
-						<a class="btn btn-default" href="#" id="add_voucher">
-							<i class="icon-plus-sign-alt"></i>
-							{l s='Add a new discount'}
-						</a>
-		
-					*}
-					<table class="table">
-						<thead>
-							<tr>
-								<th>
-									<span class="title_box ">{l s='Discount name'}</span>
-								</th>
-								<th class="text-center" width="100">
-									<span class="title_box ">{l s='Value'}</span>
-								</th>
-								{if $can_edit}
-									<th class="text-center" width="30">
-										<span class="title_box ">{l s='Action'}</span>
-									</th>
-								{/if}
-							</tr>
-						</thead>
-						<tbody>
-							{foreach from=$discounts item=discount}
-								<tr>
-									<td>{$discount['name']}</td>
-									<td class="text-center">
-										{if $discount['value'] != 0.00}
-											-
-										{/if}
-										{displayPrice price=$discount['value'] currency=$currency->id}
-									</td>
-									{if $can_edit}
-									<td class="text-center">
-										<a class="btn btn-default btn-small" href="{$current_index}&submitDeleteVoucher&id_order_cart_rule={$discount['id_order_cart_rule']}&id_order={$order->id}&token={$smarty.get.token|escape:'htmlall':'UTF-8'}">
-											<i class="icon-remove"></i>
-											{l s='Delete voucher'}
-										</a>
-									</td>
-									{/if}
-								</tr>
-							{/foreach}
-							{if $can_edit}
-								<tr>
-									<td colspan="3" class="text-right">
-										<a class="btn btn-default" href="#" id="add_voucher">
-											<i class="icon-plus-sign-alt"></i>
-											{l s='Add a new discount'}
-										</a>
-									</td>
-								</tr>
-								<tr style="display: none" >
-									<td colspan="3" class="current-edit" id="voucher_form">
-										{include file='controllers/orders/_discount_form.tpl'}
-									</td>
-								</tr>
-							{/if}
-						</tbody>
-					</table>
-				</div>
-				{/if}
-			</fieldset>
+				{/if}
+			</div>
+			<div style="float: right; width: 160px; display:none;" class="partial_refund_fields">
+				<input type="checkbox" name="reinjectQuantities" class="button" />&nbsp;<label for="reinjectQuantities" style="float:none; font-weight:normal;">{l s='Re-stock products'}</label><br />
+				<input type="checkbox" id="generateDiscountRefund" name="generateDiscountRefund" class="button" onclick="toggleShippingCost(this)" />&nbsp;<label for="generateDiscount" style="float:none; font-weight:normal;">{l s='Generate a voucher'}</label><br />
+				<input type="submit" name="partialRefund" value="{l s='Partial refund'}" class="button" style="margin-top:8px;" />
+			</div>
+		</fieldset>
+	</form>
+	<div class="clear" style="height:20px;">&nbsp;</div>
+
+	<div style="float: left">
+		<form action="{$smarty.server.REQUEST_URI}&token={$smarty.get.token}" method="post" onsubmit="if (getE('visibility').checked == true) return confirm('{l s='Do you want to send this message to the customer?'}');">
+		<fieldset style="width: 400px;">
+			<legend style="cursor: pointer;" onclick="$('#message').slideToggle();$('#message_m').slideToggle();return false"><img src="../img/admin/email_edit.gif" /> {l s='New message'}</legend>
+			<div id="message_m" style="display: {if Tools::getValue('message')}none{else}block{/if}; overflow: auto; width: 400px;">
+				<a href="#" onclick="$('#message').slideToggle();$('#message_m').slideToggle();return false"><b>{l s='Click here'}</b> {l s='to add a comment or send a message to the customer.'}</a>
+			</div>
+			<a href="{$link->getAdminLink('AdminCustomerThreads')|escape:'htmlall':'UTF-8'}"><b>{l s='Click here'}</b> {l s='to see all messages.'}</a><br>
+			<div id="message" style="display: {if Tools::getValue('message')}block{else}none{/if}">
+						<select name="order_message" id="order_message" onchange="orderOverwriteMessage(this, '{l s='Do you want to overwrite your existing message?'}')">
+							<option value="0" selected="selected">-- {l s='Choose a standard message'} --</option>
+			{foreach from=$orderMessages item=orderMessage}
+				<option value="{$orderMessage['message']|escape:'htmlall':'UTF-8'}">{$orderMessage['name']}</option>
+			{/foreach}
+						</select><br /><br />
+						<b>{l s='Display to customer?'}</b>
+						<input type="radio" name="visibility" id="visibility" value="0" /> {l s='Yes'}
+						<input type="radio" name="visibility" value="1" checked="checked" /> {l s='No'}
+						<p id="nbchars" style="display:inline;font-size:10px;color:#666;"></p><br /><br />
+				<textarea id="txt_msg" name="message" cols="50" rows="8" onKeyUp="var length = document.getElementById('txt_msg').value.length; if (length > 600) length = '600+'; document.getElementById('nbchars').innerHTML = '{l s='600 characters, max.'} (' + length + ')';">{Tools::getValue('message')|escape:'htmlall':'UTF-8'}</textarea><br /><br />
+				<input type="hidden" name="id_order" value="{$order->id}" />
+				<input type="hidden" name="id_customer" value="{$order->id_customer}" />
+				<input type="submit" class="button" name="submitMessage" value="{l s='Send'}" />
+			</div>
+		</fieldset>
 		</form>
+
+	{if (sizeof($messages))}
+		<br />
+		<fieldset style="width: 400px;">
+		<legend><img src="../img/admin/email.gif" /> {l s='Messages'}</legend>
+		{foreach from=$messages item=message}
+			<div style="overflow:auto; width:400px;" {if $message['is_new_for_me']}class="new_message"{/if}>
+			{if ($message['is_new_for_me'])}
+				<a class="new_message" title="{l s='Mark this message as \'viewed\''}" href="{$smarty.server.REQUEST_URI}&token={$smarty.get.token}&messageReaded={$message['id_message']}"><img src="../img/admin/enabled.gif" alt="" /></a>
+			{/if}
+			{l s='At'} <i>{dateFormat date=$message['date_add']}
+			</i> {l s='from'} <b>{if ($message['elastname']|escape:'htmlall':'UTF-8')}{$message['efirstname']|escape:'htmlall':'UTF-8'} {$message['elastname']|escape:'htmlall':'UTF-8'}{else}{$message['cfirstname']|escape:'htmlall':'UTF-8'} {$message['clastname']|escape:'htmlall':'UTF-8'}{/if}</b>
+			{if ($message['private'] == 1)}<span style="color:red; font-weight:bold;">{l s='Private'}</span>{/if}
+			<p>{$message['message']|escape:'htmlall':'UTF-8'|nl2br}</p>
+			</div>
+			<br />
+		{/foreach}
+		</fieldset>
+	{/if}
 	</div>
-</div>
+
+
+	<div class="clear">&nbsp;</div>
+	<br /><br /><a href="{$current_index}&token={$smarty.get.token}"><img src="../img/admin/arrow2.gif" /> {l s='Back to list'}</a><br />
 {/block}