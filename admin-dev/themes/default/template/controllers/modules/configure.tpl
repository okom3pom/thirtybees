{*
* 2007-2013 PrestaShop
*
* NOTICE OF LICENSE
*
* This source file is subject to the Academic Free License (AFL 3.0)
* that is bundled with this package in the file LICENSE.txt.
* It is also available through the world-wide-web at this URL:
* http://opensource.org/licenses/afl-3.0.php
* If you did not receive a copy of the license and are unable to
* obtain it through the world-wide-web, please send an email
* to license@prestashop.com so we can send you a copy immediately.
*
* DISCLAIMER
*
* Do not edit or add to this file if you wish to upgrade PrestaShop to newer
* versions in the future. If you wish to customize PrestaShop for your
* needs please refer to http://www.prestashop.com for more information.
*
*  @author PrestaShop SA <contact@prestashop.com>
*  @copyright  2007-2013 PrestaShop SA
*  @license    http://opensource.org/licenses/afl-3.0.php  Academic Free License (AFL 3.0)
*  International Registered Trademark & Property of PrestaShop SA
*}
<<<<<<< HEAD
<div class="bootstrap">
	<div class="page-head">
		<h2 class="page-title">
			{l s='Configure'} : {$module_name}
		</h2>
		<div class="page-bar toolbarBox">
			<div class="btn-toolbar">
				<ul class="cc_button nav nav-pills pull-right">
					<li>
						<a id="desc-module-hook" class="toolbar_btn" href="{$module_hooklink}" title="{l s='Manage hooks'}">
							<i class="process-icon-anchor"></i>
							<div>{l s='Manage hooks'}</div>
						</a>
					</li>
					<li>
						<a id="desc-module-back" class="toolbar_btn" href="{$backlink}" title="{l s='Back'}">
							<i class="process-icon-back" ></i>
							<div>{l s='Back'}</div>
						</a>
					</li>
				</ul>
			</div>
=======
<div class="page-head">
	<h2 class="page-title">
		{l s='Configure:'} {$module_display_name} ({$module_name})
	</h2>
	<div class="page-bar toolbarBox">
		<div class="btn-toolbar">
			<ul class="cc_button nav nav-pills pull-right">
				<li>
					<a id="desc-module-hook" class="toolbar_btn" href="{$module_disable_link}" title="{l s='Disable'}">
						<i class="process-icon-off"></i>
						<div>{l s='Disable'}</div>
					</a>
				</li>
				<li>
					<a id="desc-module-hook" class="toolbar_btn" href="{$module_uninstall_link}" title="{l s='Uninstall'}">
						<i class="process-icon-minus-sign-alt"></i>
						<div>{l s='Uninstall'}</div>
					</a>
				</li>
				<li>
					<a id="desc-module-hook" class="toolbar_btn" href="{$module_reset_link}" title="{l s='Reset'}">
						<i class="process-icon-share-alt"></i>
						<div>{l s='Reset'}</div>
					</a>
				</li>
				<li>
					<a id="desc-module-hook" class="toolbar_btn" href="{$module_hook_link}" title="{l s='Manage hooks'}">
						<i class="process-icon-anchor"></i>
						<div>{l s='Manage hooks'}</div>
					</a>
				</li>
				<li>
					<a id="desc-module-back" class="toolbar_btn" href="{$back_link}" title="{l s='Back'}">
						<i class="process-icon-back" ></i>
						<div>{l s='Back'}</div>
					</a>
				</li>
			</ul>
>>>>>>> 68c8e9da
		</div>
	</div>
</div><|MERGE_RESOLUTION|>--- conflicted
+++ resolved
@@ -22,69 +22,46 @@
 *  @license    http://opensource.org/licenses/afl-3.0.php  Academic Free License (AFL 3.0)
 *  International Registered Trademark & Property of PrestaShop SA
 *}
-<<<<<<< HEAD
 <div class="bootstrap">
 	<div class="page-head">
 		<h2 class="page-title">
-			{l s='Configure'} : {$module_name}
+			{l s='Configure:'} {$module_display_name} ({$module_name})
 		</h2>
 		<div class="page-bar toolbarBox">
 			<div class="btn-toolbar">
 				<ul class="cc_button nav nav-pills pull-right">
 					<li>
-						<a id="desc-module-hook" class="toolbar_btn" href="{$module_hooklink}" title="{l s='Manage hooks'}">
+						<a id="desc-module-hook" class="toolbar_btn" href="{$module_disable_link}" title="{l s='Disable'}">
+							<i class="process-icon-off"></i>
+							<div>{l s='Disable'}</div>
+						</a>
+					</li>
+					<li>
+						<a id="desc-module-hook" class="toolbar_btn" href="{$module_uninstall_link}" title="{l s='Uninstall'}">
+							<i class="process-icon-minus-sign-alt"></i>
+							<div>{l s='Uninstall'}</div>
+						</a>
+					</li>
+					<li>
+						<a id="desc-module-hook" class="toolbar_btn" href="{$module_reset_link}" title="{l s='Reset'}">
+							<i class="process-icon-share-alt"></i>
+							<div>{l s='Reset'}</div>
+						</a>
+					</li>
+					<li>
+						<a id="desc-module-hook" class="toolbar_btn" href="{$module_hook_link}" title="{l s='Manage hooks'}">
 							<i class="process-icon-anchor"></i>
 							<div>{l s='Manage hooks'}</div>
 						</a>
 					</li>
 					<li>
-						<a id="desc-module-back" class="toolbar_btn" href="{$backlink}" title="{l s='Back'}">
+						<a id="desc-module-back" class="toolbar_btn" href="{$back_link}" title="{l s='Back'}">
 							<i class="process-icon-back" ></i>
 							<div>{l s='Back'}</div>
 						</a>
 					</li>
 				</ul>
 			</div>
-=======
-<div class="page-head">
-	<h2 class="page-title">
-		{l s='Configure:'} {$module_display_name} ({$module_name})
-	</h2>
-	<div class="page-bar toolbarBox">
-		<div class="btn-toolbar">
-			<ul class="cc_button nav nav-pills pull-right">
-				<li>
-					<a id="desc-module-hook" class="toolbar_btn" href="{$module_disable_link}" title="{l s='Disable'}">
-						<i class="process-icon-off"></i>
-						<div>{l s='Disable'}</div>
-					</a>
-				</li>
-				<li>
-					<a id="desc-module-hook" class="toolbar_btn" href="{$module_uninstall_link}" title="{l s='Uninstall'}">
-						<i class="process-icon-minus-sign-alt"></i>
-						<div>{l s='Uninstall'}</div>
-					</a>
-				</li>
-				<li>
-					<a id="desc-module-hook" class="toolbar_btn" href="{$module_reset_link}" title="{l s='Reset'}">
-						<i class="process-icon-share-alt"></i>
-						<div>{l s='Reset'}</div>
-					</a>
-				</li>
-				<li>
-					<a id="desc-module-hook" class="toolbar_btn" href="{$module_hook_link}" title="{l s='Manage hooks'}">
-						<i class="process-icon-anchor"></i>
-						<div>{l s='Manage hooks'}</div>
-					</a>
-				</li>
-				<li>
-					<a id="desc-module-back" class="toolbar_btn" href="{$back_link}" title="{l s='Back'}">
-						<i class="process-icon-back" ></i>
-						<div>{l s='Back'}</div>
-					</a>
-				</li>
-			</ul>
->>>>>>> 68c8e9da
 		</div>
 	</div>
 </div>