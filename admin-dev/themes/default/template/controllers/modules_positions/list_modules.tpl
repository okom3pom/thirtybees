{*
* 2007-2013 PrestaShop
*
* NOTICE OF LICENSE
*
* This source file is subject to the Academic Free License (AFL 3.0)
* that is bundled with this package in the file LICENSE.txt.
* It is also available through the world-wide-web at this URL:
* http://opensource.org/licenses/afl-3.0.php
* If you did not receive a copy of the license and are unable to
* obtain it through the world-wide-web, please send an email
* to license@prestashop.com so we can send you a copy immediately.
*
* DISCLAIMER
*
* Do not edit or add to this file if you wish to upgrade PrestaShop to newer
* versions in the future. If you wish to customize PrestaShop for your
* needs please refer to http://www.prestashop.com for more information.
*
*  @author PrestaShop SA <contact@prestashop.com>
*  @copyright  2007-2013 PrestaShop SA
*  @license    http://opensource.org/licenses/afl-3.0.php  Academic Free License (AFL 3.0)
*  International Registered Trademark & Property of PrestaShop SA
*}

<script type="text/javascript">
	var token = '{$token}';
	var come_from = 'AdminModulesPositions';
</script>

<div>{block name="leadin"}{/block}</div>

<<<<<<< HEAD
<div class="row">
	<div class="col-lg-9">
		<div class="panel">
			<form class="form-inline well">
				<label>{l s='Show'} :</label>
				<span>
					<select id="show_modules" onChange="autoUrl('show_modules', '{$url_show_modules}')" class="filter fixed-width-lg">
						<option value="all">{l s='All modules'}&nbsp;</option>
						<option>---------------</option>
						{foreach $modules as $module}
							<option value="{$module->id|intval}" {if $display_key == $module->id}selected="selected"{/if}>{$module->displayName}</option>
						{/foreach}
					</select>
				</span>
				<p class="checkbox">
					<label class="control-label" for="hook_position">
						<input type="checkbox" id="hook_position" onclick="autoUrlNoList('hook_position', '{$url_show_invisible}')" {if $hook_position}checked="checked"{/if} />
						{l s='Display non-positionable hooks'}
					</label>
				</p>
			</form>
=======
<div class="filter-module">
<form>
	{l s='Show'} :
	<select id="show_modules" onChange="autoUrl('show_modules', '{$url_show_modules}')">
		<option value="all">{l s='All modules'}&nbsp;</option>
		<option>-</option>
>>>>>>> d49c4cf6

			<div id="modulePosition">
				<form method="post" action="{$url_submit}" >

{if !$can_move}
					<span class="alert">
						{l s='If you want to order/move the following data, please select a shop from the shop list.'}
					</span>
{/if}
{foreach $hooks as $hook}
					<section class="hook_panel">
						<a name="{$hook['name']}"></a>
						<header class="hook_panel_header">
							<span class="hook_name">{$hook['name']}</span>
							<span class="hook_title">{$hook['title']}</span>

							<span class="badge pull-right">
	{if $hook['module_count'] && $can_move}
								<input type="checkbox" id="Ghook{$hook['id_hook']}" onclick="hookCheckboxes({$hook['id_hook']}, 0, this)"/>
	{/if}
								{$hook['module_count']} {if $hook['module_count'] > 1}{l s='Modules'}{else}{l s='Module'}{/if}
							</span>
	{if !empty($hook['description'])}
							<div class="hook_description">{$hook['description']}</div>
	{/if}
						</header>

	{if $hook['module_count']}
						<section class="module_list">
						<ul class="list-unstyled{if $hook['modules']|count > 1} sortable{/if}">

						{foreach $hook['modules'] as $position => $module}
							{if isset($module['instance'])}
							<li id="{$hook['id_hook']}_{$module['instance']->id}" class="module_list_item">
								<div class="module_col_select">
									<input type="checkbox" id="mod{$hook['id_hook']}_{$module['instance']->id}" class="hook{$hook['id_hook']}" onclick="hookCheckboxes({$hook['id_hook']}, 1, this)" name="unhooks[]" value="{$hook['id_hook']}_{$module['instance']->id}"/>
								</div>
								{if !$display_key}
								<div class="module_col_position" {if $can_move && $hook['module_count'] >= 2}class="dragHandle"{/if} id="td_{$hook['id_hook']}_{$module['instance']->id}">
									<span class="positions">{$module@iteration}</span>
									{if $can_move}
									<div class="btn-group-vertical">
										<a class="btn btn-default btn-xs" {if {$module@iteration} == 1} disabled{/if} href="{$current}&id_module={$module['instance']->id}&id_hook={$hook['id_hook']}&direction=0&token={$token}&changePosition#{$hook['name']}">
											<i class="icon-chevron-up"></i>
										</a>

										<a class="btn btn-default btn-xs" {if {$module@iteration} == count($hook['modules'])}disabled{/if} href="{$current}&id_module={$module['instance']->id}&id_hook={$hook['id_hook']}&direction=1&token={$token}&changePosition#{$hook['name']}">
											<i class="icon-chevron-down"></i>
										</a>
									</div>
									{/if}
								</div>
								{/if}
								<div class="module_col_icon">
									<img src="../modules/{$module['instance']->name}/logo.png" alt="{$module['instance']->name|stripslashes}" />
								</div>
								<div class="module_col_infos">
									<span class="module_name">
										{$module['instance']->displayName|stripslashes} {if $module['instance']->version}
										<small class="text-muted">&nbsp;-&nbsp;v{if $module['instance']->version|intval == $module['instance']->version}{sprintf('%.1f', $module['instance']->version)}{else}{$module['instance']->version|floatval}{/if}</small>{/if}
									</span>
									<div class="module_description">{$module['instance']->description}</div>
								</div>
								<div class="module_col_actions">
									<!-- <div class="lab_modules_positions" for="mod{$hook['id_hook']}_{$module['instance']->id}"></div> -->
									<div class="btn-group">
										<a class="btn btn-default" href="{$current}&id_module={$module['instance']->id}&id_hook={$hook['id_hook']}&editGraft{if $display_key}&show_modules={$display_key}{/if}&token={$token}">
											<i class="icon-pencil"></i>
											{l s='Edit'}
										</a>
										<a class="btn btn-default dropdown-toggle" data-toggle="dropdown">
											<span class="caret"></span>&nbsp;
										</a>
										<ul class="dropdown-menu">
											<li>
												<a href="{$current}&id_module={$module['instance']->id}&id_hook={$hook['id_hook']}&deleteGraft{if $display_key}&show_modules={$display_key}{/if}&token={$token}">
													<i class="icon-minus-sign-alt"></i>
													{l s='Unhook'}
												</a>
											</li>
										</ul>
									</div>
								</div>
							</li>
							{/if}
						{/foreach}
						</ul>
						</section>
	{else}
							<!-- <p>{l s='No module was found for this hook.'}</p> -->
	{/if}
					</section>
{/foreach}
					<div id="unhook_button_position_bottom">
						<button type="submit" class="btn btn-default" name="unhookform">
							<i class="icon-minus-sign-alt"></i>
							{l s='Unhook the selection'}
						</button>
					</div>
				</form>
			</div>
		</div>
	</div>
	<div class="col-lg-3">
		<div class="panel">
			<h3><i class="icon-eye-open"></i> {l s='LiveEdit'}</h3>
			{if $live_edit}
				<p>{l s='You have to select a shop to use LiveEdit'}</p>
			{else}
				<p>{l s='Click here to be redirected to the Front Office of your shop where you can move and delete modules directly.'}</p>
					<a class="btn btn-default" href="{$url_live_edit}" target="_blank">
						<i class="icon-edit"></i>
						{l s='Run LiveEdit'}
					</a>
			{/if}
		</div>
	</div>
</div>
<script type="text/javascript">
	$('.sortable').sortable({
		forcePlaceholderSize: true
	}).bind('sortupdate', function(e, ui) {
		var ids = ui.item.attr('id').split('_');
		var way = (ui.start_index < ui.end_index)? 1 : 0;
		var data = ids[0]+'[]=';

		$.each(e.target.children, function(index, element) {
			data += '&'+ids[0]+'[]='+$(element).attr('id');
		});

		$.ajax({
			type: 'POST',
			headers: { "cache-control": "no-cache" },
			async: false,
			url: currentIndex + '&token=' + token + '&' + 'rand=' + new Date().getTime(),
			data: data + '&action=updatePositions&id_hook='+ids[0]+'&id_module='+ids[1]+'&way='+way+'&ajax=1' ,
			success: function(data) {
				start = 0;

				$.each(e.target.children, function(index, element) {
					$(element).find('.positions').html(++start);
				});
			}
		});
	});
</script><|MERGE_RESOLUTION|>--- conflicted
+++ resolved
@@ -30,7 +30,6 @@
 
 <div>{block name="leadin"}{/block}</div>
 
-<<<<<<< HEAD
 <div class="row">
 	<div class="col-lg-9">
 		<div class="panel">
@@ -39,7 +38,7 @@
 				<span>
 					<select id="show_modules" onChange="autoUrl('show_modules', '{$url_show_modules}')" class="filter fixed-width-lg">
 						<option value="all">{l s='All modules'}&nbsp;</option>
-						<option>---------------</option>
+						<option>-</option>
 						{foreach $modules as $module}
 							<option value="{$module->id|intval}" {if $display_key == $module->id}selected="selected"{/if}>{$module->displayName}</option>
 						{/foreach}
@@ -52,15 +51,6 @@
 					</label>
 				</p>
 			</form>
-=======
-<div class="filter-module">
-<form>
-	{l s='Show'} :
-	<select id="show_modules" onChange="autoUrl('show_modules', '{$url_show_modules}')">
-		<option value="all">{l s='All modules'}&nbsp;</option>
-		<option>-</option>
->>>>>>> d49c4cf6
-
 			<div id="modulePosition">
 				<form method="post" action="{$url_submit}" >
 
