--- conflicted
+++ resolved
@@ -49,7 +49,6 @@
 			</div>
 		</div>
 	</fieldset>
-<<<<<<< HEAD
 </div>
 <div class="col-lg-6">
 	<fieldset>
@@ -77,10 +76,8 @@
 	</fieldset>
 </div>
 <div class="col-lg-12">
-=======
 	<h2>{l s='Members of this customer group'}</h2>
 	<p>{l s='Limited to the first 100 customers.'} {l s='Please use filters to narrow your search.'}</p>
->>>>>>> f9cfde9a
 	{$customerList}
 </div>
 {/block}