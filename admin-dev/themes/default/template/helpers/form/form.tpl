--- conflicted
+++ resolved
@@ -38,7 +38,6 @@
 		<div class="panel" id="fieldset_{$f}">
 			{foreach $fieldset.form as $key => $field}
 				{if $key == 'legend'}
-<<<<<<< HEAD
 					{block name="legend"}
 						<div class="panel-heading">
 							{if isset($field.image) && isset($field.title)}<img src="{$field.image}" alt="{$field.title|escape:'html':'UTF-8'}" />{/if}
@@ -46,15 +45,6 @@
 							{$field.title}
 						</div>
 					{/block}
-=======
-                    {block name="legend"}
-                        <div class="panel-heading">
-                            {if isset($field.image) && isset($field.title)}<img src="{$field.image}" alt="{$field.title|escape:'html':'UTF-8'}" />{/if}
-                            {if isset($field.icon)}<i class="{$field.icon}"></i>{/if}
-                            {$field.title}
-                        </div>
-                    {/block}
->>>>>>> 9d846521
 				{elseif $key == 'description' && $field}
 					<div class="alert alert-info">{$field}</div>
 				{elseif $key == 'input'}
