--- conflicted
+++ resolved
@@ -53,11 +53,7 @@
 								{l s='Compare to'}
 							</label>
 						</span>
-<<<<<<< HEAD
-						<select id="compare-options" name="compare_date_option"{if is_null($compare_date_from) || is_null($compare_date_to)} disabled="disabled"{/if}>
-=======
-						<select id="compare-options" class="form-control fixed-width-lg pull-right" name="compare_date_option" disabled="disabled">
->>>>>>> b67a78f9
+						<select id="compare-options" class="form-control fixed-width-lg pull-right" name="compare_date_option"{if is_null($compare_date_from) || is_null($compare_date_to)} disabled="disabled"{/if}>
 							<option value="1"{if $compare_option == 1}selected="selected"{/if} label="{l s='Previous period'}">{l s='Previous period'}</option>
 							<option value="2"{if $compare_option == 2}selected="selected"{/if} label="{l s='Previous Year'}">{l s='Previous Year'}</option>
 							<option value="3"{if $compare_option == 3}selected="selected"{/if} label="{l s='Custom'}">{l s='Custom'}</option>
