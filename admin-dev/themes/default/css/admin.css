--- conflicted
+++ resolved
@@ -1,8 +1,11 @@
-<<<<<<< HEAD
 #nobootstrap {
   /*LIST*/
   /*FORM*/
   /*BUTTON*/
+  /*HEADER*/
+  /* Portrait orientation targeting */
+  /* Portrait orientation targeting */
+  /*MENU*/
   /*SEPARATION*/
   /*TABLE*/
   /*UI ACCORDEON*/
@@ -24,10 +27,14 @@
   /*TAB MODULES LIST*/
   /******** ie7 ******/
   /*MODULE POSITION*/
+  /*FOOTER*/
   /*DASHBOARD*/
   /******** CREATE AN ORDER **************/
   /************** SCENE *****************/ }
+  #nobootstrap body {
+    font-family: Arial, Helvetica, sans-serif; }
   #nobootstrap h1, #nobootstrap h2, #nobootstrap h3, #nobootstrap h4 {
+    font-family: Arial, Helvetica, sans-serif;
     margin-bottom: .5em;
     line-height: 1.4em; }
   #nobootstrap h2 {
@@ -99,7 +106,11 @@
     color: #123456;
     margin: 2px;
     padding: 2px; }
-  #nobootstrap .button, #nobootstrap .btn {
+  #nobootstrap .icon {
+    vertical-align: middle; }
+  #nobootstrap .icon-top {
+    vertical-align: top; }
+  #nobootstrap .button {
     background: #e3e3e3 url("../img/bg-button-degrade.png") repeat-x scroll left top;
     background: -moz-linear-gradient(center top, #f9f9f9, #e3e3e3) repeat scroll 0 0 transparent;
     background: -webkit-gradient(linear, center top, center bottom, from(#f9f9f9), to(#e3e3e3)) repeat scroll 0 0 transparent;
@@ -117,22 +128,321 @@
     vertical-align: middle;
     white-space: nowrap;
     text-shadow: 0 1px 0 #fff; }
-  #nobootstrap .button[disabled=disabled], #nobootstrap .btn[disabled=disabled] {
+  #nobootstrap .button[disabled=disabled] {
     color: #8C8C8C; }
-  #nobootstrap .button.bt-icon, #nobootstrap .btn.bt-icon {
+  #nobootstrap .button.bt-icon {
     display: inline-block;
     margin-bottom: 7px; }
-  #nobootstrap .button.bt-icon span, #nobootstrap .btn.bt-icon span {
+  #nobootstrap .button.bt-icon span {
     padding-left: 5px; }
-  #nobootstrap input.button[disabled=disabled]:hover, #nobootstrap input.btn[disabled=disabled]:hover {
+  #nobootstrap input.button[disabled=disabled]:hover {
     background-color: #FFF6D3; }
-  #nobootstrap .button:hover, #nobootstrap .btn:hover {
+  #nobootstrap .button:hover {
     border: 1px solid #939393; }
-  #nobootstrap .button:active, #nobootstrap .btn:active {
+  #nobootstrap .button:active {
     border: 1px solid #939393; }
-  #nobootstrap .button.export-csv span, #nobootstrap .btn.export-csv {
+  #nobootstrap .button.export-csv span {
     background: transparent url("../img/export-csv.png") no-repeat scroll left top;
     padding: 1px 0 1px 20px; }
+  #nobootstrap #top_container {
+    margin: 0;
+    padding: 0; }
+  #nobootstrap #header {
+    background-color: #394049;
+    height: 90px; }
+  @media screen and (orientation: portrait) {
+    #nobootstrap #header {
+      min-width: 1250px; } }
+  @media screen and (orientation: landscape) {
+    #nobootstrap #header {
+      min-width: 1250px; } }
+  #nobootstrap #header #header_infos {
+    position: relative;
+    margin: 0;
+    padding: 0;
+    height: 60px; }
+  #nobootstrap #header #header_shopname {
+    float: left;
+    margin: 10px 15px 0 10px; }
+  #nobootstrap #header #employee_box {
+    float: right;
+    display: block; }
+  #nobootstrap #header #employee_infos {
+    display: block;
+    margin: 5px 15px 0 10px; }
+  #nobootstrap #header #employee_infos a {
+    color: #BABABA;
+    text-transform: capitalize;
+    margin-right: 5px; }
+  #nobootstrap #header #employee_infos a:hover {
+    color: #fff; }
+  #nobootstrap #header #employee_infos .employee_name {
+    float: left;
+    color: #fff;
+    padding: 0 20px 0 0; }
+  #nobootstrap #header .separator {
+    background: transparent url("../img/separator.png") no-repeat scroll center top;
+    height: 19px;
+    width: 16px;
+    margin-right: 5px; }
+  #nobootstrap #header ul#employee_links {
+    list-style: none;
+    display: block;
+    text-align: left; }
+  #nobootstrap #header ul#employee_links li {
+    display: inline;
+    line-height: 20px; }
+  #nobootstrap #header #header_infos #header_shopname span {
+    display: block;
+    font-size: 24px;
+    height: 28px;
+    overflow: hidden;
+    margin: 0;
+    color: #fff;
+    text-shadow: 0 1px 0 #000000; }
+  #nobootstrap #header #header_infos a#header_logout {
+    background: transparent url("../img/logout.png") no-repeat scroll left top;
+    padding-left: 20px;
+    color: #bababa; }
+  #nobootstrap #header #header_infos a#header_logout:hover {
+    color: #fff; }
+  #nobootstrap #header #header_infos #header_logout a span {
+    color: #bababa; }
+  #nobootstrap #header #header_infos #header_foaccess {
+    text-decoration: none;
+    color: #bababa; }
+  #nobootstrap #header #header_infos #header_foaccess a {
+    color: #bababa !important; }
+  #nobootstrap #header #header_infos a#header_foaccess:hover {
+    color: #fff; }
+  #nobootstrap #header #header_search {
+    background-color: #fff;
+    border: 2px solid #000;
+    float: left;
+    margin-top: 15px;
+    position: relative;
+    height: 25px;
+    box-shadow: 0 1px 0 #666666; }
+  #nobootstrap #header #header_search #bo_query {
+    font: 13px Arial,sans-serif;
+    float: left;
+    background: none repeat scroll 0 0 transparent;
+    border: none;
+    box-shadow: none;
+    padding: 5px 0px 5px 4px;
+    width: 160px; }
+  #nobootstrap #header #header_search #bo_search_type_chzn {
+    font-size: 13px;
+    float: left;
+    margin: 0 23px 0 0;
+    padding: 0 4px;
+    vertical-align: middle;
+    width: 80px !important;
+    height: 27px;
+    border: none; }
+  #nobootstrap #header #header_search #bo_search_type_chzn.chzn-container-single .chzn-single {
+    box-shadow: none;
+    border-radius: 0px;
+    border: none;
+    border-left: 1px dotted #ccc; }
+  #nobootstrap #header #header_search #bo_search_submit {
+    background: url("../img/icon-search2.png") no-repeat scroll center;
+    border: none;
+    width: 27px;
+    height: 25px;
+    float: left;
+    font-weight: normal;
+    margin: 0;
+    padding: 0;
+    cursor: pointer;
+    text-indent: -9999em;
+    position: absolute;
+    right: 0;
+    display: block;
+    border-left: 1px solid #3079ED;
+    border-radius: 0px;
+    /*hacking ie7font-size: 0!ie7; color: transparent!ie;*/ }
+  #nobootstrap #header #header_quick {
+    float: right;
+    display: block;
+    margin-top: 15px; }
+  #nobootstrap #header #header_quick #quick_select_chzn {
+    font-size: 13px;
+    margin: 0 10px 0 0;
+    padding: 0px 0 4px; }
+  #nobootstrap #header #header_myaccount {
+    background: url("../img/bg-lang.png") no-repeat;
+    display: block;
+    float: right;
+    height: 16px;
+    margin: 8px 1px 0 0;
+    width: 16px; }
+  #nobootstrap .path_bar {
+    display: none; }
+  #nobootstrap #notifs_icon_wrapper {
+    float: left;
+    position: relative;
+    margin: 15px 10px 0;
+    width: 95px; }
+  #nobootstrap .notifs {
+    float: left;
+    position: relative;
+    cursor: pointer;
+    margin: 0;
+    padding: 5px;
+    width: 18px;
+    height: 16px; }
+  #nobootstrap #orders_notif {
+    background: url("../img/notif_order.png") no-repeat center top; }
+  #nobootstrap #customers_notif {
+    background: url("../img/notif_customer.png") no-repeat center top; }
+  #nobootstrap #customer_messages_notif {
+    background: url("../img/notif_message.png") no-repeat center top; }
+  #nobootstrap #orders_notif.open_notifs,
+  #nobootstrap #customers_notif.open_notifs,
+  #nobootstrap #customer_messages_notif.open_notifs {
+    background-color: #FFFFFF;
+    border: 1px solid #000000;
+    position: relative;
+    display: block;
+    background-position: center bottom; }
+  #nobootstrap .number_wrapper {
+    color: white;
+    display: none;
+    font-size: 13px;
+    font-weight: bold;
+    position: absolute;
+    right: -8px;
+    top: -10px;
+    z-index: 101;
+    padding: 2px 5px; }
+  #nobootstrap .number_wrapper span {
+    background-color: #F03D25;
+    font-size: 11px;
+    display: block;
+    padding: 1px 3px;
+    border-color: -moz-use-text-color #DD3822 #DD3822;
+    border-radius: 2px 2px 2px 2px;
+    border-right: 1px solid #DD3822;
+    border-style: none solid solid;
+    border-width: 0 0px; }
+  #nobootstrap .notifs_wrapper {
+    background: none repeat scroll 0 0 #FFFFFF;
+    border: 1px solid #000;
+    border-top: none;
+    display: none;
+    cursor: auto;
+    position: absolute;
+    top: 25px;
+    left: -1px;
+    width: 300px;
+    padding: 10px;
+    color: black;
+    z-index: 9999; }
+  #nobootstrap .notifs_wrapper h3 {
+    font-size: 14px;
+    padding-bottom: 8px;
+    margin: 0;
+    border-bottom: 1px solid #E5E5E5; }
+  #nobootstrap .notifs_wrapper ul {
+    padding: 6px 0;
+    margin: 0; }
+  #nobootstrap .notifs_wrapper ul li {
+    text-decoration: none;
+    list-style: none;
+    font-size: 12px;
+    padding: 5px 0; }
+  #nobootstrap #header_infos .notifs_wrapper a {
+    font-weight: bold;
+    font-size: 11px;
+    color: black;
+    float: right; }
+  #nobootstrap .notifs_wrapper p {
+    font-size: 12px;
+    padding-top: 8px;
+    margin: 0;
+    border-top: 1px solid #E5E5E5; }
+  #nobootstrap .notifs_wrapper p.no_notifs {
+    border: none; }
+  #nobootstrap #header #menu {
+    background-color: #f8f8f8;
+    border-bottom: 1px solid #e5e5e5;
+    float: left;
+    line-height: normal;
+    margin: 0;
+    padding: 0;
+    width: 100%; }
+  #nobootstrap #header #menu li.maintab {
+    float: left;
+    height: 29px;
+    list-style: none;
+    list-style: none;
+    display: block;
+    border-left: 1px solid #fff;
+    border-right: 1px solid #ccc; }
+  #nobootstrap #header #menu li.submenu_size .title {
+    cursor: default;
+    color: #000;
+    display: block;
+    padding: 8px 3px 4px 0;
+    font-weight: normal;
+    font-size: 12px; }
+  #nobootstrap #header #menu li.submenu_size .title {
+    _display: inline;
+    _padding: 6px 5px 4px 0; }
+  #nobootstrap #header #menu li {
+    _height: 32px;
+    _padding-top: 3px; }
+  #nobootstrap #header #menu img {
+    display: inline;
+    padding: 0 3px 0 6px;
+    margin-top: -4px;
+    vertical-align: middle;
+    width: 16px;
+    height: 16px; }
+  #nobootstrap #header #menu li.active, #nobootstrap #header #menu li:hover {
+    background-position: 0 -38px;
+    white-space: nowrap; }
+  #nobootstrap #header #menu li:hover, #nobootstrap #header #menu li.active {
+    background-color: #49B2FF; }
+  #nobootstrap #header #menu li.maintab:hover, #nobootstrap #header #menu li.active {
+    border-left: 1px solid #49B2FF;
+    border-right: 1px solid #49B2FF; }
+  #nobootstrap #header #menu li.active a.title, #nobootstrap #header #menu li:hover a.title {
+    color: #fff;
+    text-shadow: -1px -1px 0 #3293D6; }
+  #nobootstrap #header #menu .withLeftBorder {
+    background: transparent url("../img/separator_subnav.png") no-repeat 0 5px; }
+  #nobootstrap #header #menu .submenu {
+    background: #f8f8f8;
+    clear: both;
+    margin: 0;
+    padding: 0;
+    border: 1px solid #d9d9d9;
+    z-index: 9999;
+    box-shadow: 1px 5px 5px #CCCCCC;
+    -moz-box-shadow: 1px 5px 10px #CCCCCC;
+    -webkit-box-shadow: 1px 5px 10px #CCCCCC; }
+  #nobootstrap #header #menu .submenu li {
+    list-style: none;
+    margin: 0;
+    padding: 0;
+    display: block;
+    min-width: 150px; }
+  #nobootstrap #header #menu .submenu li a {
+    font-size: 12px;
+    display: block;
+    padding: 5px 15px 5px 10px;
+    color: #666666;
+    border-top: 1px solid #fff;
+    border-bottom: 1px solid #ccc; }
+  #nobootstrap #header #menu .submenu li a:hover {
+    background-color: #eee;
+    text-shadow: 0 1px 0 #fff; }
+  #nobootstrap #header #menu .submenu li.active a {
+    color: #fff; }
+  #nobootstrap #header #menu .submenu li.active a:hover {
+    color: #666666; }
   #nobootstrap .separation {
     background-color: #ccc;
     border-bottom: 1px solid #fff;
@@ -223,6 +533,7 @@
   #nobootstrap .path_bar {
     background-color: #E2EBEE;
     border: 1px solid #999999;
+    font-family: Trebuchet,Arial,Helvetica,sans-serif;
     font-size: 13px;
     margin-bottom: 20px;
     padding: 5px; }
@@ -231,6 +542,7 @@
   #nobootstrap .cat_bar {
     background-color: #F4E8CD;
     border: 1px solid #999999;
+    font-family: Trebuchet,Arial,Helvetica,sans-serif;
     font-size: 12px;
     font-weight: 700;
     margin-bottom: 20px;
@@ -345,6 +657,14 @@
   #nobootstrap .toolbar-placeholder {
     position: relative; }
   #nobootstrap .toolbarBox {
+    background-color: #F8F8F8;
+    border: 1px solid #CCCCCC;
+    margin-bottom: 10px;
+    padding: 5px 0;
+    border-radius: 3px;
+    -moz-border-radius: 3px;
+    -webkit-border-radius: 3px;
+    -o-border-radius: 3px;
     position: relative; }
   #nobootstrap .toolbarBox .pageTitle {
     margin-left: 10px;
@@ -390,7 +710,8 @@
     float: none;
     height: 32px;
     margin: 0 auto;
-    width: 32px; }
+    width: 32px;
+    /*hacking ie7margin:0 !ie; position:relative !ie;*/ }
   #nobootstrap .toolbarBox .process-icon-delete {
     background-image: url("../img/process-icon-delete.png"); }
   #nobootstrap .toolbarBox .process-icon-duplicate {
@@ -893,7 +1214,8 @@
     font-weight: bold; }
   #nobootstrap #statsContainer .blocStats .blocConversion {
     display: block;
-    display: inline-table; }
+    display: inline-table;
+    min-height: 80px; }
   #nobootstrap #moduleContainer {
     margin-left: 220px;
     padding: 13px 0 0 20px; }
@@ -997,7 +1319,7 @@
     margin: 0;
     white-space: nowrap;
     overflow: auto;
-    height: 335px; }
+    height: 370px; }
   #nobootstrap #modules_list_container_tab #modules_list_container_content li {
     display: inline-block; }
   #nobootstrap #modules_list_container_tab table tr th {
@@ -1051,7 +1373,7 @@
     font-size: 10px;
     color: #fff;
     text-transform: uppercase;
-    padding: 2px 10px;
+    padding: 0 10px;
     display: inline-block;
     border-radius: 3px; }
   #nobootstrap #modules_list_container_tab .row-actions-module {
@@ -1094,11 +1416,11 @@
     border: none; }
   #nobootstrap .default_modules_list_display_type #modules_list_container_content li table {
     border: solid 1px #ccc;
-    height: 140px;
+    height: 105px;
     width: 100%;
-    margin-bottom: 15px; }
+    margin-bottom: 10px; }
   #nobootstrap #modules_list_container_tab ul li {
-    height: 140px; }
+    height: 105px; }
   #nobootstrap .ie7 #modules_list_container_tab #modules_list_container_content li {
     zoom: 1;
     display: inline; }
@@ -1166,6 +1488,20 @@
     margin: 0 1em 0 0.25em; }
   #nobootstrap ul.listForm li {
     padding-bottom: 3px; }
+  #nobootstrap #footer {
+    height: 40px;
+    font-size: 12px;
+    clear: both;
+    font-size: 0.9em;
+    color: #666666; }
+  #nobootstrap #footer .footerLeft {
+    float: left;
+    margin-left: 10px; }
+  #nobootstrap #footer .footerRight {
+    float: right;
+    margin-right: 10px; }
+  #nobootstrap #footer .footer_link, #nobootstrap #footer .footer_link:hover {
+    color: #268CCD; }
   #nobootstrap .pageTitleHome {
     font-size: 1.6em;
     font-weight: normal;
@@ -1298,682 +1634,4 @@
     margin-top: 3px; }
   #nobootstrap #large_scene_image {
     clear: both;
-    border: 1px solid transparent; }
-=======
-body {font-family: Arial, Helvetica, sans-serif;}
-
-
-h1, h2, h3, h4  { font-family: Arial, Helvetica, sans-serif; margin-bottom:.5em; line-height:1.4em; }
-h2  { font-size:1.7em; }
-h3  { font-size:1.25em; }
-h4  { font-size:1.05em; }
-h6  { font-size:1em; }
-
-
-/*LIST*/
-ul,ol {list-style:none; margin: 0; padding: 0;}
-ul li {color:#585A69;}
-
-/*FORM*/
-label {color:#585a69;text-shadow:0 1px 0#fff;}
-fieldset{background-color:#EBEDF4; border:1px solid #CCCED7; color:#585A69; font-size:1.1em;margin:0;padding:1em}
-.Bloc {background-color:#EBEDF4; border:1px solid #CCCED7;font-size:1.1em;margin:0;padding:1em}
-legend{background:#EBEDF4;border:1px solid #CCCED7;font-weight:700;margin:0;padding:.2em .5em;text-align:left}
-input[type="text"],input[type="password"],input[type="file"],textarea {border:1px solid #ccc; background-color:#fff;}
-input[type="text"]:disabled,input[type="password"]:disabled,input[type="file"]:disabled,textarea:disabled {border:1px solid #ccc; background-color:#dedede; color: #444444;}
-select { border:1px solid #ccc; font-size: 12px;}
-select[disabled="disabled"], input[disabled="disabled"],textarea[disabled="disabled"], option[disabled="disabled"] {border: 1px solid #CCCCCC;color: #AAAAAA}
-.header_module{background:url('../img/header_module.png');padding-left: 0.5em;padding-top: 0.8em;height:20px;color: #812143;border:solid 1px #CCC;}
-.double_select select{width:300px;height:160px;}
-.double_select a{text-align:center;display:block;border:1px solid #aaa;text-decoration:none;background-color:#fafafa;color:#123456;margin:2px;padding:2px}
-
-.icon {vertical-align:middle}
-.icon-top {vertical-align:top}
-
-/*BUTTON*/
-.button{
-	background: #e3e3e3 url('../img/bg-button-degrade.png') repeat-x scroll left top;
-	background: -moz-linear-gradient(center top , #F9F9F9, #E3E3E3) repeat scroll 0 0 transparent;
-	background: -webkit-gradient(linear, center top ,center bottom, from(#F9F9F9), to(#E3E3E3)) repeat scroll 0 0 transparent;
-	border-color: #CCCCCC #BBBBBB #A0A0A0;border-left: 1px solid #BBBBBB;border-radius: 3px 3px 3px 3px;border-right: 1px solid #BBBBBB;border-style: solid;border-width: 1px;color: #000000;margin: 0;outline: medium none;padding: 3px 8px;text-align: center;vertical-align: middle;white-space: nowrap; text-shadow:0 1px 0 #fff;}
-.button[disabled=disabled]{color:#8C8C8C}
-.button.bt-icon { display:inline-block; margin-bottom:7px;}
-.button.bt-icon span {padding-left:5px;}
-input.button[disabled=disabled]:hover{background-color:#FFF6D3}
-.button:hover{border:1px solid #939393;}
-.button:active{border:1px solid #939393;}
-.button.export-csv span{ background: transparent url('../img/export-csv.png') no-repeat scroll left top; padding:1px 0 1px 20px}
-
-
-#top_container{margin:0;padding:0}
-
-/*HEADER*/
-#header { background-color: #394049; height:90px; }
-/* Portrait orientation targeting */ 
-@media screen and (orientation: portrait) {#header{min-width:1250px}}
-/* Portrait orientation targeting */ 
-@media screen and (orientation: landscape) {#header{min-width:1250px}}
-#header #header_infos{ position:relative; margin: 0; padding:0; height:60px; }
-#header #header_shopname {float: left; margin:10px 15px 0 10px;}
-#header #employee_box {float: right; display:block;}
-#header #employee_infos {display:block; margin:5px 15px 0 10px;}
-#header #employee_infos a{color:#BABABA; text-transform:capitalize;margin-right: 5px}
-#header #employee_infos a:hover {color:#fff;}
-#header #employee_infos .employee_name { float:left; color:#fff;padding: 0 20px 0 0;}
-#header .separator { background: transparent url('../img/separator.png') no-repeat scroll center top;height: 19px; width: 16px; margin-right: 5px}
-#header ul#employee_links  {list-style: none;display: block;text-align: left;}
-#header ul#employee_links li {display: inline;line-height: 20px;}
-
-#header #header_infos #header_shopname span{display:block; font-size:24px; height:28px; overflow:hidden;margin:0; color:#fff; text-shadow: 0 1px 0 #000000;}
-#header #header_infos a#header_logout { background: transparent url('../img/logout.png') no-repeat scroll left top; padding-left:20px; color:#bababa;}
-#header #header_infos a#header_logout:hover {color:#fff;}
-#header #header_infos #header_logout a span {color:#bababa}
-#header #header_infos #header_foaccess{ text-decoration:none; color:#bababa;}
-#header #header_infos #header_foaccess a {color:#bababa !important;}
-#header #header_infos a#header_foaccess:hover { color:#fff;}
-
-
-
-#header #header_search{ background-color:#fff; border:2px solid #000; float:left; margin-top:15px; position:relative; height:25px; box-shadow: 0 1px 0 #666666; }
-#header #header_search #bo_query{ font: 13px Arial,sans-serif; float:left;background: none repeat scroll 0 0 transparent;  border:none; box-shadow:none;  padding: 5px 0px 5px 4px; width: 160px; }
-#header #header_search #bo_search_type_chzn{ font-size:13px; float:left; margin:0 23px 0 0; padding:0 4px; vertical-align:middle;width:80px !important;height:27px; border:none;}
-#header #header_search #bo_search_type_chzn.chzn-container-single .chzn-single { box-shadow:none; border-radius:0px; border:none; border-left:1px dotted #ccc;} 
-#header #header_search #bo_search_submit { background:  url('../img/icon-search2.png') no-repeat scroll center; border:none; width:27px; height:25px; float:left; font-weight:normal; margin:0; padding:0;  cursor:pointer; text-indent:-9999em; position:absolute; right:0; display:block; border-left:1px solid #3079ED; border-radius:0px; /*hacking ie7*/ font-size:0 !ie7; color: transparent !ie;}
-#header #header_quick{float:right; display:block; margin-top:15px;}
-#header #header_quick #quick_select_chzn{ font-size:13px; margin:0 10px 0 0; padding:0px 0 4px;  }
-#header #header_myaccount{background:url('../img/bg-lang.png') no-repeat;display:block;float:right;height:16px;margin:8px 1px 0 0;width:16px}
-
-
-.path_bar {display:none;}
-#notifs_icon_wrapper {float: left;position: relative;margin:15px 10px 0; width:95px;}
-.notifs { float: left;position: relative;cursor: pointer;margin:0; padding:5px; width: 18px;height: 16px;}
-#orders_notif {background: url('../img/notif_order.png') no-repeat center top;}
-#customers_notif {background: url('../img/notif_customer.png') no-repeat center top;}
-#customer_messages_notif {background: url('../img/notif_message.png') no-repeat center top;}
-#orders_notif.open_notifs,
-#customers_notif.open_notifs,
-#customer_messages_notif.open_notifs { background-color: #FFFFFF;border: 1px solid #000000; position: relative; display: block; background-position:center bottom; }
-
-
-.number_wrapper {color: white;display: none;font-size: 13px;font-weight: bold;position: absolute; right: -8px;top: -10px;z-index: 101;padding: 2px 5px;}
-.number_wrapper span {background-color: #F03D25; font-size:11px; display: block; padding: 1px 3px;border-color: -moz-use-text-color #DD3822 #DD3822;border-radius: 2px 2px 2px 2px;border-right: 1px solid #DD3822;border-style: none solid solid;border-width: 0 0px;}
-.notifs_wrapper {background: none repeat scroll 0 0 #FFFFFF; border: 1px solid #000; border-top:none;display: none; cursor:auto; position: absolute; top: 25px; left: -1px; width:300px; padding: 10px;color: black; z-index:9999;}
-.notifs_wrapper h3 {font-size: 14px;padding-bottom:8px;margin:0;border-bottom: 1px solid #E5E5E5;}
-.notifs_wrapper ul {padding:6px 0;margin:0;}
-.notifs_wrapper ul li {text-decoration: none;list-style: none;font-size:12px;padding:5px 0;}
-#header_infos .notifs_wrapper a {font-weight: bold; font-size:11px; color: black; float:right;}
-.notifs_wrapper p {font-size: 12px;padding-top:8px;margin:0;border-top: 1px solid #E5E5E5;}
-.notifs_wrapper p.no_notifs {border: none;}
-
-
-/*MENU*/
-#header #menu{ background-color: #f8f8f8; border-bottom:1px solid #e5e5e5; float:left;line-height:normal;margin:0;padding:0;width:100%;}
-#header #menu li.maintab{float:left;height:29px;list-style:none;list-style:none;display:block; border-left:1px solid #fff; border-right:1px solid #ccc;}
-#header #menu li.submenu_size .title{cursor:default;color:#000;display:block; padding:8px 3px 4px 0;font-weight:normal;font-size:12px;}
-#header #menu li.submenu_size .title{_display:inline;_padding:6px 5px 4px 0}
-#header #menu li{_height:32px;_padding-top:3px}
-#header #menu img{display:inline;padding:0 3px 0 6px; margin-top:-4px; vertical-align:middle;width:16px;height:16px}
-#header #menu li.active, #header #menu li:hover{background-position:0 -38px;white-space:nowrap;}
-#header #menu li.active a{}
-#header #menu li:hover, #header #menu li.active {background-color:#49B2FF;}
-#header #menu li.maintab:hover, #header #menu li.active {border-left:1px solid #49B2FF;border-right:1px solid #49B2FF;}
-#header #menu li.active a.title, #header #menu li:hover a.title {color:#fff; text-shadow: -1px -1px 0 #3293D6;}
-#header #menu .withLeftBorder{background:transparent url('../img/separator_subnav.png') no-repeat 0 5px}
-#header #menu .submenu{background:#f8f8f8;clear:both;margin:0;padding:0;border:1px solid #d9d9d9;z-index:9999; box-shadow: 1px 5px 5px #CCCCCC; -moz-box-shadow:1px 5px 10px #CCCCCC; -webkit-box-shadow:1px 5px 10px #CCCCCC;}
-#header #menu .submenu li{list-style:none;margin:0;padding:0;display:block;min-width:150px;}
-#header #menu .submenu li a{ font-size:12px;display:block;padding: 5px 15px 5px 10px; color:#666666;border-top:1px solid #fff; border-bottom:1px solid #ccc;}
-#header #menu .submenu li a:hover { background-color:#eee; text-shadow:0 1px 0 #fff;}
-#header #menu .submenu li.active a { color: #fff;}
-#header #menu .submenu li.active a:hover { color:#666666}
-
-/*SEPARATION*/
-.separation { background-color:#ccc;border-bottom:1px solid #fff; width:100%; height:1px; margin:10px 0;}
-
-/*TABLE*/
-.table_grid {width:100%;}
-.table{ background-color:#fff;border:1px solid #ccc;padding:0: border-radius:3px; -moz-border-radius:3px;-webkit-border-radius:3px;}
-.filter {background-color:#f1f9ff;}
-.table .filter {margin:2px;}
-.table th a{text-decoration:underline}
-.table a:hover{text-decoration:none}
-.table tr th{ background-color: #F1F1F1; text-shadow:0 1px 0 #fff; padding:4px 6px;
-	background: #ececec url('../img/bg-degrade-table.png') repeat-x scroll left top;
-	background-image: -moz-linear-gradient(center top , #F9F9F9, #ECECEC);
-	background: -webkit-gradient(linear, center top ,center bottom, from(#F9F9F9), to(#ECECEC)) repeat scroll 0 0 transparent;
-	font-size:13px; text-align:left; color:#333;}
-.table tr th.right { text-align:center;}
-.table tr td{border-bottom:1px solid #ccc;color:#333;font-size:12px;padding: 4px 4px 4px 6px;}
-.table tr.row_hover:hover td{background:#fff1b5}
-.table tr.row_hover.filter:hover td{background:#F1F9FF}
-.table tr td.row_hover:hover table tr td{background:none}
-.table tr.action_details td{background:#FAFAFA;}
-.table tr.alt_row.action_details td{background:#E8E8E8;}
-.table tr td.empty{border-bottom:none;background:white!important}
-.table tr td.first{border-left:1px solid #DEDEDE}
-.table tr td.last{border-right:1px solid #DEDEDE}
-.table tr.small td{height:15px}
-.table tr.last td{border-bottom:none}
-.col-left {vertical-align:top; padding-right:10px;}
-.col-right {padding-bottom:5px;}
-#tabPane1 td.col-left { width:200px;}
-#product-tab-content-wait{display:block;background:url('../img/bg_loaderSpace.png');min-height:420px;position:absolute;width:96.5%;}
-div#loading{height:128px;width:128px;background:url('../img/ajax-loader.gif');display:block;text-indent:-9999px;margin:100px auto;}
-td.col-left label { display:block; width:100%; text-align:right;}
-.alt_row{background-color:#f8f8f8}
-.path_bar{background-color:#E2EBEE;border:1px solid #999999;font-family:Trebuchet,Arial,Helvetica,sans-serif;font-size:13px;margin-bottom:20px;padding:5px}
-.path_bar a{font-weight:700}
-.cat_bar{background-color:#F4E8CD;border:1px solid #999999;font-family:Trebuchet,Arial,Helvetica,sans-serif;font-size:12px;font-weight:700;margin-bottom:20px;padding:5px}
-.cat_bar a{font-weight:700}
-
-.table tr#total_products, 
-.table tr#total_discounts,
-.table tr#total_wrapping,
-.table tr#total_shipping { height:35px;}
-.table tr#total_order { height:50px;}
-
-
-a.action_module{color: #268CCD;text-decoration: underline;}
-a.header_module_toggle{font-weight: bold;color: #268CCD;display:block;}
-a.module_toggle_all{color: #268CCD;}
-.nbr_module{float:right;margin-right:10px;font-style:italic;font-size:12px;color: #268CCD;}
-
-.autoupgradeSteps div {  line-height: 30px; }
-.upgradestep { margin-right: 5px;padding-left: 10px; padding-right: 5px;}
-#upgradeNow.stepok, .autoupgradeSteps a.stepok { background-image: url('../img/admin/enabled.gif');background-position: left center;background-repeat: no-repeat;padding-left: 15px;}
-#upgradeNow {-moz-border-bottom-colors: none;-moz-border-image: none;-moz-border-left-colors: none;-moz-border-right-colors: none;-moz-border-top-colors: none;border-color: #FFF6D3 #DFD5AF #DFD5AF #FFF6D3;border-right: 1px solid #DFD5AF;border-style: solid;border-width: 1px;color: #268CCD;font-size: medium;padding: 5px;}
-.button-autoupgrade {-moz-border-bottom-colors: none;-moz-border-image: none;-moz-border-left-colors: none;-moz-border-right-colors: none;-moz-border-top-colors: none;border-color: #FFF6D3 #DFD5AF #DFD5AF #FFF6D3;border-right: 1px solid #DFD5AF;border-style: solid;border-width: 1px;color: #268CCD;font-size: medium;padding: 5px;}
-.processing {overflow: auto;}
-
-/*UI ACCORDEON*/
-.ui-accordion-header { background-color: #ccc; color:#000;}
-
-/*BLOC*/
-.Bloc { background: none repeat scroll 0 0 #EBEDF4;}
-
-
-/*TABLE STATUS COMMANDE*/
-.table td span.color_field { font-size:11px; padding:2px 5px; border-radius:3px; text-transform:uppercase; color:#fff; border-radius:3px; -moz-border-radius:3px; -webkit-border-radius:3px;}
-
-/*multishop toolbar*/
-.multishop_toolbar { background-color: #F8F8F8; border: 1px solid #CCCCCC; margin-bottom:10px; padding: 10px; border-radius:3px; -moz-border-radius:3px; -webkit-border-radius:3px; font-size: 18px;}
-.multishop_toolbar span.text_multishop {vertical-align: 7px; padding-right: 5px; }
-.multishop_toolbar select.shopList { width: 300px; }
-.multishop_toolbar a.chzn-single { background: url('../img/icon-multishop.png') no-repeat 5px 5px; padding: 1px 2px 2px 25px; font-weight: bold; }
-
-.multishop_toolbar .chzn-container .chzn-results .first{font-weight: bold;background-color: #408BD5;color: #ffffff;}
-.multishop_toolbar .chzn-container .chzn-results .group{font-weight: bold;font-style: italic;padding-left: 15px;background-color: #C6DEFC;}
-.multishop_toolbar .chzn-container .chzn-results .shop{padding-left: 30px;background-color: #EAF2FC;}
-
-/*toolbarBox*/
-.toolbar-placeholder {position:relative}
-.toolbarBox {background-color: #F8F8F8; border: 1px solid #CCCCCC; margin-bottom:10px; padding: 5px 0; border-radius:3px; -moz-border-radius:3px; -webkit-border-radius:3px;-o-border-radius:3px;position:relative}
-.toolbarBox .pageTitle { margin-left:10px; line-height:48px}
-.toolbarBox .pageTitle h3 {font-size: 1.6em; font-weight: normal; line-height: 52px; margin: 0; padding: 0; text-shadow:0 1px 0 #fff;}
-.toolbarBox ul.cc_button {float:right;margin:0 5px 0 0;padding:0;}
-.toolbarBox ul.cc_button li {color: #666666; float: left; height: 48px; list-style: none outside none; padding: 1px 1px 3px 4px; text-align: center;}
-.toolbarBox a.toolbar_btn {   border:1px solid #f8f8f8; min-width:50px; border-width: 1px; font-size:11px;cursor: pointer; display: block; float: left; padding: 3px 5px; white-space: nowrap; text-shadow: 0 1px 0 #ffffff;}
-.toolbarBox a.toolbar_btn:hover { background-color:#fff; border:1px inset #ccc; border-radius:3px;-moz-border-radius:3px; -webkit-border-radius:3px;-o-border-radius:3px;}
-.toolbarBox .toolbar_btn span{ display: block;float: none;height: 32px;margin: 0 auto;width: 32px; /*hacking ie7*/ margin:0 !ie; position:relative !ie;}
-.toolbarBox .process-icon-delete { background-image: url('../img/process-icon-delete.png');}
-.toolbarBox .process-icon-duplicate { background-image: url('../img/process-icon-duplicate.png');}
-.toolbarBox .process-icon-preview { background-image: url('../img/process-icon-preview.png');}
-.toolbarBox .process-icon-stats { background-image: url('../img/process-icon-stats.png');}
-.toolbarBox .process-icon-cancel, .toolbarBox .toolbar-cancel { background-image: url('../img/process-icon-cancel.png');}
-.toolbarBox .process-icon-new, .toolbarBox .toolbar-new{ background-image: url('../img/process-icon-new.png');}
-.toolbarBox .process-icon-save { background-image: url('../img/process-icon-save.png');}
-.toolbarBox .process-icon-save-and-stay { background-image: url('../img/process-icon-save-and-stay.png');}
-.toolbarBox .process-icon-edit { background-image: url('../img/process-icon-edit.png');}
-.toolbarBox .process-icon-back { background-image: url('../img/process-icon-back.png');}
-.toolbarBox .process-icon-refresh-index  { background-image: url('../img/process-icon-refresh-index.png');}
-.toolbarBox .process-icon-refresh-cache  { background-image: url('../img/process-icon-refresh-cache.png');}
-.toolbarBox .process-icon-save-calendar { background-image: url('../img/process-icon-save-calendar.png');}
-.toolbarBox .process-icon-new-module { background-image: url('../img/process-icon-new-module.png');}
-.toolbarBox .process-icon-new-url { background-image: url('../img/process-icon-new-url.png');}
-.toolbarBox .process-icon-new-module-addon { background-image: url('../img/process-icon-new-module-addon.png');}
-.toolbarBox .process-icon-save-and-preview { background-image: url('../img/process-icon-preview.png');}
-.toolbarBox .process-icon-import { background-image: url('../img/process-icon-export-csv.png');}
-.toolbarBox .process-icon-export { background-image: url('../img/process-icon-export-csv.png');}
-.toolbarBox .process-icon-export-all { background-image: url('../img/process-icon-export-csv-details.png');}
-.toolbarBox .process-icon-export-stock-state-quantities-csv { background-image: url('../img/process-icon-export-csv.png');}
-.toolbarBox .process-icon-export-stock-state-prices-csv { background-image: url('../img/process-icon-export-csv-details.png');}
-.toolbarBox .process-icon-export-csv-orders { background-image: url('../img/process-icon-export-csv.png');}
-.toolbarBox .process-icon-export-csv-details { background-image: url('../img/process-icon-export-csv-details.png');}
-.toolbarBox .process-icon-export-stock-mvt-csv { background-image: url('../img/process-icon-export-csv.png');}
-.toolbarBox .process-icon-newAttributes, .toolbarBox .toolbar-new{ background-image: url('../img/process-icon-new.png');}
-.toolbarBox .process-icon-new.add_product{ background-image: url('../img/process-icon-addProduct.png');}
-.toolbarBox .process-icon-partialRefund{ background-image: url('../img/process-icon-partial-refund.png');}
-.toolbarBox .process-icon-standardRefund{ background-image: url('../img/process-icon-standard-refund.png');}
-.toolbarBox .process-icon-help{ background-image: url('../img/process-icon-help.png');}
-.toolbarBox .process-icon-help-new{ background-image: url('../img/process-icon-help-new.png');}
-.toolbarBox .process-icon-modules-list{ background-image: url('../img/process-icon-modules-list.png');}
-
-.toolbarReduced {margin-right:221px}
-#modules_list_button {width:211px;height:63px;border:none;position:absolute;top:0;right:0;background-image:url('../img/modules_list_button.png');font-size: 1.6em;cursor:pointer;padding-left:45px}
-
-.toolbarBox #modules_list_container {
-	background: none repeat scroll 0 0 #FFF;
-	border: solid 1px #CCC;
-	display: block;
-	float: right;
-	height: auto;
-	width: 500px;
-	position: absolute;
-	right: 13px;
-	top: 63px;
-	z-index: 100;
-	box-shadow: 1px 5px 5px #CCCCCC;
-	-moz-box-shadow: 1px 5px 10px #CCCCCC;
-	-webkit-box-shadow: 1px 5px 10px #CCCCCC;
-	opacity: 1;
-
-}
-.toolbarBox #modules_list_container #modules_list_container_content
-{
-	max-height: 500px;
-    overflow: auto;
-
-}
-
-.toolbarBox #modules_list_container #modules_list_container_tab {margin-top: 10px;width: auto;height: auto; }
-.toolbarBox #modules_list_container #modules_list_container_tab table {width: 100%;border-spacing: 0px;  }
-.toolbarBox #modules_list_container #modules_list_container_tab tr { height: auto}
-.toolbarBox #modules_list_container #modules_list_container_tab tr.rowalt {background-color: #F0F7FF}
-.toolbarBox #modules_list_container #modules_list_container_tab #tab_module_switch {margin-bottom: 10px;}
-.toolbarBox #modules_list_container #modules_list_loader {margin-top: 10px}
-.toolbarBox #modules_list_container .nav-tabs-modules:after {clear: both;}
-.toolbarBox #modules_list_container .nav-tabs-modules > li {height: 19px;}
-.toolbarBox #modules_list_container .nav-tabs-modules > li > a {
-  padding-right: 12px;
-  padding-left: 12px;
-  margin-right: 2px;
-  line-height: 14px;
-}
-
-.toolbarBox #modules_list_container .nav-tabs-modules > li > a {
-  padding-top: 8px;
-  padding-bottom: 7px;
-  border: 1px solid transparent;
-  -webkit-border-radius: 4px 4px 0 0;
-     -moz-border-radius: 4px 4px 0 0;
-     -o-border-radius: 4px 4px 0 0;
-          border-radius: 4px 4px 0 0;
-}
-
-.toolbarBox #modules_list_container .nav-tabs-modules > li > a:hover {
-  border-color: #C0C0C0;
-  background-color: #ffffff;
-}
-
-.toolbarBox #modules_list_container .nav-tabs-modules > li > a {border: 1px solid #ddd;border-bottom:none;}
-
-.toolbarBox #modules_list_container .nav-tabs-modules > .active > a,
-.toolbarBox #modules_list_container .nav-tabs-modules > .active > a:hover {
-  color: #555555;
-  cursor: default;
-  background-color: #F8F8F8;
-  border: 1px solid #ddd;
-  border-bottom-color: transparent;
-}
-
-
-
-
-div.fix-toolbar {border-bottom: 1px solid #E0E0E0;position:fixed;top:0;opacity:0.9;z-index:500;margin:auto}
-
-/*button upload files*/
-#content .qq-upload-button {
-	background: #e4e4e4 url('../img/bg-button-degrade.png') repeat-x scroll left top;
-	background: -moz-linear-gradient(center top , #F9F9F9, #E3E3E3) repeat scroll 0 0 transparent;
-	background: -webkit-gradient(linear, center top ,center bottom, from(#F9F9F9), to(#E3E3E3)) repeat scroll 0 0 transparent;
-	color:#333;
-	width:180px;
-	text-shadow: 0 1px 0 #fff;
-	border-color: #CCCCCC #BBBBBB #A0A0A0;
-	border-left: 1px solid #BBBBBB;
-	border-radius: 3px 3px 3px 3px;
-	border-right: 1px solid #BBBBBB;
-	border-style: solid;
-	border-width: 1px;
-	color: #000000;
-}
-#content .qq-upload-button:hover { border:1px solid #939393;}
-
-.file_upload_label {margin-top:5px;}
-
-/*leadin*/
-.leadin {}
-.leadin .bloc-leadin{ padding:10px 3px;}
-
-/*productBox*/
-#productBox { position:relative; width:100%; float:left;}
-
-/*tab-pane*/
-form#product_form, form#access_form, form#cart_rule_form, #modules_tab_list { background-color:#ebedf4; border:1px solid #ccced7; min-height:404px; padding: 5px 10px 10px; margin-left:140px;}
-#modules_tab_list {min-height: inherit}
-#content form.adminstockmanagement {margin-left:0px;}
-form#product_form h3 { font-size:14px; font-weight:normal;}
-form#product_form h4 { font-size:18px; font-weight:normal;}
-.tab-row {}
-.tab-row .tab {background:#EFEFEF;width:100px;}
-.tab-row .tab-page.selected {}
-.tab-row .tab-page {}
-.productTabs{ background-color:#fafafa; border:1px solid #ccced7; border-right:none; float:left; width:140px;}
-.productTabs ul{padding:0;margin:0;}
-.productTabs ul li.tab-row { border:none; }
-.productTabs ul li.tab-row:first-child  a {border-top:none;}
-.productTabs ul li.tab-row a { display:block; font-weight:normal; color:#666;padding: 7px 10px; border-top:1px solid #CCCED7; border-right:1px solid #CCCED7;}
-.productTabs ul li.tab-row a.selected { background-color:#EBEDF4;font-weight:bold;color:#000; border-right:none;}
-.product-tab-content h4.tab { display:none;}
-#product_list {margin-bottom:0.5em}
-
-#categories-treeview { }
-#product-tab-content-3-Associations .Association td.col-left  { width:200px;}
-
-/*FILTER MODULE*/
-.filter-module { background-color:#ebedf4; border:1px solid #c2c4d9; padding:10px; display:block; min-height:35px;}
-.filter-module #filternameForm {float:left; margin-right:30px;}
-.filter-module label {width:auto;}
-.filter-module .select-filter { float:left;}
-.filter-module .button-filter { float:right;}
-
-/*FILTER STOCK*/
-.filter-stock { background-color:#ebedf4; border:1px solid #c2c4d9; margin-bottom:15px; padding:10px; display:block; min-height:25px;}
-.filter-stock #stock_instant_state {float:left; margin-right:30px;}
-.filter-stock label {width:auto;}
-.filter-stock .select-filter { float:left;}
-.filter-stock .button-filter { float:right;}
-.filter-stock-extended { background-color:#ebedf4; border:1px solid #c2c4d9; margin-bottom:15px; padding:10px; display:block; min-height:65px;}
-.filter-stock-extended #stock_cover {float:left; margin-right:30px;}
-.filter-stock-extended #supply_orders {float:left; margin-right:30px;}
-.filter-stock-extended label {width:auto;}
-.filter-stock-extended .select-filter { float:left;}
-.filter-stock-extended .button-filter { float:right;}
-
-/*ADDONS LOGIN*/
-#addons_login_div { background: #EBEDF4 url('../img/lock.png') no-repeat scroll left 5px;}
-#addons_login_div form#addons_login_form { float:right;}
-#addons_login_div p {float:left; font-size:16px; color:#585A69; line-height:24px; text-shadow: 0 1px 0 #fff; margin:0; padding-left:25px;}
-#addons_login_div label {}
-#addons_login_div input { float:left; margin-right:10px;}
-#addons_login_div input#addons_login_button { margin-right: 0px; }
-
-/*SIDEBAR*/
-.sidebar { position:relative; float:left; width:220px; display:inline;}
-.sidebar h3 { background-color:#ebedf4; font-weight:bold; display:block; padding:5px;}
-.sidebar.navigation h3 {margin:0;}
-.sidebar .subHeadline { font-weight:bold; float:right; margin-top:-28px; margin-right:5px;}
-.sidebar ul.categorieList {}
-.sidebar ul.categorieList li { border-top:1px solid #ccc; position:relative; line-height:20px;}
-.sidebar ul.categorieList li:first-child { border-top:none;}
-.sidebar ul.categorieList li a {color:#3a6ea7; display:block; padding-left:5px;}
-.sidebar ul.categorieList li a:hover { background-color: #EBEDF4;}
-.sidebar ul.categorieList li div.categorieWidth { overflow:hidden;}
-.sidebar ul.categorieList li div.count{ position:absolute; top:0; right:5px;}
-.sidebar .categorieStatus { display:none;}
-
-/*NAVIGATION ENGINE*/
-.blocEngine { background-color:#eee;}
-.blocEngine .rowForm {    display: block;float: left;margin: 0; padding: 5px 0; }
-.blocEngine .rowForm label { font-weight:normal;}
-.blocEngine .rowForm label,
-.blocEngine .rowForm select {width:220px; float:left; text-align:left;}
-
-.blocEngine p { margin-top:10px;display:block; float:left;}
-
-/*STATCONTAINER*/
-#statsContainer {margin-left:220px; padding:0 0 0 20px;}
-#statsContainer #calendar,
-#referrersContainer #calendar{   background-color: #EEEEEE;border-top: 1px solid #CCCCCC; display: block; margin: 10px 0;min-height: 25px; padding: 5px;}
-#statsContainer #calendar form,
-#referrersContainer #calendar form {float:left;}
-#statsContainer #calendar input, #statsContainer #calendar p,
-#referrersContainer #calendar input, #referrersContainer #calendar p { float:left;}
-#statsContainer #calendar input.submitDateDay, #referrersContainer #calendar input.submitDateDay { border-top-right-radius: 0px; border-bottom-right-radius:0px; border-right:none;}
-#statsContainer #calendar input.submitDateMonth, #statsContainer #calendar input.submitDateMonth,
-#referrersContainer #calendar input.submitDateMonth, #referrersContainer #calendar input.submitDateMonth { border-radius:0px;}
-#statsContainer #calendar input.submitDateYear,
-#referrersContainer #calendar input.submitDateYear { border-top-left-radius: 0px; border-bottom-left-radius:0px; border-left:none; margin-right:10px;}
-#statsContainer #calendar input.submitDateDayPrev,
-#referrersContainer #calendar input.submitDateDayPrev { border-top-right-radius: 0px; border-bottom-right-radius:0px; border-right:none;}
-#statsContainer #calendar input.submitDateMonthPrev,
-#referrersContainer #calendar input.submitDateMonthPrev { border-radius:0px;}
-#statsContainer #calendar input.submitDateYearPrev,
-#referrersContainer #calendar input.submitDateYearPrev { border-top-left-radius: 0px; border-bottom-left-radius:0px; border-left:none; margin-right:10px;}
-#statsContainer #calendar p, #referrersContainer #calendar p { margin:2px;}
-#statsContainer #calendar p span, #referrersContainer #calendar p span { float:left; display:block; padding:3px;}
-#statsContainer .blocStats { background-color: #EBEDF4;border: 1px solid #C2C4D9; display: block; position:relative; padding: 10px;}
-#statsContainer .blocStats h2 { font-weight:normal; margin:0; font-size:1.4em}
-#statsContainer .blocStats h2.icon-statsproduct span,
-#statsContainer .blocStats h2.icon-statsbestsuppliers span,
-#statsContainer .blocStats h2.icon-statsforecast span,
-#statsContainer .blocStats h2.icon-pagesnotfound span,
-#statsContainer .blocStats h2.icon-sekeywords span,
-#statsContainer .blocStats h2.icon-guide span,
-#statsContainer .blocStats h2.icon-statsequipment span,
-#statsContainer .blocStats h2.icon-statsvisits span,
-#statsContainer .blocStats h2.icon-statssales span,
-#statsContainer .blocStats h2.icon-statsregistrations span,
-#statsContainer .blocStats h2.icon-statspersonalinfos span,
-#statsContainer .blocStats h2.icon-statscatalog span,
-#statsContainer .blocStats h2.icon-basket-delete span,
-#statsContainer .blocStats h2.icon-statsbestcustomers span,
-#statsContainer .blocStats h2.icon-statsorigin span,
-#statsContainer .blocStats h2.icon-statsbestproducts span,
-#statsContainer .blocStats h2.icon-statsbestvouchers span,
-#statsContainer .blocStats h2.icon-statsbestcategories span,
-#statsContainer .blocStats h2.icon-statscarrier span,
-#statsContainer .blocStats h2.icon-statssearch span,
-#statsContainer .blocStats h2.icon-statsstock span,
-#statsContainer .blocStats h2.icon-conversion span,
-#statsContainer .blocStats h2.icon-payment span,
-#statsContainer .blocStats h2.icon-category span,
-#statsContainer .blocStats h2.icon-currency span,
-#statsContainer .blocStats h2.icon-language span,
-#statsContainer .blocStats h2.icon-attribute span { background: transparent url('../img/icon-sprites-title.png') no-repeat scroll left top; width:16px; height:16px; padding-right:18px; margin-right:3px;}
-
-#statsContainer .blocStats h2.icon-statsproduct span { background-position :2px 2px;}
-#statsContainer .blocStats h2.icon-statsforecast span { background-position :-18px 2px;}
-#statsContainer .blocStats h2.icon-guide span { background-position :-36px 2px;}
-#statsContainer .blocStats h2.icon-statsbestsuppliers span { background-position :-54px 2px;}
-#statsContainer .blocStats h2.icon-pagesnotfound span { background-position :-72px 2px;}
-#statsContainer .blocStats h2.icon-sekeywords span { background-position :-90px 2px;}
-#statsContainer .blocStats h2.icon-statsequipment span { background-position :-108px 2px;}
-#statsContainer .blocStats h2.icon-statsvisits span { background-position :-126px 2px;}
-#statsContainer .blocStats h2.icon-statsregistrations span { background-position :-147px 2px;}
-#statsContainer .blocStats h2.icon-statssales span { background-position : 0 -16px;}
-#statsContainer .blocStats h2.icon-statspersonalinfos span { background-position : -18px -16px;}
-#statsContainer .blocStats h2.icon-statscatalog span { background-position : -36px -16px;}
-#statsContainer .blocStats h2.icon-category span { background-position : -36px -16px;}
-#statsContainer .blocStats h2.icon-basket-delete span { background-position : -54px -16px;}
-#statsContainer .blocStats h2.icon-statsbestcustomers span { background-position : -72px -16px;}
-#statsContainer .blocStats h2.icon-statsorigin span { background-position : -90px -16px;}
-#statsContainer .blocStats h2.icon-statsbestproducts span { background-position : -108px -16px;}
-#statsContainer .blocStats h2.icon-statsbestvouchers span { background-position : -126px -16px;}
-#statsContainer .blocStats h2.icon-statsbestcategories span { background-position : -147px -17px;}
-#statsContainer .blocStats h2.icon-statscarrier span { background-position : 2px -36px;}
-#statsContainer .blocStats h2.icon-statssearch span { background-position : -18px -36px;}
-#statsContainer .blocStats h2.icon-statsstock span { background-position : -36px -36px;}
-#statsContainer .blocStats h2.icon-conversion span { background-position : -54px -36px;}
-#statsContainer .blocStats h2.icon-payment span { background-position : -72px -36px;}
-#statsContainer .blocStats h2.icon-currency span { background-position : -90px -36px;}
-#statsContainer .blocStats h2.icon-language span { background-position : -106px -36px;}
-#statsContainer .blocStats h2.icon-attribute span { background-position : -126px -36px;}
-#statsContainer .blocStats form { position:absolute; top:10px; right:5px;}
-#statsContainer .blocStats form.checkup { position:relative; top:0; left:0;}
-#statsContainer .totalStats { font-size:16px; font-weight:bold;}
-#statsContainer .blocStats .blocConversion { display:block; display:inline-table; min-height:80px !ie; }
-
-/*MODULECONTAINER*/
-#moduleContainer { margin-left:220px; padding:13px 0 0 20px;}
-#moduleContainer .table tr th { height:40px;}
-#moduleContainer .table tr td { font-size:12px; vertical-align:top; padding: 5px 7px 0; border-top:1px solid #ccc; border-bottom:none;}
-#moduleContainer .table tr:first-child {border-top:1px solid #ccc}
-#moduleContainer .table tr td .imgm , #modules_list_container_tab .imgm {width:32px;}
-#moduleContainer .moduleDesc { font-size:12px; position:relative; margin-bottom:10px;}
-#moduleContainer .moduleDesc h3 { color:#3A6EA7; margin:0;}
-#moduleContainer .moduleDesc .metadata  { float:left; display:block; margin:5px 0;}
-#moduleContainer .moduleDesc .metadata dl { float:left; margin:0; padding-right:10px;}
-#moduleContainer .moduleDesc .metadata dl dt, .moduleDesc .metadata dl dd { float:left; margin:0; padding:0;}
-#moduleContainer .moduleDesc .metadata dl dd { padding-right:10px;}
-#moduleContainer .moduleDesc .metadata dl dt { font-weight:bold; padding-right:5px;}
-#moduleContainer .moduleDesc p.desc { color:#666; font-family: Georgia; font-style: italic;  font-size:12px; display:block; clear:both;}
-#moduleContainer .setup  {background-color:#6db300; font-weight:bold; font-size:10px; color:#fff; text-transform:uppercase; position:relative; left:10px; padding:0px 4px; display: inline-block; border-radius:3px;}
-#moduleContainer .setup.non-install { background-color:#ec7000;}
-#moduleContainer .setup.must-have { background-color: #ec7000;}
-#moduleContainer .setup.off{ background-color:#ccc; color:#666666}
-#moduleContainer .row-actions-module span {padding-right:5px;}
-#moduleContainer .row-actions-module span a { font-size:12px;}
-#moduleContainer .button.uninstalled,
-#moduleContainer .button.installed { float:right; clear:both; margin-top:15px; font-size:12px;}
-#moduleContainer ul.listing-grid-module { position:relative; margin:0; padding:0;}
-#moduleContainer ul.listing-grid-module li { float:left; border:1px solid #ccc; width:400px; min-height:30px; margin:10px; padding:5px; border-radius:4px;}
-#moduleContainer .moduleGridDesc { position:relative; display:block; height:30px;}
-#moduleContainer .moduleGridDesc h3 { color:#3A6EA7; margin:0;}
-#moduleContainer ul.listing-grid-module li select { position:absolute; top:0; right:0px; }
-
-/*TAB MODULES LIST*/
-
-#modules_list_container_tab #modules_list_container_content{
-	list-style-type:none; 
-	padding:0; 
-	margin:0;
-	white-space: nowrap;
-	overflow: auto;
-	height: 370px;
-}
-#modules_list_container_tab #modules_list_container_content li{display:inline-block;}
-#modules_list_container_tab table tr th { height:40px;}
-#modules_list_container_tab table tr td { font-size:12px; padding: 3px 3px 3px; border-top:1px solid #ccc; border-bottom:none;}
-#modules_list_container_tab table tr td tr td {border: none}
-#modules_list_container_tab table tr:first-child {border-top:1px solid #ccc}
-#modules_list_container_tab .imgm {width:32px;}
-#modules_list_container_tab .moduleDesc {font-size:12px}
-#modules_list_container_tab .moduleDesc h3 { color:#3A6EA7;margin: 0;font-size: 1.1em;text-align: left;white-space: normal;}
-#modules_list_container_tab .moduleDesc .metadata  { float:left; display:block; margin:5px 0;}
-#modules_list_container_tab .moduleDesc .metadata dl { float:left; margin:0; padding-right:10px;}
-#modules_list_container_tab .moduleDesc .metadata dl dt, .moduleDesc .metadata dl dd { float:left; margin:0; padding:0;}
-#modules_list_container_tab .moduleDesc .metadata dl dd { padding-right:10px;}
-#modules_list_container_tab .moduleDesc .metadata dl dt { font-weight:bold; padding-right:5px;}
-#modules_list_container_tab .moduleDesc p.desc { color:#666; font-family: Georgia; font-style: italic;  font-size:12px; text-align: left;white-space: normal;}
-#modules_list_container_tab .setup  {background-color:#6db300; font-weight:bold; font-size:10px; color:#fff; text-transform:uppercase; padding:0 10px; display: inline-block; border-radius:3px;}
-#modules_list_container_tab .row-actions-module {float: right;}
-#modules_list_container_tab .setup.non-install { background-color:#ec7000;}
-#modules_list_container_tab .setup.must-have { background-color: #ec7000;}
-#modules_list_container_tab .setup.off{ background-color:#ccc; color:#666666}
-#modules_list_container_tab .row-actions-module span { padding-right:5px;}
-#modules_list_container_tab .row-actions-module span a { font-size:12px;}
-#modules_list_container_tab ul.listing-grid-module { position:relative; margin:0; padding:0;}
-#modules_list_container_tab ul.listing-grid-module li { float:left; border:1px solid #ccc; width:400px; min-height:30px; margin:10px; padding:5px; border-radius:4px;}
-#modules_list_container_tab .moduleGridDesc { position:relative; display:block; height:30px;}
-#modules_list_container_tab .moduleGridDesc h3 { color:#3A6EA7; margin:0;}
-#modules_list_container_tab ul.listing-grid-module li select { position:absolute; top:0; right:0px; }
-
-.default_modules_list_display_type #modules_list_container_content li table tr td{border: none}
-.default_modules_list_display_type #modules_list_container_content li table {border:solid 1px #ccc;height:105px;width:100%;margin-bottom:10px}
-#modules_list_container_tab ul li {height:105px}
-
-		/******** ie7 ******/
-		.ie7 #modules_list_container_tab #modules_list_container_content li{zoom:1;display:inline;}
-		.ie7 #modules_list_container_content li table {width: 21%;}
-		.ie7 #modules_list_container_content li table td .btn_right{width:100%;float:right;}
-		.ie7 #modules_list_container_content li table td .btn_right select{float:left;}
-		.ie7 #modules_list_container_content li table td a.button{display:block;float:right;}
-
-/*MODULE POSITION*/
-.blocLiveEdit { float:right; clear:right;  background-color: #EBEDF4; border: 1px solid #C2C4D9;display: block;  width:250px;}
-.blocLiveEdit h2 { background: transparent url('../img/live_edit.png') no-repeat scroll 10px 10px; height: 40px; line-height: 50px;margin: 0; padding: 0 10px; text-indent: 40px;}
-.blocLiveEdit p { padding: 0 10px;}
-.blocLiveEdit a.button {float: left; margin:10px; display: inline-block;}
-
-
-#modulePosition { width:100%; float:left; clear:left;}
-#modulePosition .table tr th { height:40px;}
-#modulePosition form{ margin-right:270px;}
-#modulePosition .lab_modules_positions h3 { color:#3A6EA7; margin:0 0 0 10px; float:left;}
-#modulePosition .lab_modules_positions p { font-family:Georgia; font-style: italic; font-size:12px; padding-left:40px; clear:both;}
-#modulePosition .lab_modules_positions span { font-size:12px; padding-top:4px; padding-left:5px; float:left; }
-
-select#show_modules { font-size:12px;}
-
-label.text { padding:1px 12px 0 0;}
-label.radioCheck {font-weight:normal; padding:0; float:none; margin:0 1em 0 0.25em}
-
-.listForm {}
-ul.listForm {}
-ul.listForm li {padding-bottom:3px;}
-
-
-/*FOOTER*/
-#footer {height:40px; font-size:12px;clear:both;font-size:0.9em;color:#666666}
-#footer .footerLeft { float:left; margin-left:10px;}
-#footer .footerRight {float:right; margin-right:10px;}
-#footer .footer_link, #footer .footer_link:hover { color:#268CCD;}
-
-/*DASHBOARD*/
-.pageTitleHome { font-size: 1.6em; font-weight: normal; margin:0; padding:10px 0;}
-.pageTitleHome h3 { font-weight: normal; margin:0;}
-#dashboard {  background-color: #EBEDF4; border: 1px solid #C2C4D9; display: block; padding: 10px; position: relative; min-width:1200px;}
-#dashboard h2 {font-size: 1.4em; font-weight:normal; margin:0 0 15px 0;}
-#iframe {}
-#iframe #video-content { float:left;}
-#iframe {position:relative; display:block; min-height:180px;}
-#adminpresentation #video { float:left; padding-right:15px; min-height:150px;}
-#adminpresentation #video a { position:relative; height:128px; width:220px; display:block; padding:6px; }
-#adminpresentation #video a img { }
-#adminpresentation #video a span {background: transparent url("../img/play.png") no-repeat scroll left top; height:128px; width:220px; position:absolute; top:0; left:0; z-index:1; display:block; border:6px solid #fff; border-radius:3px; }
-#adminpresentation #video a span:hover {background-position:left bottom;border:6px solid #C2C4D9; transition:background 0.5s;}
-#adminpresentation #video-content { padding-left:10px; min-height:150px;  }
-#adminpresentation #video-content p { font-size:20px; line-height: 26px; color:#585A69; text-shadow: 0 1px 0 #fff;}
-
-.view-modules { float:right; margin: 10px 0;}
-.view-modules li { float:left;}
-.view-modules li img { padding-right:5px;}
-.view-modules li.normal-view-disabled {     background: -moz-linear-gradient(center top ,#cccccc, #F9F9F9 ) repeat scroll 0 0 transparent; border-bottom-right-radius: 0; border-right: 1px solid #ccc; border-top-right-radius: 0; color:#999;  }
-.view-modules li.favorites-view-disabled {     background: -moz-linear-gradient(center top ,#cccccc, #F9F9F9 ) repeat scroll 0 0 transparent; border-bottom-left-radius: 0; border-left: 1px solid #fff; border-top-left-radius: 0; color:#999;  }
-.view-modules li.normal-view-disabled:hover,
-.view-modules li.favorites-view-disabled:hover {border-color: #CCCCCC #BBBBBB #A0A0A0;}
-.view-modules li.favorites-view   {border-bottom-left-radius: 0;border-left: 1px solid #fff; border-top-left-radius: 0;}
-.view-modules li.normal-view  {border-bottom-right-radius: 0;border-right: 1px solid #ccc; border-top-right-radius: 0;}
-
-.margin-form select.chosen{width: 200px;}
-
-.selected-line {background:#fff1b5;}
-
-#changedFiles ul{list-style-type: square; padding-left: 40px;}
-
-.tooltip { position: relative; }
-.tooltip .tooltip_content {
-	z-index: 100;
-	text-align: left;
-	display: none;
-	white-space: nowrap;
-	position: absolute;
-	padding: 5px 5px;
-	background: black;
-	color: white;
-	box-shadow: 4px 4px 10px rgba(0, 0, 0, 0.5);
-	margin-top: 5px;
-}
-.tooltip .tooltip_label { cursor: pointer; }
-.tooltip .title { text-align: center; padding-bottom: 5px; display: block; font-weight: bold }
-.tooltip:hover .tooltip_content { display: block; }
-.tooltip_button {
-	border: 1px solid silver;
-	border-radius: 3px;
-	padding: 0 3px;
-	background: -moz-linear-gradient(top, #ddd, #aaa);
-	background: -o-linear-gradient(top, #ddd, #aaa);
-	background: -webkit-linear-gradient(top, #ddd, #aaa);
-	background: linear-gradient(top, #ddd, #aaa);
-	color: #666
-}
-
-/******** CREATE AN ORDER **************/
-
-#carrier_form label{padding-top:0}
-#carrier_form input{margin-top:3px}
-
-/************** SCENE *****************/
-
-#large_scene_image{clear:both;border:1px solid transparent;}
->>>>>>> 6ac3f113
+    border: 1px solid transparent; }