<<<<<<< HEAD
=======

>>>>>>> 411f3dd5
[{shop_url}] 

Hi {firstname} {lastname}, 

{employee} wanted to forward this discussion to you. 

DISCUSSION HISTORY: {messages}

{employee} added "{comment}" 

{shop_name} [{shop_url}] powered by
PrestaShop(tm) [http://www.prestashop.com/] 
<|MERGE_RESOLUTION|>--- conflicted
+++ resolved
@@ -1,7 +1,4 @@
-<<<<<<< HEAD
-=======
 
->>>>>>> 411f3dd5
 [{shop_url}] 
 
 Hi {firstname} {lastname}, 
