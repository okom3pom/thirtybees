--- conflicted
+++ resolved
@@ -41,23 +41,6 @@
 			{if !empty($product.gift)}
 				<li class="gift-icon">{l s='Gift!'}</li>
 			{else}
-<<<<<<< HEAD
-				{if !$priceDisplay}
-					<li class="price{if isset($product.is_discounted) && $product.is_discounted && isset($product.reduction_applies) && $product.reduction_applies} special-price{/if}">{convertPrice price=$product.price_wt}</li>
-				{else}
-					<li class="price{if isset($product.is_discounted) && $product.is_discounted && isset($product.reduction_applies) && $product.reduction_applies} special-price{/if}">{convertPrice price=$product.price}</li>
-				{/if}
-				{if isset($product.is_discounted) && $product.is_discounted && isset($product.reduction_applies) && $product.reduction_applies}
-					<li class="price-percent-reduction small">
-						{if !$priceDisplay}
-							{if isset($product.reduction_type) && $product.reduction_type == 'amount'}
-								{assign var='priceReduction' value=($product.price_wt - $product.price_without_specific_price)}
-								{assign var='symbol' value=$currency->sign}
-							{else}
-								{assign var='priceReduction' value=(($product.price_without_specific_price - $product.price_wt)/$product.price_without_specific_price) * -100}
-								{assign var='symbol' value='%'}
-							{/if}
-=======
             	{if !$priceDisplay}
 					<li class="price{if isset($product.is_discounted) && $product.is_discounted && isset($product.reduction_applies) && $product.reduction_applies} special-price{/if}">{convertPrice price=$product.price_wt}</li>
 				{else}
@@ -73,7 +56,6 @@
                     			{assign var='priceReduction' value=(($product.price_without_specific_price - $product.price_wt)/$product.price_without_specific_price) * 100 * -1}
                     			{assign var='symbol' value='%'}
                     		{/if}
->>>>>>> 9bedc011
 						{else}
 							{if isset($product.reduction_type) && $product.reduction_type == 'amount'}
 								{assign var='priceReduction' value=($product.price - $product.price_without_specific_price)}
