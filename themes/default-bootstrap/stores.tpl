{*
* 2007-2015 PrestaShop
*
* NOTICE OF LICENSE
*
* This source file is subject to the Academic Free License (AFL 3.0)
* that is bundled with this package in the file LICENSE.txt.
* It is also available through the world-wide-web at this URL:
* http://opensource.org/licenses/afl-3.0.php
* If you did not receive a copy of the license and are unable to
* obtain it through the world-wide-web, please send an email
* to license@prestashop.com so we can send you a copy immediately.
*
* DISCLAIMER
*
* Do not edit or add to this file if you wish to upgrade PrestaShop to newer
* versions in the future. If you wish to customize PrestaShop for your
* needs please refer to http://www.prestashop.com for more information.
*
*  @author PrestaShop SA <contact@prestashop.com>
*  @copyright  2007-2015 PrestaShop SA
*  @license    http://opensource.org/licenses/afl-3.0.php  Academic Free License (AFL 3.0)
*  International Registered Trademark & Property of PrestaShop SA
*}

{capture name=path}{l s='Our stores'}{/capture}

<h1 class="page-heading">
	{l s='Our stores'}
</h1>

{if $simplifiedStoresDiplay}
	{if $stores|@count}
		<p class="store-title">
			<strong class="dark">
				{l s='Here you can find our store locations. Please feel free to contact us:'}
			</strong>
		</p>
	    <table class="table table-bordered">
	    	<thead>
            	<tr>
                	<th class="logo">{l s='Logo'}</th>
                    <th class="name">{l s='Store name'}</th>
                    <th class="address">{l s='Store address'}</th>
                    <th class="store-hours">{l s='Working hours'}</th>
                </tr>
            </thead>
			{foreach $stores as $store}
				<tr class="store-small">
					<td class="logo">
						{if $store.has_picture}
							<div class="store-image">
<<<<<<< HEAD
								<img src="{$img_store_dir}{$store.id_store}-medium_default.jpg" alt="" />
=======
								<img src="{$img_store_dir}{$store.id_store}-medium_default.jpg" alt="{$store.name|escape:'html':'UTF-8'}" width="{$mediumSize.width}" height="{$mediumSize.height}"/>
>>>>>>> 9bedc011
							</div>
						{/if}
					</td>
					<td class="name">
						{$store.name|escape:'html':'UTF-8'}
					</td>
		            <td class="address">
		            {assign value=$store.id_store var="id_store"}
		            {foreach from=$addresses_formated.$id_store.ordered name=adr_loop item=pattern}
	                    {assign var=addressKey value=" "|explode:$pattern}
	                    {foreach from=$addressKey item=key name="word_loop"}
	                        <span {if isset($addresses_style[$key])} class="{$addresses_style[$key]}"{/if}>
	                            {$addresses_formated.$id_store.formated[$key|replace:',':'']|escape:'html':'UTF-8'}
	                        </span>
	                    {/foreach}
	                {/foreach}
	                	<br/>
						{if $store.phone}<br/>{l s='Phone:'} {$store.phone|escape:'html':'UTF-8'}{/if}
						{if $store.fax}<br/>{l s='Fax:'} {$store.fax|escape:'html':'UTF-8'}{/if}
						{if $store.email}<br/>{l s='Email:'} {$store.email|escape:'html':'UTF-8'}{/if}
						{if $store.note}<br/><br/>{$store.note|escape:'html':'UTF-8'|nl2br}{/if}
					</td>
		            <td class="store-hours">
						{if isset($store.working_hours)}{$store.working_hours}{/if}
		            </td>
				</tr>
			{/foreach}
	    </table>
	{/if}
{else}
	<div id="map"></div>
	<p class="store-title">
		<strong class="dark">
			{l s='Enter a location (e.g. zip/postal code, address, city or country) in order to find the nearest stores.'}
		</strong>
	</p>
    <div class="store-content">
        <div class="address-input">
            <label for="addressInput">{l s='Your location:'}</label>
            <input class="form-control grey" type="text" name="location" id="addressInput" value="{l s='Address, zip / postal code, city, state or country'}" />
        </div>
        <div class="radius-input">
            <label for="radiusSelect">{l s='Radius:'}</label>
            <select name="radius" id="radiusSelect" class="form-control">
                <option value="15">15</option>
                <option value="25">25</option>
                <option value="50">50</option>
                <option value="100">100</option>
            </select>
            <img src="{$img_ps_dir}loader.gif" class="middle" alt="" id="stores_loader" />
        </div>
        <div>
            <button name="search_locations" class="button btn btn-default button-small">
            	<span>
            		{l s='Search'}<i class="icon-chevron-right right"></i>
            	</span>
            </button>
        </div>
    </div>
    <div class="store-content-select selector3">
    	<select id="locationSelect" class="form-control">
    		<option>-</option>
    	</select>
    </div>

	<table id="stores-table" class="table table-bordered">
    	<thead>
			<tr>
                <th class="num">#</th>
                <th>{l s='Store'}</th>
                <th>{l s='Address'}</th>
                <th>{l s='Distance'}</th>
            </tr>
        </thead>
        <tbody>
        </tbody>
	</table>
{strip}
{addJsDef map=''}
{addJsDef markers=array()}
{addJsDef infoWindow=''}
{addJsDef locationSelect=''}
{addJsDef defaultLat=$defaultLat}
{addJsDef defaultLong=$defaultLong}
{addJsDef hasStoreIcon=$hasStoreIcon}
{addJsDef distance_unit=$distance_unit}
{addJsDef img_store_dir=$img_store_dir}
{addJsDef img_ps_dir=$img_ps_dir}
{addJsDef searchUrl=$searchUrl}
{addJsDef logo_store=$logo_store}
{addJsDefL name=translation_1}{l s='No stores were found. Please try selecting a wider radius.' js=1}{/addJsDefL}
{addJsDefL name=translation_2}{l s='store found -- see details:' js=1}{/addJsDefL}
{addJsDefL name=translation_3}{l s='stores found -- view all results:' js=1}{/addJsDefL}
{addJsDefL name=translation_4}{l s='Phone:' js=1}{/addJsDefL}
{addJsDefL name=translation_5}{l s='Get directions' js=1}{/addJsDefL}
{addJsDefL name=translation_6}{l s='Not found' js=1}{/addJsDefL}
{/strip}
{/if}<|MERGE_RESOLUTION|>--- conflicted
+++ resolved
@@ -50,11 +50,7 @@
 					<td class="logo">
 						{if $store.has_picture}
 							<div class="store-image">
-<<<<<<< HEAD
-								<img src="{$img_store_dir}{$store.id_store}-medium_default.jpg" alt="" />
-=======
 								<img src="{$img_store_dir}{$store.id_store}-medium_default.jpg" alt="{$store.name|escape:'html':'UTF-8'}" width="{$mediumSize.width}" height="{$mediumSize.height}"/>
->>>>>>> 9bedc011
 							</div>
 						{/if}
 					</td>
