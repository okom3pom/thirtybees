--- conflicted
+++ resolved
@@ -36,18 +36,11 @@
 </script>
 <div class="products_block table-responsive">
 	<table id="product_comparison" class="table table-bordered">
-<<<<<<< HEAD
-		<tr>
-			<td width="20%" class="td_empty">
-				<span>{l s='Features:'}</span>
-			</td>
-=======
     	<tr>
 			<td width="20%" class="td_empty compare_extra_information">
 					{$HOOK_COMPARE_EXTRA_INFORMATION}
             	<span>{l s='Features:'}</span>
             </td>
->>>>>>> 79198487
 			{assign var='taxes_behavior' value=false}
 			{if $use_taxes && (!$priceDisplay  || $priceDisplay == 2)}
 				{assign var='taxes_behavior' value=true}
@@ -176,4 +169,4 @@
 {/if}
 <ul class="footer_link">
 	<li><a class="button lnk_view btn btn-default" href="{$base_dir}"><span><i class="icon-chevron-left left"></i>{l s='Continue Shopping'}</span></a></li>
-</ul>
+</ul>