/*
* 2007-2014 PrestaShop
*
* NOTICE OF LICENSE
*
* This source file is subject to the Academic Free License (AFL 3.0)
* that is bundled with this package in the file LICENSE.txt.
* It is also available through the world-wide-web at this URL:
* http://opensource.org/licenses/afl-3.0.php
* If you did not receive a copy of the license and are unable to
* obtain it through the world-wide-web, please send an email
* to license@prestashop.com so we can send you a copy immediately.
*
* DISCLAIMER
*
* Do not edit or add to this file if you wish to upgrade PrestaShop to newer
* versions in the future. If you wish to customize PrestaShop for your
* needs please refer to http://www.prestashop.com for more information.
*
*  @author PrestaShop SA <contact@prestashop.com>
*  @copyright  2007-2014 PrestaShop SA
*  @license    http://opensource.org/licenses/afl-3.0.php  Academic Free License (AFL 3.0)
*  International Registered Trademark & Property of PrestaShop SA
*/

//global variables
var selectedCombination = [];
var globalQuantity = 0;
var colors = [];

$(document).ready(function(){
	if (typeof customizationFields !== 'undefined' && customizationFields)
	{
		var customizationFieldsBk = customizationFields;
        customizationFields = [];
		var j = 0;
		for (var i = 0; i < customizationFieldsBk.length; ++i)
		{
			var key = 'pictures_' + parseInt(id_product) + '_' + parseInt(customizationFieldsBk[i]['id_customization_field']);
            customizationFields[i] = [];
            customizationFields[i][0] = (parseInt(customizationFieldsBk[i]['type']) == 0) ? 'img' + i : 'textField' + j++;
            customizationFields[i][1] = (parseInt(customizationFieldsBk[i]['type']) == 0 && customizationFieldsBk[i][key]) ? 2 : parseInt(customizationFieldsBk[i]['required']);
        }
	}

	if (typeof combinationImages !== 'undefined' && combinationImages)
    {
		combinationImagesJS = [];
		combinationImagesJS[0] = [];
		var k = 0;
        for (var i in combinationImages)
		{
			combinationImagesJS[i] = [];
            for (var j in combinationImages[i])
            {
                var id_image = parseInt(combinationImages[i][j]['id_image']);
             	if (id_image)
                {
					combinationImagesJS[0][k++] = id_image;
					combinationImagesJS[i][j] = [];
					combinationImagesJS[i][j] = id_image;
                }
            }
		}

	    if (typeof combinationImagesJS[0] !== 'undefined' && combinationImagesJS[0])
	    {
	       var array_values = [];
	       for (var key in arrayUnique(combinationImagesJS[0]))
	           array_values.push(combinationImagesJS[0][key]);
	       combinationImagesJS[0] = array_values;
	    }
		combinationImages = combinationImagesJS;
    }

	if (typeof combinations !== 'undefined' && combinations)
	{
		combinationsJS = [];
		var k = 0;
		for (var i in combinations)
		{
			globalQuantity += combinations[i]['quantity'];
			combinationsJS[k] = [];
			combinationsJS[k]['idCombination'] = parseInt(i);
			combinationsJS[k]['idsAttributes'] = combinations[i]['attributes'];
			combinationsJS[k]['quantity'] = combinations[i]['quantity'];
			combinationsJS[k]['price'] = combinations[i]['price'];
			combinationsJS[k]['ecotax'] = combinations[i]['ecotax'];
			combinationsJS[k]['image'] = parseInt(combinations[i]['id_image']);
			combinationsJS[k]['reference'] = combinations[i]['reference'];
			combinationsJS[k]['unit_price'] = combinations[i]['unit_impact'];
			combinationsJS[k]['minimal_quantity'] = parseInt(combinations[i]['minimal_quantity']);

			combinationsJS[k]['available_date'] = [];
				combinationsJS[k]['available_date']['date'] = combinations[i]['available_date'];
				combinationsJS[k]['available_date']['date_formatted'] = combinations[i]['date_formatted'];

			combinationsJS[k]['specific_price'] = [];
				combinationsJS[k]['specific_price']['reduction_percent'] = (combinations[i]['specific_price'] && combinations[i]['specific_price']['reduction'] && combinations[i]['specific_price']['reduction_type'] == 'percentage') ? combinations[i]['specific_price']['reduction'] * 100 : 0;
				combinationsJS[k]['specific_price']['reduction_price'] = (combinations[i]['specific_price'] && combinations[i]['specific_price']['reduction'] && combinations[i]['specific_price']['reduction_type'] == 'amount') ? combinations[i]['specific_price']['reduction'] : 0;
				combinationsJS[k]['price'] = (combinations[i]['specific_price'] && combinations[i]['specific_price']['price'] && parseInt(combinations[i]['specific_price']['price']) != -1) ? combinations[i]['specific_price']['price'] :  combinations[i]['price'];

			combinationsJS[k]['reduction_type'] = (combinations[i]['specific_price'] && combinations[i]['specific_price']['reduction_type']) ? combinations[i]['specific_price']['reduction_type'] : '';
			combinationsJS[k]['id_product_attribute'] = (combinations[i]['specific_price'] && combinations[i]['specific_price']['id_product_attribute']) ? combinations[i]['specific_price']['id_product_attribute'] : 0;
			k++;
		}
		combinations = combinationsJS;
	}

	//init the serialScroll for thumbs
	$('#thumbs_list').serialScroll({
		items:'li:visible',
		prev:'#view_scroll_left',
		next:'#view_scroll_right',
		axis:'x',
		offset:0,
		start:0,
		stop:true,
		onBefore:serialScrollFixLock,
		duration:700,
		step: 2,
		lazy: true,
		lock: false,
		force:false,
		cycle:false
	});

	$('#thumbs_list').trigger('goto', 1);// SerialScroll Bug on goto 0 ?
	$('#thumbs_list').trigger('goto', 0);

	//hover 'other views' images management
	$('#views_block li a').hover(
		function(){displayImage($(this));},
		function(){}
	);

	//set jqZoom parameters if needed
	if (typeof(jqZoomEnabled) != 'undefined' && jqZoomEnabled)
	{
		$('.jqzoom').jqzoom({
			zoomType: 'innerzoom', //innerzoom/standard/reverse/drag
			zoomWidth: 458, //zooming div default width(default width value is 200)
			zoomHeight: 458, //zooming div default width(default height value is 200)
			xOffset: 21, //zooming div default offset(default offset value is 10)
			yOffset: 0,
			title: false
		});
	}
	//add a link on the span 'view full size' and on the big image
	$(document).on('click', '#view_full_size, #image-block', function(e){
		$('#views_block .shown').click();
	});

	//catch the click on the "more infos" button at the top of the page
	$(document).on('click', '#short_description_block .button', function(e){
		$('#more_info_tab_more_info').click();
		$.scrollTo( '#more_info_tabs', 1200 );
	});

	// Hide the customization submit button and display some message
	$(document).on('click', '#customizedDatas input', function(e){
		$('#customizedDatas input').hide();
		$('#ajax-loader').fadeIn();
		$('#customizedDatas').append(uploading_in_progress);
	});

	original_url = window.location + '';
	first_url_check = true;
	var url_found = checkUrl();
	initLocationChange();

	//init the price in relation of the selected attributes
	if (typeof productHasAttributes != 'undefined' && productHasAttributes && !url_found)
		findCombination(true);
	else if (typeof productHasAttributes != 'undefined' && !productHasAttributes && !url_found)
		refreshProductImages(0);

	$(document).on('click', 'a[name=resetImages]', function(e){
		e.preventDefault();
		refreshProductImages(0);
	});

	$(document).on('click', '.color_pick', function(e){
		e.preventDefault();
		colorPickerClick($(this));
		getProductAttribute();
	});

	$(document).on('change', '.attribute_select', function(e){
		e.preventDefault();
		findCombination();
		getProductAttribute();
	});

	$(document).on('click', '.attribute_radio', function(e){
		e.preventDefault();
		findCombination();
		getProductAttribute();
	});

	$(document).on('click', 'button[name=saveCustomization]', function(e){
		saveCustomization();
	});

	if (contentOnly == false)
	{
<<<<<<< HEAD
		if(!!$.prototype.fancybox)
=======
		if (!!$.prototype.fancybox)
>>>>>>> 8b08c6dd
			$('li:visible .fancybox').fancybox({
				'hideOnContentClick': true,
				'openEffect'	: 'elastic',
				'closeEffect'	: 'elastic'
			});
	}
	else
	{
		$(document).on('click', '.fancybox', function(e){
			e.preventDefault();
		});

		$(document).on('click', '#image-block', function(e){
			e.preventDefault();
			var productUrl = window.document.location.href + '';
			var data = productUrl.replace('content_only=1', '');
			window.parent.document.location.href = data;
			return;
		});

		if (typeof ajax_allowed != 'undefined' && !ajax_allowed)
			$('#buy_block').attr('target', '_top');
	}

	if (!!$.prototype.bxSlider)
		$('#bxslider').bxSlider({
			minSlides: 1,
			maxSlides: 6,
			slideWidth: 178,
			slideMargin: 20,
			pager: false,
			nextText: '',
			prevText: '',
			moveSlides:1,
			infiniteLoop:false,
			hideControlOnEnd: true
		});

    // The button to increment the product value
    $(document).on('click', '.product_quantity_up', function(e){
        e.preventDefault();
        fieldName = $(this).data('field-qty');
        var currentVal = parseInt($('input[name='+fieldName+']').val());
		if (quantityAvailable > 0)
			quantityAvailableT = quantityAvailable;
		else
			quantityAvailableT = 100000000;
        if (!isNaN(currentVal) && currentVal < quantityAvailableT)
            $('input[name='+fieldName+']').val(currentVal + 1).trigger('keyup');
        else
            $('input[name='+fieldName+']').val(quantityAvailableT);
    });
	 // The button to decrement the product value
    $(document).on('click', '.product_quantity_down', function(e){
        e.preventDefault();
        fieldName = $(this).data('field-qty');
        var currentVal = parseInt($('input[name='+fieldName+']').val());
        if (!isNaN(currentVal) && currentVal > 1)
            $('input[name='+fieldName+']').val(currentVal - 1).trigger('keyup');
        else
            $('input[name='+fieldName+']').val(1);
    });

	if (typeof minimalQuantity != 'undefined' && minimalQuantity)
	{
		checkMinimalQuantity();
		$(document).on('keyup', 'input[name=qty]', function(e){
			checkMinimalQuantity(minimalQuantity);
		});
	}

	if (typeof ad !== 'undefined' && ad && typeof adtoken !== 'undefined' && adtoken)
	{
		$(document).on('click', 'input[name=publish_button]', function(e){
			e.preventDefault();
			submitPublishProduct(ad, 0, adtoken);
		});
		$(document).on('click', 'input[name=lnk_view]', function(e){
			e.preventDefault();
			submitPublishProduct(ad, 1, adtoken);
		});
	}

	if (typeof product_fileDefaultHtml !== 'undefined')
		$.uniform.defaults.fileDefaultHtml = product_fileDefaultHtml;
	if (typeof product_fileButtonHtml !== 'undefined')
		$.uniform.defaults.fileButtonHtml = product_fileButtonHtml;
});

function arrayUnique(a)
{
    return a.reduce(function(p, c){
        if (p.indexOf(c) < 0)
			p.push(c);
        return p;
    }, []);
};

//check if a function exists
function function_exists(function_name)
{
	if (typeof function_name == 'string')
		return (typeof window[function_name] == 'function');
	return (function_name instanceof Function);
}

//execute oosHook js code
function oosHookJsCode()
{
	for (var i = 0; i < oosHookJsCodeFunctions.length; i++)
	{
		if (function_exists(oosHookJsCodeFunctions[i]))
			setTimeout(oosHookJsCodeFunctions[i] + '()', 0);
	}
}

//add a combination of attributes in the global JS sytem
function addCombination(idCombination, arrayOfIdAttributes, quantity, price, ecotax, id_image, reference, unit_price, minimal_quantity, available_date, combination_specific_price)
{
	globalQuantity += quantity;

	var combination = [];
	combination['idCombination'] = idCombination;
	combination['quantity'] = quantity;
	combination['idsAttributes'] = arrayOfIdAttributes;
	combination['price'] = price;
	combination['ecotax'] = ecotax;
	combination['image'] = id_image;
	combination['reference'] = reference;
	combination['unit_price'] = unit_price;
	combination['minimal_quantity'] = minimal_quantity;
	combination['available_date'] = [];
	combination['available_date'] = available_date;
	combination['specific_price'] = [];
	combination['specific_price'] = combination_specific_price;
	combinations.push(combination);
}

// search the combinations' case of attributes and update displaying of availability, prices, ecotax, and image
function findCombination(firstTime)
{
	$('#minimal_quantity_wanted_p').fadeOut();
	if (typeof $('#minimal_quantity_label').text() === 'undefined' || $('#minimal_quantity_label').html() > 1)
		$('#quantity_wanted').val(1);

	//create a temporary 'choice' array containing the choices of the customer
	var choice = [];
	var radio_inputs = parseInt($('#attributes .checked > input[type=radio]').length);
	if (radio_inputs)
		radio_inputs = '#attributes .checked > input[type=radio]';
	else
		radio_inputs = '#attributes input[type=radio]:checked';

	$('#attributes select, #attributes input[type=hidden], ' + radio_inputs).each(function(){
		choice.push(parseInt($(this).val()));
	});

	if (typeof combinations == 'undefined' || !combinations)
		combinations = [];
	//testing every combination to find the conbination's attributes' case of the user
	for (var combination = 0; combination < combinations.length; ++combination)
	{
		//verify if this combinaison is the same that the user's choice
		var combinationMatchForm = true;
		$.each(combinations[combination]['idsAttributes'], function(key, value)
		{
			if (!in_array(parseInt(value), choice))
				combinationMatchForm = false;
		});

		if (combinationMatchForm)
		{
			if (combinations[combination]['minimal_quantity'] > 1)
			{
				$('#minimal_quantity_label').html(combinations[combination]['minimal_quantity']);
				$('#minimal_quantity_wanted_p').fadeIn();
				$('#quantity_wanted').val(combinations[combination]['minimal_quantity']);
				$('#quantity_wanted').bind('keyup', function() {checkMinimalQuantity(combinations[combination]['minimal_quantity']);});
			}
			//combination of the user has been found in our specifications of combinations (created in back office)
			selectedCombination['unavailable'] = false;
			selectedCombination['reference'] = combinations[combination]['reference'];
			$('#idCombination').val(combinations[combination]['idCombination']);

			//get the data of product with these attributes
			quantityAvailable = combinations[combination]['quantity'];
			selectedCombination['price'] = combinations[combination]['price'];
			selectedCombination['unit_price'] = combinations[combination]['unit_price'];
			selectedCombination['specific_price'] = combinations[combination]['specific_price'];
			if (combinations[combination]['ecotax'])
				selectedCombination['ecotax'] = combinations[combination]['ecotax'];
			else
				selectedCombination['ecotax'] = default_eco_tax;

			//show the large image in relation to the selected combination
			if (combinations[combination]['image'] && combinations[combination]['image'] != -1)
				displayImage($('#thumb_' + combinations[combination]['image']).parent());

			//show discounts values according to the selected combination
			if (combinations[combination]['idCombination'] && combinations[combination]['idCombination'] > 0)
				displayDiscounts(combinations[combination]['idCombination']);

			//get available_date for combination product
			selectedCombination['available_date'] = combinations[combination]['available_date'];

			//update the display
			updateDisplay();

			if (typeof(firstTime) != 'undefined' && firstTime)
				refreshProductImages(0);
			else
				refreshProductImages(combinations[combination]['idCombination']);
			//leave the function because combination has been found
			return;
		}
	}

	//this combination doesn't exist (not created in back office)
	selectedCombination['unavailable'] = true;
	if (typeof(selectedCombination['available_date']) != 'undefined')
		delete selectedCombination['available_date'];

	updateDisplay();
}

//update display of the availability of the product AND the prices of the product
function updateDisplay()
{
	var productPriceDisplay = productPrice;
	var productPriceWithoutReductionDisplay = productPriceWithoutReduction;

	if (!selectedCombination['unavailable'] && quantityAvailable > 0 && productAvailableForOrder == 1)
	{
		//show the choice of quantities
		$('#quantity_wanted_p:hidden').show('slow');

		//show the "add to cart" button ONLY if it was hidden
		$('#add_to_cart:hidden').fadeIn(600);

		//hide the hook out of stock
		$('#oosHook').hide();

		$('#availability_date').fadeOut();

		//availability value management
		if (availableNowValue != '')
		{
			//update the availability statut of the product
			$('#availability_value').removeClass('warning_inline');
			$('#availability_value').text(availableNowValue);
			if (stock_management == 1)
				$('#availability_statut:hidden').show();
		}
		else
			$('#availability_statut:visible').hide();

		//'last quantities' message management
		if (!allowBuyWhenOutOfStock)
		{
			if (quantityAvailable <= maxQuantityToAllowDisplayOfLastQuantityMessage)
				$('#last_quantities').show('slow');
			else
				$('#last_quantities').hide('slow');
		}

		if (quantitiesDisplayAllowed)
		{
			$('#pQuantityAvailable:hidden').show('slow');
			$('#quantityAvailable').text(quantityAvailable);

			if (quantityAvailable < 2) // we have 1 or less product in stock and need to show "item" instead of "items"
			{
				$('#quantityAvailableTxt').show();
				$('#quantityAvailableTxtMultiple').hide();
			}
			else
			{
				$('#quantityAvailableTxt').hide();
				$('#quantityAvailableTxtMultiple').show();
			}
		}
	}
	else
	{
		//show the hook out of stock
		if (productAvailableForOrder == 1)
		{
			$('#oosHook').show();
			if ($('#oosHook').length > 0 && function_exists('oosHookJsCode'))
				oosHookJsCode();
		}

		//hide 'last quantities' message if it was previously visible
		$('#last_quantities:visible').hide('slow');

		//hide the quantity of pieces if it was previously visible
		$('#pQuantityAvailable:visible').hide('slow');

		//hide the choice of quantities
		if (!allowBuyWhenOutOfStock)
			$('#quantity_wanted_p:visible').hide('slow');

		//display that the product is unavailable with theses attributes
		if (!selectedCombination['unavailable'])
		{
			$('#availability_value').text(doesntExistNoMore + (globalQuantity > 0 ? ' ' + doesntExistNoMoreBut : ''));
			if (!allowBuyWhenOutOfStock)
				$('#availability_value').addClass('warning_inline');
		}
		else
		{
			$('#availability_value').text(doesntExist).addClass('warning_inline');
			$('#oosHook').hide();
		}
		if (stock_management == 1 && !allowBuyWhenOutOfStock)
			$('#availability_statut:hidden').show();

		if (typeof(selectedCombination['available_date']) != 'undefined' && selectedCombination['available_date']['date'].length != 0)
		{
			var available_date = selectedCombination['available_date']['date'];
			var tab_date = available_date.split('-');
			var time_available = new Date(tab_date[0], tab_date[1], tab_date[2]);
			time_available.setMonth(time_available.getMonth()-1);
			var now = new Date();
			if (now.getTime() < time_available.getTime() && $('#availability_date_value').text() != selectedCombination['available_date']['date_formatted'])
			{
				$('#availability_date').fadeOut('normal', function(){
					$('#availability_date_value').text(selectedCombination['available_date']['date_formatted']);
					$(this).fadeIn();
				});
			}
			else if (now.getTime() < time_available.getTime())
				$('#availability_date').fadeIn();
		}
		else
			$('#availability_date').fadeOut();

		//show the 'add to cart' button ONLY IF it's possible to buy when out of stock AND if it was previously invisible
		if (allowBuyWhenOutOfStock && !selectedCombination['unavailable'] && productAvailableForOrder == 1)
		{
			$('#add_to_cart:hidden').fadeIn(600);

			if (availableLaterValue != '')
			{
				$('#availability_value').text(availableLaterValue);
				if (stock_management == 1)
					$('#availability_statut:hidden').show('slow');
			}
			else
				$('#availability_statut:visible').hide('slow');
		}
		else
		{
			$('#add_to_cart:visible').fadeOut(600);
			if (stock_management == 1)
				$('#availability_statut:hidden').show('slow');
		}

		if (productAvailableForOrder == 0)
			$('#availability_statut:visible').hide();
	}

	if (selectedCombination['reference'] || productReference)
	{
		if (selectedCombination['reference'])
			$('#product_reference span').text(selectedCombination['reference']);
		else if (productReference)
			$('#product_reference span').text(productReference);
		$('#product_reference:hidden').show('slow');
	}
	else
		$('#product_reference:visible').hide('slow');

	// If we have combinations, update price section: amounts, currency, discount amounts,...
	if (productHasAttributes)
		updatePrice();
}

function updatePrice()
{
	// Get combination prices
	combID = $('#idCombination').val();
	combination = combinationsFromController[combID];
	if (typeof combination == 'undefined')
		return;

	// Set product (not the combination) base price
	var basePriceWithoutTax = productBasePriceTaxExcl;
	var priceWithGroupReductionWithoutTax = 0;

	// Apply combination price impact
	// 0 by default, +x if price is inscreased, -x if price is decreased
	basePriceWithoutTax = basePriceWithoutTax + combination.price;

	// If a specific price redefine the combination base price
	if (combination.specific_price && combination.specific_price.price > 0)
		basePriceWithoutTax = combination.specific_price.price;

	// Apply group reduction
	priceWithGroupReductionWithoutTax = ps_round(basePriceWithoutTax * (1 - group_reduction), 2);
	var priceWithDiscountsWithoutTax = priceWithGroupReductionWithoutTax;

	// Apply Tax if necessary
	if (noTaxForThisProduct || customerGroupWithoutTax)
	{
		basePriceDisplay = basePriceWithoutTax;
		priceWithDiscountsDisplay = priceWithDiscountsWithoutTax;
	}
	else
	{
		basePriceDisplay = basePriceWithoutTax * (taxRate/100 + 1);
		priceWithDiscountsDisplay = priceWithDiscountsWithoutTax * (taxRate/100 + 1);

		if (default_eco_tax)
		{
			// combination.ecotax doesn't modify the price but only the display
			basePriceDisplay = basePriceDisplay + default_eco_tax * (1 + ecotaxTax_rate / 100);
			priceWithDiscountsDisplay = priceWithDiscountsDisplay + default_eco_tax * (1 + ecotaxTax_rate / 100);
		}
	}

	// Apply specific price (discount)
	// Note: Reduction amounts are given after tax
	if (combination.specific_price && combination.specific_price.reduction > 0)
		if (combination.specific_price.reduction_type == 'amount')
		{
			priceWithDiscountsDisplay = priceWithDiscountsDisplay - combination.specific_price.reduction;
			// We recalculate the price without tax in order to keep the data consistency
			priceWithDiscountsWithoutTax = priceWithDiscountsDisplay * ( 1/(1+taxRate) / 100 );
		}
		else if (combination.specific_price.reduction_type == 'percentage')
		{
			priceWithDiscountsDisplay = priceWithDiscountsDisplay * (1 - combination.specific_price.reduction);
			// We recalculate the price without tax in order to keep the data consistency
			priceWithDiscountsWithoutTax = priceWithDiscountsDisplay * ( 1/(1+taxRate) / 100 );
		}

	// Compute discount value and percentage
	// Done just before display update so we have final prices
	if (basePriceDisplay != priceWithDiscountsDisplay)
	{
		var discountValue = basePriceDisplay - priceWithDiscountsDisplay;
		var discountPercentage = (1-(priceWithDiscountsDisplay/basePriceDisplay))*100;
	}

	/*  *****************************************************************
			Update the page content, no price calculation happens after
		***************************************************************** */

	// Hide everything then show what needs to be shown
	$('#reduction_percent').hide();
	$('#reduction_amount').hide();
	$('#old_price,#old_price_display,#old_price_display_taxes').hide();
	$('.price-ecotax').hide();
	$('.unit-price').hide();


	$('#our_price_display').text(formatCurrency(priceWithDiscountsDisplay * currencyRate, currencyFormat, currencySign, currencyBlank));

	// If the calculated price (after all discounts) is different than the base price
	// we show the old price striked through
	if (priceWithDiscountsDisplay.toFixed(2) != basePriceDisplay.toFixed(2))
	{
		$('#old_price_display').text(formatCurrency(basePriceDisplay * currencyRate, currencyFormat, currencySign, currencyBlank));
		$('#old_price,#old_price_display,#old_price_display_taxes').show();

		// Then if it's not only a group reduction we display the discount in red box
		if (priceWithDiscountsWithoutTax != priceWithGroupReductionWithoutTax)
		{
			if (combination.specific_price.reduction_type == 'amount')
			{
				$('#reduction_amount_display').html('-' + formatCurrency(parseFloat(discountValue), currencyFormat, currencySign, currencyBlank));
				$('#reduction_amount').show();
			}
			else
			{
				$('#reduction_percent_display').html('-' + parseFloat(discountPercentage).toFixed(0) + '%');
				$('#reduction_percent').show();
			}
		}
	}

	// Green Tax (Eco tax)
	// Update display of Green Tax
	if (default_eco_tax)
	{
		ecotax = default_eco_tax;

		// If the default product ecotax is overridden by the combination
		if (combination.ecotax)
			ecotax = combination.ecotax;

		if (!noTaxForThisProduct)
			ecotax = ecotax * (1 + ecotaxTax_rate/100)

		$('#ecotax_price_display').text(formatCurrency(ecotax * currencyRate, currencyFormat, currencySign, currencyBlank));
		$('.price-ecotax').show();
	}

	// Unit price are the price per piece, per Kg, per m²
	// It doesn't modify the price, it's only for display
	if (productUnitPriceRatio > 0)
	{
		unit_price = priceWithDiscountsDisplay / productUnitPriceRatio;
		$('#unit_price_display').text(formatCurrency(unit_price * currencyRate, currencyFormat, currencySign, currencyBlank));
		$('.unit-price').show();
	}

	// If there is a quantity discount table,
	// we update it according to the new price
	updateDiscountTable(priceWithDiscountsDisplay);


	// 
}

//update display of the large image
function displayImage(domAAroundImgThumb, no_animation)
{
	if (typeof(no_animation) == 'undefined')
		no_animation = false;
	if (domAAroundImgThumb.prop('href'))
	{
		var new_src = domAAroundImgThumb.attr('href').replace('thickbox', 'large');
		var new_title = domAAroundImgThumb.attr('title');
		var new_href = domAAroundImgThumb.attr('href');
		if ($('#bigpic').prop('src') != new_src)
		{
			$('#bigpic').attr({
				'src' : new_src,
				'alt' : new_title,
				'title' : new_title
			}).load(function(){
				if (typeof(jqZoomEnabled) != 'undefined' && jqZoomEnabled)
					$(this).attr('rel', new_href);
			});
		}
		$('#views_block li a').removeClass('shown');
		$(domAAroundImgThumb).addClass('shown');
	}
}

//update display of the discounts table
function displayDiscounts(combination)
{
	$('#quantityDiscount tbody tr').each(function(){
		if (($(this).attr('id') != 'quantityDiscount_0') &&
			($(this).attr('id') != 'quantityDiscount_' + combination) &&
			($(this).attr('id') != 'noQuantityDiscount'))
			$(this).fadeOut('slow');
	 });

	if ($('#quantityDiscount_' + combination+',.quantityDiscount_' + combination).length != 0
		|| $('#quantityDiscount_0,.quantityDiscount_0').length != 0)
	{
		$('#quantityDiscount').parent().show();
		$('#quantityDiscount_' + combination+',.quantityDiscount_' + combination).show();
		$('#noQuantityDiscount').hide();
	}
	else
	{
		$('#quantityDiscount').parent().hide();
		$('#noQuantityDiscount').show();
	}
}

function updateDiscountTable(newPrice)
{
	$('#quantityDiscount tbody tr').each(function(){
		var type = $(this).data("discount-type");
		var discount = $(this).data("discount");
		var quantity = $(this).data("discount-quantity");

		if (type == 'percentage')
		{
			var discountedPrice = newPrice * (1 - discount/100);
			var discountUpTo = newPrice * (discount/100) * quantity;
		}
		else if (type == 'amount')
		{
			var discountedPrice = newPrice - discount;
			var discountUpTo = discount * quantity;
		}

		if (displayDiscountPrice != 0)
			$(this).children('td').eq(1).text( formatCurrency(discountedPrice, currencyFormat, currencySign, currencyBlank) );
		$(this).children('td').eq(2).text(upToTxt + ' ' + formatCurrency(discountUpTo, currencyFormat, currencySign, currencyBlank));
	});
}

// Serialscroll exclude option bug ?
function serialScrollFixLock(event, targeted, scrolled, items, position)
{
	serialScrollNbImages = $('#thumbs_list li:visible').length;
	serialScrollNbImagesDisplayed = 3;

	var leftArrow = position == 0 ? true : false;
	var rightArrow = position + serialScrollNbImagesDisplayed >= serialScrollNbImages ? true : false;

	$('#view_scroll_left').css('cursor', leftArrow ? 'default' : 'pointer').css('display', leftArrow ? 'none' : 'block').fadeTo(0, leftArrow ? 0 : 1);
	$('#view_scroll_right').css('cursor', rightArrow ? 'default' : 'pointer').fadeTo(0, rightArrow ? 0 : 1).css('display', rightArrow ? 'none' : 'block');
	return true;
}

// Change the current product images regarding the combination selected
function refreshProductImages(id_product_attribute)
{
	$('#thumbs_list_frame').scrollTo('li:eq(0)', 700, {axis:'x'});

	id_product_attribute = parseInt(id_product_attribute);

	if (id_product_attribute > 0 && typeof(combinationImages) != 'undefined' && typeof(combinationImages[id_product_attribute]) != 'undefined')
	{
		$('#thumbs_list li').hide();
		$('#thumbs_list').trigger('goto', 0);
		for (var i = 0; i < combinationImages[id_product_attribute].length; i++)
			if (typeof(jqZoomEnabled) != 'undefined' && jqZoomEnabled)
				$('#thumbnail_' + parseInt(combinationImages[id_product_attribute][i])).show().children('a.shown').trigger('click');
			else
				$('#thumbnail_' + parseInt(combinationImages[id_product_attribute][i])).show();
	}
	else
		$('#thumbs_list li').show();

	if (parseInt($('#thumbs_list_frame >li:visible').length) != parseInt($('#thumbs_list_frame >li').length))
		$('#wrapResetImages').stop(true, true).show();
	else
		$('#wrapResetImages').stop(true, true).hide();

	var thumb_width = $('#thumbs_list_frame >li').outerWidth() + parseInt($('#thumbs_list_frame >li').css('marginRight'));
	$('#thumbs_list_frame').width((parseInt((thumb_width) * $('#thumbs_list_frame >li').length)) + 'px');
	$('#thumbs_list').trigger('goto', 0);
	serialScrollFixLock('', '', '', '', 0);// SerialScroll Bug on goto 0 ?
}

function saveCustomization()
{
	$('#quantityBackup').val($('#quantity_wanted').val());
	customAction = $('#customizationForm').attr('action');
	$('body select[id^="group_"]').each(function() {
		customAction = customAction.replace(new RegExp(this.id + '=\\d+'), this.id +'=' + this.value);
	});
	$('#customizationForm').attr('action', customAction);
	$('#customizationForm').submit();
}

function submitPublishProduct(url, redirect, token)
{
	var id_product = $('#admin-action-product-id').val();

	$.ajaxSetup({async: false});
	$.post(url + '/index.php', {
		action:'publishProduct',
		id_product: id_product,
		status: 1,
		redirect: redirect,
		ajax: 1,
		tab: 'AdminProducts',
		token: token
		},
		function(data)
		{
			if (data.indexOf('error') === -1)
				document.location.href = data;
		}
	);
	return true;
}

function checkMinimalQuantity(minimal_quantity)
{
	if ($('#quantity_wanted').val() < minimal_quantity)
	{
		$('#quantity_wanted').css('border', '1px solid red');
		$('#minimal_quantity_wanted_p').css('color', 'red');
	}
	else
	{
		$('#quantity_wanted').css('border', '1px solid #BDC2C9');
		$('#minimal_quantity_wanted_p').css('color', '#374853');
	}
}

function colorPickerClick(elt)
{
	id_attribute = $(elt).attr('id').replace('color_', '');
	$(elt).parent().parent().children().removeClass('selected');
	$(elt).fadeTo('fast', 1, function(){
								$(this).fadeTo('fast', 0, function(){
									$(this).fadeTo('fast', 1, function(){
										$(this).parent().addClass('selected');
										});
									});
								});
	$(elt).parent().parent().parent().children('.color_pick_hidden').val(id_attribute);
	findCombination(false);
}


function getProductAttribute()
{
	// get product attribute id
	product_attribute_id = $('#idCombination').val();
	product_id = $('#product_page_product_id').val();

	// get every attributes values
	request = '';
	//create a temporary 'tab_attributes' array containing the choices of the customer
	var tab_attributes = [];
	var radio_inputs = parseInt($('#attributes .checked > input[type=radio]').length);
	if (radio_inputs)
		radio_inputs = '#attributes .checked > input[type=radio]';
	else
		radio_inputs = '#attributes input[type=radio]:checked';

	$('#attributes select, #attributes input[type=hidden], ' + radio_inputs).each(function(){
		tab_attributes.push($(this).val());
	});

	// build new request
	for (var i in attributesCombinations)
		for (var a in tab_attributes)
			if (attributesCombinations[i]['id_attribute'] === tab_attributes[a])
				request += '/'+attributesCombinations[i]['group'] + attribute_anchor_separator + attributesCombinations[i]['attribute'];
	request = request.replace(request.substring(0, 1), '#/');
	url = window.location + '';

	// redirection
	if (url.indexOf('#') != -1)
		url = url.substring(0, url.indexOf('#'));

	// set ipa to the customization form
	$('#customizationForm').attr('action', $('#customizationForm').attr('action') + request);
	window.location = url + request;
}

function initLocationChange(time)
{
	if (!time) time = 500;
		setInterval(checkUrl, time);
}

function checkUrl()
{
	if (original_url != window.location || first_url_check)
	{
		first_url_check = false;
		url = window.location + '';
		// if we need to load a specific combination
		if (url.indexOf('#/') != -1)
		{
			// get the params to fill from a "normal" url
			params = url.substring(url.indexOf('#') + 1, url.length);
			tabParams = params.split('/');
			tabValues = [];
			if (tabParams[0] == '')
				tabParams.shift();
			for (var i in tabParams)
				tabValues.push(tabParams[i].split(attribute_anchor_separator));
			product_id = $('#product_page_product_id').val();
			// fill html with values
			$('.color_pick').removeClass('selected');
			$('.color_pick').parent().parent().children().removeClass('selected');
			count = 0;
			for (var z in tabValues)
				for (var a in attributesCombinations)
					if (attributesCombinations[a]['group'] === decodeURIComponent(tabValues[z][0])
						&& attributesCombinations[a]['attribute'] === tabValues[z][1])
					{
						count++;
						// add class 'selected' to the selected color
						$('#color_' + attributesCombinations[a]['id_attribute']).addClass('selected');
						$('#color_' + attributesCombinations[a]['id_attribute']).parent().addClass('selected');
						$('input:radio[value=' + attributesCombinations[a]['id_attribute'] + ']').attr('checked', true);
						$('input[type=hidden][name=group_' + attributesCombinations[a]['id_attribute_group'] + ']').val(attributesCombinations[a]['id_attribute']);
						$('select[name=group_' + attributesCombinations[a]['id_attribute_group'] + ']').val(attributesCombinations[a]['id_attribute']);
					}
			// find combination
			if (count >= 0)
			{
				findCombination(false);
				original_url = url;
				return true;
			}
			// no combination found = removing attributes from url
			else
				window.location = url.substring(0, url.indexOf('#'));
		}
	}
	return false;
}<|MERGE_RESOLUTION|>--- conflicted
+++ resolved
@@ -204,11 +204,7 @@
 
 	if (contentOnly == false)
 	{
-<<<<<<< HEAD
-		if(!!$.prototype.fancybox)
-=======
 		if (!!$.prototype.fancybox)
->>>>>>> 8b08c6dd
 			$('li:visible .fancybox').fancybox({
 				'hideOnContentClick': true,
 				'openEffect'	: 'elastic',
