{*
* 2007-2014 PrestaShop
*
* NOTICE OF LICENSE
*
* This source file is subject to the Academic Free License (AFL 3.0)
* that is bundled with this package in the file LICENSE.txt.
* It is also available through the world-wide-web at this URL:
* http://opensource.org/licenses/afl-3.0.php
* If you did not receive a copy of the license and are unable to
* obtain it through the world-wide-web, please send an email
* to license@prestashop.com so we can send you a copy immediately.
*
* DISCLAIMER
*
* Do not edit or add to this file if you wish to upgrade PrestaShop to newer
* versions in the future. If you wish to customize PrestaShop for your
* needs please refer to http://www.prestashop.com for more information.
*
*  @author PrestaShop SA <contact@prestashop.com>
*  @copyright  2007-2014 PrestaShop SA
*  @license    http://opensource.org/licenses/afl-3.0.php  Academic Free License (AFL 3.0)
*  International Registered Trademark & Property of PrestaShop SA
*}
{if isset($products) && $products}
	{*define numbers of product per line in other page for desktop*}
	{if $page_name !='index' && $page_name !='product'}
		{assign var='nbItemsPerLine' value=3}
		{assign var='nbItemsPerLineTablet' value=2}
		{assign var='nbItemsPerLineMobile' value=3}
	{else}
		{assign var='nbItemsPerLine' value=4}
		{assign var='nbItemsPerLineTablet' value=3}
		{assign var='nbItemsPerLineMobile' value=2}
	{/if}
	{*define numbers of product per line in other page for tablet*}
	{assign var='nbLi' value=$products|@count}
	{math equation="nbLi/nbItemsPerLine" nbLi=$nbLi nbItemsPerLine=$nbItemsPerLine assign=nbLines}
	{math equation="nbLi/nbItemsPerLineTablet" nbLi=$nbLi nbItemsPerLineTablet=$nbItemsPerLineTablet assign=nbLinesTablet}
	<!-- Products list -->
	<ul{if isset($id) && $id} id="{$id}"{/if} class="product_list grid row{if isset($class) && $class} {$class}{/if}">
	{foreach from=$products item=product name=products}
		{math equation="(total%perLine)" total=$smarty.foreach.products.total perLine=$nbItemsPerLine assign=totModulo}
		{math equation="(total%perLineT)" total=$smarty.foreach.products.total perLineT=$nbItemsPerLineTablet assign=totModuloTablet}
		{math equation="(total%perLineT)" total=$smarty.foreach.products.total perLineT=$nbItemsPerLineMobile assign=totModuloMobile}
		{if $totModulo == 0}{assign var='totModulo' value=$nbItemsPerLine}{/if}
		{if $totModuloTablet == 0}{assign var='totModuloTablet' value=$nbItemsPerLineTablet}{/if}
		{if $totModuloMobile == 0}{assign var='totModuloMobile' value=$nbItemsPerLineMobile}{/if}
		<li class="ajax_block_product{if $page_name == 'index' || $page_name == 'product'} col-xs-12 col-sm-4 col-md-3{else} col-xs-12 col-sm-6 col-md-4{/if}{if $smarty.foreach.products.iteration%$nbItemsPerLine == 0} last-in-line{elseif $smarty.foreach.products.iteration%$nbItemsPerLine == 1} first-in-line{/if}{if $smarty.foreach.products.iteration > ($smarty.foreach.products.total - $totModulo)} last-line{/if}{if $smarty.foreach.products.iteration%$nbItemsPerLineTablet == 0} last-item-of-tablet-line{elseif $smarty.foreach.products.iteration%$nbItemsPerLineTablet == 1} first-item-of-tablet-line{/if}{if $smarty.foreach.products.iteration%$nbItemsPerLineMobile == 0} last-item-of-mobile-line{elseif $smarty.foreach.products.iteration%$nbItemsPerLineMobile == 1} first-item-of-mobile-line{/if}{if $smarty.foreach.products.iteration > ($smarty.foreach.products.total - $totModuloMobile)} last-mobile-line{/if}">
			<div class="product-container" itemscope itemtype="http://schema.org/Product">
				<div class="left-block">
					<div class="product-image-container">
						<a class="product_img_link"	href="{$product.link|escape:'html':'UTF-8'}" title="{$product.name|escape:'html':'UTF-8'}" itemprop="url">
							<img class="replace-2x img-responsive" src="{$link->getImageLink($product.link_rewrite, $product.id_image, 'home_default')|escape:'html':'UTF-8'}" alt="{if !empty($product.legend)}{$product.legend|escape:'html':'UTF-8'}{else}{$product.name|escape:'html':'UTF-8'}{/if}" title="{if !empty($product.legend)}{$product.legend|escape:'html':'UTF-8'}{else}{$product.name|escape:'html':'UTF-8'}{/if}" {if isset($homeSize)} width="{$homeSize.width}" height="{$homeSize.height}"{/if} itemprop="image" />
						</a>
						{if isset($quick_view) && $quick_view}
							<div class="quick-view-wrapper-mobile">
							<a class="quick-view-mobile" href="{$product.link|escape:'html':'UTF-8'}" rel="{$product.link|escape:'html':'UTF-8'}">
								<i class="icon-eye-open"></i>
							</a>
						</div>
						<a class="quick-view" href="{$product.link|escape:'html':'UTF-8'}" rel="{$product.link|escape:'html':'UTF-8'}">
							<span>{l s='Quick view'}</span>
						</a>
						{/if}
						{if (!$PS_CATALOG_MODE AND ((isset($product.show_price) && $product.show_price) || (isset($product.available_for_order) && $product.available_for_order)))}
							<div class="content_price" itemprop="offers" itemscope itemtype="http://schema.org/Offer">
								{if isset($product.show_price) && $product.show_price && !isset($restricted_country_mode)}
									<span itemprop="price" class="price product-price">
										{if !$priceDisplay}{convertPrice price=$product.price}{else}{convertPrice price=$product.price_tax_exc}{/if}
									</span>
									<meta itemprop="priceCurrency" content="{$currency->iso_code}" />
									{if isset($product.specific_prices) && $product.specific_prices && isset($product.specific_prices.reduction) && $product.specific_prices.reduction > 0}
										{hook h="displayProductPriceBlock" product=$product type="old_price"}
										<span class="old-price product-price">
											{displayWtPrice p=$product.price_without_reduction}
										</span>
										{if $product.specific_prices.reduction_type == 'percentage'}
											<span class="price-percent-reduction">-{$product.specific_prices.reduction * 100}%</span>
										{/if}
									{/if}
									{hook h="displayProductPriceBlock" product=$product type="price"}
<<<<<<< HEAD
									{hook h="displayProductPriceBlock" product=$product type="unit_price"}	
=======
									{hook h="displayProductPriceBlock" product=$product type="unit_price"}
>>>>>>> 8b08c6dd
								{/if}
							</div>
						{/if}
						{if isset($product.new) && $product.new == 1}
							<a class="new-box" href="{$product.link|escape:'html':'UTF-8'}">
								<span class="new-label">{l s='New'}</span>
							</a>
						{/if}
						{if isset($product.on_sale) && $product.on_sale && isset($product.show_price) && $product.show_price && !$PS_CATALOG_MODE}
							<a class="sale-box" href="{$product.link|escape:'html':'UTF-8'}">
								<span class="sale-label">{l s='Sale!'}</span>
							</a>
						{/if}
					</div>
					{hook h="displayProductDeliveryTime" product=$product}
					{hook h="displayProductPriceBlock" product=$product type="weight"}
				</div>
				<div class="right-block">
					<h5 itemprop="name">
						{if isset($product.pack_quantity) && $product.pack_quantity}{$product.pack_quantity|intval|cat:' x '}{/if}
						<a class="product-name" href="{$product.link|escape:'html':'UTF-8'}" title="{$product.name|escape:'html':'UTF-8'}" itemprop="url" >
							{$product.name|truncate:45:'...'|escape:'html':'UTF-8'}
						</a>
					</h5>
					{hook h='displayProductListReviews' product=$product}
					<p class="product-desc" itemprop="description">
						{$product.description_short|strip_tags:'UTF-8'|truncate:360:'...'}
					</p>
					{if (!$PS_CATALOG_MODE AND ((isset($product.show_price) && $product.show_price) || (isset($product.available_for_order) && $product.available_for_order)))}
					<div itemprop="offers" itemscope itemtype="http://schema.org/Offer" class="content_price">
						{if isset($product.show_price) && $product.show_price && !isset($restricted_country_mode)}
							<span itemprop="price" class="price product-price">
								{if !$priceDisplay}{convertPrice price=$product.price}{else}{convertPrice price=$product.price_tax_exc}{/if}
							</span>
							<meta itemprop="priceCurrency" content="{$currency->iso_code}" />
							{if isset($product.specific_prices) && $product.specific_prices && isset($product.specific_prices.reduction) && $product.specific_prices.reduction > 0}
								{hook h="displayProductPriceBlock" product=$product type="old_price"}
								<span class="old-price product-price">
									{displayWtPrice p=$product.price_without_reduction}
								</span>
<<<<<<< HEAD
=======
								{hook h="displayProductPriceBlock" id_product=$product.id_product type="old_price"}
>>>>>>> 8b08c6dd
								{if $product.specific_prices.reduction_type == 'percentage'}
									<span class="price-percent-reduction">-{$product.specific_prices.reduction * 100}%</span>
								{/if}
							{/if}
							{hook h="displayProductPriceBlock" product=$product type="price"}
							{hook h="displayProductPriceBlock" product=$product type="unit_price"}
						{/if}
					</div>
					{/if}
					<div class="button-container">
						{if ($product.id_product_attribute == 0 || (isset($add_prod_display) && ($add_prod_display == 1))) && $product.available_for_order && !isset($restricted_country_mode) && $product.minimal_quantity <= 1 && $product.customizable != 2 && !$PS_CATALOG_MODE}
							{if (!isset($product.customization_required) || !$product.customization_required) && ($product.allow_oosp || $product.quantity > 0)}
								{if isset($static_token)}
									<a class="button ajax_add_to_cart_button btn btn-default" href="{$link->getPageLink('cart',false, NULL, "add=1&amp;id_product={$product.id_product|intval}&amp;token={$static_token}", false)|escape:'html':'UTF-8'}" rel="nofollow" title="{l s='Add to cart'}" data-id-product="{$product.id_product|intval}">
										<span>{l s='Add to cart'}</span>
									</a>
								{else}
									<a class="button ajax_add_to_cart_button btn btn-default" href="{$link->getPageLink('cart',false, NULL, 'add=1&amp;id_product={$product.id_product|intval}', false)|escape:'html':'UTF-8'}" rel="nofollow" title="{l s='Add to cart'}" data-id-product="{$product.id_product|intval}">
										<span>{l s='Add to cart'}</span>
									</a>
								{/if}
							{else}
								<span class="button ajax_add_to_cart_button btn btn-default disabled">
									<span>{l s='Add to cart'}</span>
								</span>
							{/if}
						{/if}
						<a itemprop="url" class="button lnk_view btn btn-default" href="{$product.link|escape:'html':'UTF-8'}" title="{l s='View'}">
							<span>{if (isset($product.customization_required) && $product.customization_required)}{l s='Customize'}{else}{l s='More'}{/if}</span>
						</a>
					</div>
					{if isset($product.color_list)}
						<div class="color-list-container">{$product.color_list}</div>
					{/if}
					<div class="product-flags">
						{if (!$PS_CATALOG_MODE AND ((isset($product.show_price) && $product.show_price) || (isset($product.available_for_order) && $product.available_for_order)))}
							{if isset($product.online_only) && $product.online_only}
								<span class="online_only">{l s='Online only'}</span>
							{/if}
						{/if}
						{if isset($product.on_sale) && $product.on_sale && isset($product.show_price) && $product.show_price && !$PS_CATALOG_MODE}
							{elseif isset($product.reduction) && $product.reduction && isset($product.show_price) && $product.show_price && !$PS_CATALOG_MODE}
								<span class="discount">{l s='Reduced price!'}</span>
							{/if}
					</div>
					{if (!$PS_CATALOG_MODE && $PS_STOCK_MANAGEMENT && ((isset($product.show_price) && $product.show_price) || (isset($product.available_for_order) && $product.available_for_order)))}
						{if isset($product.available_for_order) && $product.available_for_order && !isset($restricted_country_mode)}
							<span itemprop="offers" itemscope itemtype="http://schema.org/Offer" class="availability">
								{if ($product.allow_oosp || $product.quantity > 0)}
									<span class="{if $product.quantity <= 0 && !$product.allow_oosp}out-of-stock{else}available-now{/if}">
										<link itemprop="availability" href="http://schema.org/InStock" />{if $product.quantity <= 0}{if $product.allow_oosp}{if isset($product.available_later) && $product.available_later}{$product.available_later}{else}{l s='In Stock'}{/if}{else}{l s='Out of stock'}{/if}{else}{if isset($product.available_now) && $product.available_now}{$product.available_now}{else}{l s='In Stock'}{/if}{/if}
									</span>
								{elseif (isset($product.quantity_all_versions) && $product.quantity_all_versions > 0)}
									<span class="available-dif">
										<link itemprop="availability" href="http://schema.org/LimitedAvailability" />{l s='Product available with different options'}
									</span>
								{else}
									<span class="out-of-stock">
										<link itemprop="availability" href="http://schema.org/OutOfStock" />{l s='Out of stock'}
									</span>
								{/if}
							</span>
						{/if}
					{/if}
				</div>
				{if $page_name != 'index'}
	 				<div class="functional-buttons clearfix">
						{hook h='displayProductListFunctionalButtons' product=$product}
						{if isset($comparator_max_item) && $comparator_max_item}
							<div class="compare">
								<a class="add_to_compare" href="{$product.link|escape:'html':'UTF-8'}" data-id-product="{$product.id_product}">{l s='Add to Compare'}</a>
							</div>
						{/if}
					</div>
				{/if}
			</div><!-- .product-container> -->
		</li>
	{/foreach}
	</ul>
{addJsDefL name=min_item}{l s='Please select at least one product' js=1}{/addJsDefL}
{addJsDefL name=max_item}{l s='You cannot add more than %d product(s) to the product comparison' sprintf=$comparator_max_item js=1}{/addJsDefL}
{addJsDef comparator_max_item=$comparator_max_item}
{addJsDef comparedProductsIds=$compared_products}
{/if}<|MERGE_RESOLUTION|>--- conflicted
+++ resolved
@@ -80,11 +80,7 @@
 										{/if}
 									{/if}
 									{hook h="displayProductPriceBlock" product=$product type="price"}
-<<<<<<< HEAD
-									{hook h="displayProductPriceBlock" product=$product type="unit_price"}	
-=======
 									{hook h="displayProductPriceBlock" product=$product type="unit_price"}
->>>>>>> 8b08c6dd
 								{/if}
 							</div>
 						{/if}
@@ -125,10 +121,7 @@
 								<span class="old-price product-price">
 									{displayWtPrice p=$product.price_without_reduction}
 								</span>
-<<<<<<< HEAD
-=======
 								{hook h="displayProductPriceBlock" id_product=$product.id_product type="old_price"}
->>>>>>> 8b08c6dd
 								{if $product.specific_prices.reduction_type == 'percentage'}
 									<span class="price-percent-reduction">-{$product.specific_prices.reduction * 100}%</span>
 								{/if}
